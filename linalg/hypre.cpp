// Copyright (c) 2010-2021, Lawrence Livermore National Security, LLC. Produced
// at the Lawrence Livermore National Laboratory. All Rights reserved. See files
// LICENSE and NOTICE for details. LLNL-CODE-806117.
//
// This file is part of the MFEM library. For more information and source code
// availability visit https://mfem.org.
//
// MFEM is free software; you can redistribute it and/or modify it under the
// terms of the BSD-3 license. We welcome feedback and contributions, see file
// CONTRIBUTING.md for details.

#include "../config/config.hpp"

#ifdef MFEM_USE_MPI

#include "linalg.hpp"
#include "../fem/fem.hpp"
#include "../general/forall.hpp"

#include <fstream>
#include <iomanip>
#include <cmath>
#include <cstdlib>

#ifdef MFEM_USE_SUNDIALS
#include <nvector/nvector_parallel.h>
#endif

using namespace std;

namespace mfem
{

template<typename TargetT, typename SourceT>
static TargetT *DuplicateAs(const SourceT *array, int size,
                            bool cplusplus = true)
{
   TargetT *target_array = cplusplus ? (TargetT*) Memory<TargetT>(size)
                           /*     */ : mfem_hypre_TAlloc_host(TargetT, size);
   for (int i = 0; i < size; i++)
   {
      target_array[i] = array[i];
   }
   return target_array;
}


/// Return true if the @a src Memory can be used with the MemoryClass @a mc.
/** If this function returns true then src.{Read,Write,ReadWrite} can be called
    safely with the MemoryClass @a mc. */
template <typename T>
bool CanShallowCopy(const Memory<T> &src, MemoryClass mc)
{
   MemoryType src_h_mt = src.GetHostMemoryType();
   MemoryType src_d_mt = src.GetDeviceMemoryType();
   if (src_d_mt == MemoryType::DEFAULT)
   {
      src_d_mt = MemoryManager::GetDualMemoryType(src_h_mt);
   }
   return (MemoryClassContainsType(mc, src_h_mt) ||
           MemoryClassContainsType(mc, src_d_mt));
}


inline void HypreParVector::_SetDataAndSize_()
{
   hypre_Vector *x_loc = hypre_ParVectorLocalVector(x);
#ifndef HYPRE_USING_CUDA
   SetDataAndSize(hypre_VectorData(x_loc),
                  internal::to_int(hypre_VectorSize(x_loc)));
#else
   size = internal::to_int(hypre_VectorSize(x_loc));
   MemoryType mt = (hypre_VectorMemoryLocation(x_loc) == HYPRE_MEMORY_HOST
                    ? MemoryType::HOST : GetHypreMemoryType());
   if (hypre_VectorData(x_loc) != NULL)
   {
      data.Wrap(hypre_VectorData(x_loc), size, mt, false);
   }
   else
   {
      data.Reset();
   }
#endif
}

HypreParVector::HypreParVector(MPI_Comm comm, HYPRE_BigInt glob_size,
                               HYPRE_BigInt *col) : Vector()
{
   x = hypre_ParVectorCreate(comm,glob_size,col);
   hypre_ParVectorInitialize(x);
#if MFEM_HYPRE_VERSION <= 22200
   hypre_ParVectorSetPartitioningOwner(x,0);
#endif
   // The data will be destroyed by hypre (this is the default)
   hypre_ParVectorSetDataOwner(x,1);
   hypre_SeqVectorSetDataOwner(hypre_ParVectorLocalVector(x),1);
   _SetDataAndSize_();
   own_ParVector = 1;
}

HypreParVector::HypreParVector(MPI_Comm comm, HYPRE_BigInt glob_size,
                               double *data_, HYPRE_BigInt *col,
                               bool is_device_ptr)
   : Vector()
{
   x = hypre_ParVectorCreate(comm,glob_size,col);
   hypre_ParVectorSetDataOwner(x,1); // owns the seq vector
   hypre_Vector *x_loc = hypre_ParVectorLocalVector(x);
   hypre_SeqVectorSetDataOwner(x_loc,0);
#if MFEM_HYPRE_VERSION <= 22200
   hypre_ParVectorSetPartitioningOwner(x,0);
#endif
   double tmp = 0.0;
   hypre_VectorData(x_loc) = &tmp;
#ifdef HYPRE_USING_CUDA
   hypre_VectorMemoryLocation(x_loc) =
      is_device_ptr ? HYPRE_MEMORY_DEVICE : HYPRE_MEMORY_HOST;
#else
   (void)is_device_ptr;
#endif
   // If hypre_ParVectorLocalVector(x) and &tmp are non-NULL,
   // hypre_ParVectorInitialize(x) does not allocate memory!
   hypre_ParVectorInitialize(x);
   // Set the internal data array to the one passed in
   hypre_VectorData(x_loc) = data_;
   _SetDataAndSize_();
   own_ParVector = 1;
}

HypreParVector::HypreParVector(const HypreParVector &y) : Vector()
{
   x = hypre_ParVectorCreate(y.x -> comm, y.x -> global_size,
                             y.x -> partitioning);
   hypre_ParVectorInitialize(x);
#if MFEM_HYPRE_VERSION <= 22200
   hypre_ParVectorSetPartitioningOwner(x,0);
#endif
   hypre_ParVectorSetDataOwner(x,1);
   hypre_SeqVectorSetDataOwner(hypre_ParVectorLocalVector(x),1);
   _SetDataAndSize_();
   own_ParVector = 1;
}

HypreParVector::HypreParVector(const HypreParMatrix &A,
                               int transpose) : Vector()
{
   if (!transpose)
   {
      x = hypre_ParVectorInDomainOf(const_cast<HypreParMatrix&>(A));
   }
   else
   {
      x = hypre_ParVectorInRangeOf(const_cast<HypreParMatrix&>(A));
   }
   _SetDataAndSize_();
   own_ParVector = 1;
}

HypreParVector::HypreParVector(HYPRE_ParVector y) : Vector()
{
   x = (hypre_ParVector *) y;
   _SetDataAndSize_();
   own_ParVector = 0;
}

HypreParVector::HypreParVector(ParFiniteElementSpace *pfes)
{
   x = hypre_ParVectorCreate(pfes->GetComm(), pfes->GlobalTrueVSize(),
                             pfes->GetTrueDofOffsets());
   hypre_ParVectorInitialize(x);
#if MFEM_HYPRE_VERSION <= 22200
   hypre_ParVectorSetPartitioningOwner(x,0);
#endif
   // The data will be destroyed by hypre (this is the default)
   hypre_ParVectorSetDataOwner(x,1);
   hypre_SeqVectorSetDataOwner(hypre_ParVectorLocalVector(x),1);
   _SetDataAndSize_();
   own_ParVector = 1;
}

void HypreParVector::WrapHypreParVector(hypre_ParVector *y, bool owner)
{
   if (own_ParVector) { hypre_ParVectorDestroy(x); }
   Destroy();
   x = y;
   _SetDataAndSize_();
   own_ParVector = owner;
}

Vector * HypreParVector::GlobalVector() const
{
   hypre_Vector *hv = hypre_ParVectorToVectorAll(*this);
   Vector *v = new Vector(hv->data, internal::to_int(hv->size));
   v->MakeDataOwner();
   hypre_SeqVectorSetDataOwner(hv,0);
   hypre_SeqVectorDestroy(hv);
   return v;
}

HypreParVector& HypreParVector::operator=(double d)
{
   Vector::operator=(d);
   return *this;
}

HypreParVector& HypreParVector::operator=(const HypreParVector &y)
{
#ifdef MFEM_DEBUG
   if (size != y.Size())
   {
      mfem_error("HypreParVector::operator=");
   }
#endif

   Vector::operator=(y);
   return *this;
}

void HypreParVector::SetData(double *data_)
{
   hypre_VectorData(hypre_ParVectorLocalVector(x)) = data_;
   Vector::SetData(data_);
}

void HypreParVector::HypreRead() const
{
   hypre_Vector *x_loc = hypre_ParVectorLocalVector(x);
   hypre_VectorData(x_loc) =
      const_cast<double*>(data.Read(GetHypreMemoryClass(), size));
#ifdef HYPRE_USING_CUDA
   hypre_VectorMemoryLocation(x_loc) = HYPRE_MEMORY_DEVICE;
#endif
}

void HypreParVector::HypreReadWrite()
{
   hypre_Vector *x_loc = hypre_ParVectorLocalVector(x);
   hypre_VectorData(x_loc) = data.ReadWrite(GetHypreMemoryClass(), size);
#ifdef HYPRE_USING_CUDA
   hypre_VectorMemoryLocation(x_loc) = HYPRE_MEMORY_DEVICE;
#endif
}

void HypreParVector::HypreWrite()
{
   hypre_Vector *x_loc = hypre_ParVectorLocalVector(x);
   hypre_VectorData(x_loc) = data.Write(GetHypreMemoryClass(), size);
#ifdef HYPRE_USING_CUDA
   hypre_VectorMemoryLocation(x_loc) = HYPRE_MEMORY_DEVICE;
#endif
}

void HypreParVector::WrapMemoryRead(const Memory<double> &mem)
{
   MFEM_ASSERT(CanShallowCopy(mem, GetHypreMemoryClass()), "");
   MFEM_ASSERT(mem.Capacity() >= size, "");

   data.Delete();
   hypre_Vector *x_loc = hypre_ParVectorLocalVector(x);
   hypre_VectorData(x_loc) =
      const_cast<double*>(mem.Read(GetHypreMemoryClass(), size));
#ifdef HYPRE_USING_CUDA
   hypre_VectorMemoryLocation(x_loc) = HYPRE_MEMORY_DEVICE;
#endif
   data.MakeAlias(mem, 0, size);
}

void HypreParVector::WrapMemoryReadWrite(Memory<double> &mem)
{
   MFEM_ASSERT(CanShallowCopy(mem, GetHypreMemoryClass()), "");
   MFEM_ASSERT(mem.Capacity() >= size, "");

   data.Delete();
   hypre_Vector *x_loc = hypre_ParVectorLocalVector(x);
   hypre_VectorData(x_loc) = mem.ReadWrite(GetHypreMemoryClass(), size);
#ifdef HYPRE_USING_CUDA
   hypre_VectorMemoryLocation(x_loc) = HYPRE_MEMORY_DEVICE;
#endif
   data.MakeAlias(mem, 0, size);
}

void HypreParVector::WrapMemoryWrite(Memory<double> &mem)
{
   MFEM_ASSERT(CanShallowCopy(mem, GetHypreMemoryClass()), "");
   MFEM_ASSERT(mem.Capacity() >= size, "");

   data.Delete();
   hypre_Vector *x_loc = hypre_ParVectorLocalVector(x);
   hypre_VectorData(x_loc) = mem.Write(GetHypreMemoryClass(), size);
#ifdef HYPRE_USING_CUDA
   hypre_VectorMemoryLocation(x_loc) = HYPRE_MEMORY_DEVICE;
#endif
   data.MakeAlias(mem, 0, size);
}

HYPRE_Int HypreParVector::Randomize(HYPRE_Int seed)
{
   return hypre_ParVectorSetRandomValues(x,seed);
}

void HypreParVector::Print(const char *fname) const
{
   hypre_ParVectorPrint(x,fname);
}

void HypreParVector::Read(MPI_Comm comm, const char *fname)
{
   if (own_ParVector)
   {
      hypre_ParVectorDestroy(x);
   }
   data.Delete();
   x = hypre_ParVectorRead(comm, fname);
   own_ParVector = true;
   _SetDataAndSize_();
}

HypreParVector::~HypreParVector()
{
   if (own_ParVector)
   {
      hypre_ParVectorDestroy(x);
   }
}

#ifdef MFEM_USE_SUNDIALS

N_Vector HypreParVector::ToNVector()
{
   return N_VMake_Parallel(GetComm(), Size(), GlobalSize(), GetData());
}

#endif // MFEM_USE_SUNDIALS


double InnerProduct(HypreParVector *x, HypreParVector *y)
{
   return hypre_ParVectorInnerProd(*x, *y);
}

double InnerProduct(HypreParVector &x, HypreParVector &y)
{
   return hypre_ParVectorInnerProd(x, y);
}


double ParNormlp(const Vector &vec, double p, MPI_Comm comm)
{
   double norm = 0.0;
   if (p == 1.0)
   {
      double loc_norm = vec.Norml1();
      MPI_Allreduce(&loc_norm, &norm, 1, MPI_DOUBLE, MPI_SUM, comm);
   }
   if (p == 2.0)
   {
      double loc_norm = vec*vec;
      MPI_Allreduce(&loc_norm, &norm, 1, MPI_DOUBLE, MPI_SUM, comm);
      norm = sqrt(norm);
   }
   if (p < infinity())
   {
      double sum = 0.0;
      for (int i = 0; i < vec.Size(); i++)
      {
         sum += pow(fabs(vec(i)), p);
      }
      MPI_Allreduce(&sum, &norm, 1, MPI_DOUBLE, MPI_SUM, comm);
      norm = pow(norm, 1.0/p);
   }
   else
   {
      double loc_norm = vec.Normlinf();
      MPI_Allreduce(&loc_norm, &norm, 1, MPI_DOUBLE, MPI_MAX, comm);
   }
   return norm;
}

/** @brief Shallow or deep copy @a src to @a dst with the goal to make the
    array @a src accessible through @a dst with the MemoryClass @a dst_mc. If
    one of the host/device MemoryType%s of @a src is contained in @a dst_mc,
    then a shallow copy will be used and @a dst will simply be an alias of
    @a src. Otherwise, @a dst will be properly allocated and @a src will be deep
    copied to @a dst. */
/** If @a dst_owner is set to true and shallow copy is being used, then @a dst
    will not be an alias of @a src; instead, @a src is copied to @a dst and all
    ownership flags of @a src are reset.

    In both cases (deep or shallow copy), when @a dst is no longer needed,
    dst.Delete() must be called to ensure all associated memory allocations are
    freed.

    The input contents of @a dst, if any, is not used and it is overwritten by
    this function. In particular, @a dst should be empty or deleted before
    calling this function. */
template <typename T>
void CopyMemory(Memory<T> &src, Memory<T> &dst, MemoryClass dst_mc,
                bool dst_owner)
{
   if (CanShallowCopy(src, dst_mc))
   {
      // shallow copy
      if (!dst_owner)
      {
         src.Read(dst_mc, src.Capacity());  // Registers src if on host only
         dst.MakeAlias(src, 0, src.Capacity());
      }
      else
      {
         dst = src;
         src.ClearOwnerFlags();
      }
   }
   else
   {
      // deep copy
      dst.New(src.Capacity(), GetMemoryType(dst_mc));
      dst.CopyFrom(src, src.Capacity());
   }
}

/** @brief Deep copy and convert @a src to @a dst with the goal to make the
    array @a src accessible through @a dst with the MemoryClass @a dst_mc and
    convert it from type SrcT to type DstT. */
/** When @a dst is no longer needed, dst.Delete() must be called to ensure all
    associated memory allocations are freed.

    The input contents of @a dst, if any, is not used and it is overwritten by
    this function. In particular, @a dst should be empty or deleted before
    calling this function. */
template <typename SrcT, typename DstT>
void CopyConvertMemory(Memory<SrcT> &src, MemoryClass dst_mc, Memory<DstT> &dst)
{
   auto capacity = src.Capacity();
   dst.New(capacity, GetMemoryType(dst_mc));
   // Perform the copy using the configured mfem Device
   auto src_p = mfem::Read(src, capacity);
   auto dst_p = mfem::Write(dst, capacity);
   MFEM_FORALL(i, capacity, dst_p[i] = src_p[i];);
}


void HypreParMatrix::Init()
{
   A = NULL;
   X = Y = NULL;
   auxX.Reset(); auxY.Reset();
   diagOwner = offdOwner = colMapOwner = -1;
   ParCSROwner = 1;
   mem_diag.I.Reset();
   mem_diag.J.Reset();
   mem_diag.data.Reset();
   mem_offd.I.Reset();
   mem_offd.J.Reset();
   mem_offd.data.Reset();
}

void HypreParMatrix::Read(MemoryClass mc) const
{
   hypre_CSRMatrix *diag = hypre_ParCSRMatrixDiag(A);
   hypre_CSRMatrix *offd = hypre_ParCSRMatrixOffd(A);
   const int num_rows = NumRows();
   const int diag_nnz = internal::to_int(diag->num_nonzeros);
   const int offd_nnz = internal::to_int(offd->num_nonzeros);
   diag->i = const_cast<HYPRE_Int*>(mem_diag.I.Read(mc, num_rows+1));
   diag->j = const_cast<HYPRE_Int*>(mem_diag.J.Read(mc, diag_nnz));
   diag->data = const_cast<double*>(mem_diag.data.Read(mc, diag_nnz));
   offd->i = const_cast<HYPRE_Int*>(mem_offd.I.Read(mc, num_rows+1));
   offd->j = const_cast<HYPRE_Int*>(mem_offd.J.Read(mc, offd_nnz));
   offd->data = const_cast<double*>(mem_offd.data.Read(mc, offd_nnz));
#if MFEM_HYPRE_VERSION >= 21800
   decltype(diag->memory_location) ml =
      (mc != GetHypreMemoryClass() ? HYPRE_MEMORY_HOST : HYPRE_MEMORY_DEVICE);
   diag->memory_location = ml;
   offd->memory_location = ml;
#endif
}

void HypreParMatrix::ReadWrite(MemoryClass mc)
{
   hypre_CSRMatrix *diag = hypre_ParCSRMatrixDiag(A);
   hypre_CSRMatrix *offd = hypre_ParCSRMatrixOffd(A);
   const int num_rows = NumRows();
   const int diag_nnz = internal::to_int(diag->num_nonzeros);
   const int offd_nnz = internal::to_int(offd->num_nonzeros);
   diag->i = mem_diag.I.ReadWrite(mc, num_rows+1);
   diag->j = mem_diag.J.ReadWrite(mc, diag_nnz);
   diag->data = mem_diag.data.ReadWrite(mc, diag_nnz);
   offd->i = mem_offd.I.ReadWrite(mc, num_rows+1);
   offd->j = mem_offd.J.ReadWrite(mc, offd_nnz);
   offd->data = mem_offd.data.ReadWrite(mc, offd_nnz);
#if MFEM_HYPRE_VERSION >= 21800
   decltype(diag->memory_location) ml =
      (mc != GetHypreMemoryClass() ? HYPRE_MEMORY_HOST : HYPRE_MEMORY_DEVICE);
   diag->memory_location = ml;
   offd->memory_location = ml;
#endif
}

void HypreParMatrix::Write(MemoryClass mc, bool set_diag, bool set_offd)
{
   hypre_CSRMatrix *diag = hypre_ParCSRMatrixDiag(A);
   hypre_CSRMatrix *offd = hypre_ParCSRMatrixOffd(A);
   if (set_diag)
   {
      diag->i = mem_diag.I.Write(mc, mem_diag.I.Capacity());
      diag->j = mem_diag.J.Write(mc, mem_diag.J.Capacity());
      diag->data = mem_diag.data.Write(mc, mem_diag.data.Capacity());
   }
   if (set_offd)
   {
      offd->i = mem_offd.I.Write(mc, mem_offd.I.Capacity());
      offd->j = mem_offd.J.Write(mc, mem_offd.J.Capacity());
      offd->data = mem_offd.data.Write(mc, mem_offd.data.Capacity());
   }
#if MFEM_HYPRE_VERSION >= 21800
   decltype(diag->memory_location) ml =
      (mc != GetHypreMemoryClass() ? HYPRE_MEMORY_HOST : HYPRE_MEMORY_DEVICE);
   if (set_diag) { diag->memory_location = ml; }
   if (set_offd) { offd->memory_location = ml; }
#endif
}

HypreParMatrix::HypreParMatrix()
{
   Init();
   height = width = 0;
}

void HypreParMatrix::WrapHypreParCSRMatrix(hypre_ParCSRMatrix *a, bool owner)
{
   Destroy();
   Init();
   A = a;
   ParCSROwner = owner;
   height = GetNumRows();
   width = GetNumCols();
#if MFEM_HYPRE_VERSION >= 21800
   MemoryType diag_mt = (A->diag->memory_location == HYPRE_MEMORY_HOST
                         ? MemoryType::HOST : GetHypreMemoryType());
   MemoryType offd_mt = (A->offd->memory_location == HYPRE_MEMORY_HOST
                         ? MemoryType::HOST : GetHypreMemoryType());
#else
   const MemoryType diag_mt = MemoryType::HOST;
   const MemoryType offd_mt = MemoryType::HOST;
#endif
   diagOwner = HypreCsrToMem(A->diag, diag_mt, false, mem_diag);
   offdOwner = HypreCsrToMem(A->offd, offd_mt, false, mem_offd);
   HypreRead();
}

signed char HypreParMatrix::CopyCSR(SparseMatrix *csr,
                                    MemoryIJData &mem_csr,
                                    hypre_CSRMatrix *hypre_csr,
                                    bool mem_owner)
{
   const MemoryClass hypre_mc = GetHypreMemoryClass();
#ifndef HYPRE_BIGINT
   // code for the case HYPRE_Int == int
   CopyMemory(csr->GetMemoryI(), mem_csr.I, hypre_mc, mem_owner);
   CopyMemory(csr->GetMemoryJ(), mem_csr.J, hypre_mc, mem_owner);
#else
   // code for the case HYPRE_Int == long long int
   CopyConvertMemory(csr->GetMemoryI(), hypre_mc, mem_csr.I);
   CopyConvertMemory(csr->GetMemoryJ(), hypre_mc, mem_csr.J);
#endif
   CopyMemory(csr->GetMemoryData(), mem_csr.data, hypre_mc, mem_owner);

   const int num_rows = csr->Height();
   const int nnz = csr->NumNonZeroElems();
   hypre_csr->i = const_cast<HYPRE_Int*>(mem_csr.I.Read(hypre_mc, num_rows+1));
   hypre_csr->j = const_cast<HYPRE_Int*>(mem_csr.J.Read(hypre_mc, nnz));
   hypre_csr->data = const_cast<double*>(mem_csr.data.Read(hypre_mc, nnz));

   MFEM_ASSERT(mem_csr.I.OwnsHostPtr() == mem_csr.J.OwnsHostPtr(),
               "invalid state: host ownership for I and J differ!");
   return (mem_csr.I.OwnsHostPtr()    ? 1 : 0) +
          (mem_csr.data.OwnsHostPtr() ? 2 : 0);
}

signed char HypreParMatrix::CopyBoolCSR(Table *bool_csr,
                                        MemoryIJData &mem_csr,
                                        hypre_CSRMatrix *hypre_csr)
{
   const MemoryClass hypre_mc = GetHypreMemoryClass();
#ifndef HYPRE_BIGINT
   // code for the case HYPRE_Int == int
   CopyMemory(bool_csr->GetIMemory(), mem_csr.I, hypre_mc, false);
   CopyMemory(bool_csr->GetJMemory(), mem_csr.J, hypre_mc, false);
#else
   // code for the case HYPRE_Int == long long int
   CopyConvertMemory(bool_csr->GetIMemory(), hypre_mc, mem_csr.I);
   CopyConvertMemory(bool_csr->GetJMemory(), hypre_mc, mem_csr.J);
#endif
   const int num_rows = bool_csr->Size();
   const int nnz = bool_csr->Size_of_connections();
   mem_csr.data.New(nnz, GetHypreMemoryType());
   double *data = mfem::HostWrite(mem_csr.data, nnz);
   for (int i = 0; i < nnz; i++)
   {
      data[i] = 1.0;
   }
   hypre_csr->i = const_cast<HYPRE_Int*>(mem_csr.I.Read(hypre_mc, num_rows+1));
   hypre_csr->j = const_cast<HYPRE_Int*>(mem_csr.J.Read(hypre_mc, nnz));
   hypre_csr->data = const_cast<double*>(mem_csr.data.Read(hypre_mc, nnz));

   MFEM_ASSERT(mem_csr.I.OwnsHostPtr() == mem_csr.J.OwnsHostPtr(),
               "invalid state: host ownership for I and J differ!");
   return (mem_csr.I.OwnsHostPtr()    ? 1 : 0) +
          (mem_csr.data.OwnsHostPtr() ? 2 : 0);
}

void HypreParMatrix::CopyCSR_J(hypre_CSRMatrix *hypre_csr, int *J)
{
   HYPRE_Int nnz = hypre_CSRMatrixNumNonzeros(hypre_csr);
#if MFEM_HYPRE_VERSION >= 21600
   if (hypre_CSRMatrixBigJ(hypre_csr))
   {
      for (HYPRE_Int j = 0; j < nnz; j++)
      {
         J[j] = internal::to_int(hypre_CSRMatrixBigJ(hypre_csr)[j]);
      }
      return;
   }
#endif
   for (HYPRE_Int j = 0; j < nnz; j++)
   {
      J[j] = internal::to_int(hypre_CSRMatrixJ(hypre_csr)[j]);
   }
}

// static method
signed char HypreParMatrix::HypreCsrToMem(hypre_CSRMatrix *h_mat,
                                          MemoryType h_mat_mt,
                                          bool own_ija,
                                          MemoryIJData &mem)
{
   const int nr1 = internal::to_int(h_mat->num_rows) + 1;
   const int nnz = internal::to_int(h_mat->num_nonzeros);
   mem.I.Wrap(h_mat->i, nr1, h_mat_mt, own_ija);
   mem.J.Wrap(h_mat->j, nnz, h_mat_mt, own_ija);
   mem.data.Wrap(h_mat->data, nnz, h_mat_mt, own_ija);
   const MemoryClass hypre_mc = GetHypreMemoryClass();
   if (!CanShallowCopy(mem.I, hypre_mc))
   {
      const MemoryType hypre_mt = GetHypreMemoryType();
      MemoryIJData h_mem;
      h_mem.I.New(nr1, hypre_mt);
      h_mem.I.CopyFrom(mem.I, nr1);
      mem.I.Delete();
      h_mem.J.New(nnz, hypre_mt);
      h_mem.J.CopyFrom(mem.J, nnz);
      mem.J.Delete();
      h_mem.data.New(nnz, hypre_mt);
      h_mem.data.CopyFrom(mem.data, nnz);
      mem.data.Delete();
      mem = h_mem;
      if (!own_ija)
      {
         // FIXME: Even if own_ija == false, it does not necessarily mean we
         // need to delete h_mat->{i,j,data} even if h_mat->owns_data == true.

         // h_mat owns i; owns j,data if h_mat->owns_data
#if MFEM_HYPRE_VERSION < 21400
         hypre_TFree(h_mat->i);
#elif MFEM_HYPRE_VERSION < 21800
         hypre_TFree(h_mat->i, HYPRE_MEMORY_SHARED);
#else
         hypre_TFree(h_mat->i, h_mat->memory_location);
#endif
         if (h_mat->owns_data)
         {
#if MFEM_HYPRE_VERSION < 21400
            hypre_TFree(h_mat->j);
            hypre_TFree(h_mat->data);
#elif MFEM_HYPRE_VERSION < 21800
            hypre_TFree(h_mat->j, HYPRE_MEMORY_SHARED);
            hypre_TFree(h_mat->data, HYPRE_MEMORY_SHARED);
#else
            hypre_TFree(h_mat->j, h_mat->memory_location);
            hypre_TFree(h_mat->data, h_mat->memory_location);
#endif
         }
      }
      h_mat->i = mem.I.ReadWrite(hypre_mc, nr1);
      h_mat->j = mem.J.ReadWrite(hypre_mc, nnz);
      h_mat->data = mem.data.ReadWrite(hypre_mc, nnz);
      h_mat->owns_data = 0;
#if MFEM_HYPRE_VERSION >= 21800
      h_mat->memory_location = HYPRE_MEMORY_DEVICE;
#endif
      return 3;
   }
   return own_ija ? 3 : (h_mat_mt == GetHypreMemoryType() ? -2 : -1);
}

// Square block-diagonal constructor (4 arguments, v1)
HypreParMatrix::HypreParMatrix(MPI_Comm comm, HYPRE_BigInt glob_size,
                               HYPRE_BigInt *row_starts, SparseMatrix *diag)
   : Operator(diag->Height(), diag->Width())
{
   Init();
   A = hypre_ParCSRMatrixCreate(comm, glob_size, glob_size, row_starts,
                                row_starts, 0, diag->NumNonZeroElems(), 0);
   hypre_ParCSRMatrixSetDataOwner(A,1);
#if MFEM_HYPRE_VERSION <= 22200
   hypre_ParCSRMatrixSetRowStartsOwner(A,0);
   hypre_ParCSRMatrixSetColStartsOwner(A,0);
#endif

   hypre_CSRMatrixSetDataOwner(A->diag,0);
   diagOwner = CopyCSR(diag, mem_diag, A->diag, false);
   hypre_CSRMatrixSetRownnz(A->diag);

   hypre_CSRMatrixSetDataOwner(A->offd,1);
   hypre_CSRMatrixI(A->offd) = mfem_hypre_CTAlloc(HYPRE_Int, diag->Height()+1);
   offdOwner = HypreCsrToMem(A->offd, GetHypreMemoryType(), false, mem_offd);

   /* Don't need to call these, since they allocate memory only
      if it was not already allocated */
   // hypre_CSRMatrixInitialize(A->diag);
   // hypre_ParCSRMatrixInitialize(A);

   hypre_ParCSRMatrixSetNumNonzeros(A);

   /* Make sure that the first entry in each row is the diagonal one. */
   hypre_CSRMatrixReorder(hypre_ParCSRMatrixDiag(A));

   // FIXME:
#ifdef HYPRE_BIGINT
   CopyCSR_J(A->diag, diag->GetJ());
#endif

   hypre_MatvecCommPkgCreate(A);
}

// Rectangular block-diagonal constructor (6 arguments, v1)
HypreParMatrix::HypreParMatrix(MPI_Comm comm,
                               HYPRE_BigInt global_num_rows,
                               HYPRE_BigInt global_num_cols,
                               HYPRE_BigInt *row_starts,
                               HYPRE_BigInt *col_starts,
                               SparseMatrix *diag)
   : Operator(diag->Height(), diag->Width())
{
   Init();
   A = hypre_ParCSRMatrixCreate(comm, global_num_rows, global_num_cols,
                                row_starts, col_starts,
                                0, diag->NumNonZeroElems(), 0);
   hypre_ParCSRMatrixSetDataOwner(A,1);
#if MFEM_HYPRE_VERSION <= 22200
   hypre_ParCSRMatrixSetRowStartsOwner(A,0);
   hypre_ParCSRMatrixSetColStartsOwner(A,0);
#endif

   hypre_CSRMatrixSetDataOwner(A->diag,0);
   diagOwner = CopyCSR(diag, mem_diag, A->diag, false);
   hypre_CSRMatrixSetRownnz(A->diag);

   hypre_CSRMatrixSetDataOwner(A->offd,1);
   hypre_CSRMatrixI(A->offd) = mfem_hypre_CTAlloc(HYPRE_Int, diag->Height()+1);
   offdOwner = HypreCsrToMem(A->offd, GetHypreMemoryType(), false, mem_offd);

   hypre_ParCSRMatrixSetNumNonzeros(A);

   /* Make sure that the first entry in each row is the diagonal one. */
   if (row_starts == col_starts)
   {
      hypre_CSRMatrixReorder(hypre_ParCSRMatrixDiag(A));
      // FIXME:
#ifdef HYPRE_BIGINT
      CopyCSR_J(A->diag, diag->GetJ());
#endif
   }

   hypre_MatvecCommPkgCreate(A);
}

// General rectangular constructor with diagonal and off-diagonal (8+1
// arguments)
HypreParMatrix::HypreParMatrix(MPI_Comm comm,
                               HYPRE_BigInt global_num_rows,
                               HYPRE_BigInt global_num_cols,
                               HYPRE_BigInt *row_starts,
                               HYPRE_BigInt *col_starts,
                               SparseMatrix *diag, SparseMatrix *offd,
                               HYPRE_BigInt *cmap,
                               bool own_diag_offd)
   : Operator(diag->Height(), diag->Width())
{
   Init();
   A = hypre_ParCSRMatrixCreate(comm, global_num_rows, global_num_cols,
                                row_starts, col_starts,
                                offd->Width(), diag->NumNonZeroElems(),
                                offd->NumNonZeroElems());
   hypre_ParCSRMatrixSetDataOwner(A,1);
#if MFEM_HYPRE_VERSION <= 22200
   hypre_ParCSRMatrixSetRowStartsOwner(A,0);
   hypre_ParCSRMatrixSetColStartsOwner(A,0);
#endif

   hypre_CSRMatrixSetDataOwner(A->diag,0);
   diagOwner = CopyCSR(diag, mem_diag, A->diag, own_diag_offd);
   if (own_diag_offd) { delete diag; }
   hypre_CSRMatrixSetRownnz(A->diag);

   hypre_CSRMatrixSetDataOwner(A->offd,0);
   offdOwner = CopyCSR(offd, mem_offd, A->offd, own_diag_offd);
   if (own_diag_offd) { delete offd; }
   hypre_CSRMatrixSetRownnz(A->offd);

   hypre_ParCSRMatrixColMapOffd(A) = cmap;
   // Prevent hypre from destroying A->col_map_offd
   colMapOwner = 0;

   hypre_ParCSRMatrixSetNumNonzeros(A);

   /* Make sure that the first entry in each row is the diagonal one. */
   if (row_starts == col_starts)
   {
      hypre_CSRMatrixReorder(hypre_ParCSRMatrixDiag(A));
      // FIXME:
#ifdef HYPRE_BIGINT
      CopyCSR_J(A->diag, diag->GetJ());
#endif
   }

   hypre_MatvecCommPkgCreate(A);
}

// General rectangular constructor with diagonal and off-diagonal (13+1
// arguments)
HypreParMatrix::HypreParMatrix(
   MPI_Comm comm,
   HYPRE_BigInt global_num_rows, HYPRE_BigInt global_num_cols,
   HYPRE_BigInt *row_starts, HYPRE_BigInt *col_starts,
   HYPRE_Int *diag_i, HYPRE_Int *diag_j, double *diag_data,
   HYPRE_Int *offd_i, HYPRE_Int *offd_j, double *offd_data,
   HYPRE_Int offd_num_cols, HYPRE_BigInt *offd_col_map,
   bool hypre_arrays)
{
   Init();
   A = hypre_ParCSRMatrixCreate(comm, global_num_rows, global_num_cols,
                                row_starts, col_starts, offd_num_cols, 0, 0);
   hypre_ParCSRMatrixSetDataOwner(A,1);
#if MFEM_HYPRE_VERSION <= 22200
   hypre_ParCSRMatrixSetRowStartsOwner(A,0);
   hypre_ParCSRMatrixSetColStartsOwner(A,0);
#endif

   HYPRE_Int local_num_rows = hypre_CSRMatrixNumRows(A->diag);

   hypre_CSRMatrixSetDataOwner(A->diag, hypre_arrays);
   hypre_CSRMatrixI(A->diag) = diag_i;
   hypre_CSRMatrixJ(A->diag) = diag_j;
   hypre_CSRMatrixData(A->diag) = diag_data;
   hypre_CSRMatrixNumNonzeros(A->diag) = diag_i[local_num_rows];
#ifdef HYPRE_USING_CUDA
   hypre_CSRMatrixMemoryLocation(A->diag) = HYPRE_MEMORY_HOST;
#endif
   hypre_CSRMatrixSetRownnz(A->diag);

   hypre_CSRMatrixSetDataOwner(A->offd, hypre_arrays);
   hypre_CSRMatrixI(A->offd) = offd_i;
   hypre_CSRMatrixJ(A->offd) = offd_j;
   hypre_CSRMatrixData(A->offd) = offd_data;
   hypre_CSRMatrixNumNonzeros(A->offd) = offd_i[local_num_rows];
#ifdef HYPRE_USING_CUDA
   hypre_CSRMatrixMemoryLocation(A->offd) = HYPRE_MEMORY_HOST;
#endif
   hypre_CSRMatrixSetRownnz(A->offd);

   hypre_ParCSRMatrixColMapOffd(A) = offd_col_map;
   // Prevent hypre from destroying A->col_map_offd, own A->col_map_offd
   colMapOwner = hypre_arrays ? -1 : 1;

   hypre_ParCSRMatrixSetNumNonzeros(A);

   /* Make sure that the first entry in each row is the diagonal one. */
   if (row_starts == col_starts)
   {
      hypre_CSRMatrixReorder(hypre_ParCSRMatrixDiag(A));
   }

   hypre_MatvecCommPkgCreate(A);

   height = GetNumRows();
   width = GetNumCols();

   if (!hypre_arrays)
   {
      const MemoryType host_mt = Device::GetHostMemoryType();
      diagOwner = HypreCsrToMem(A->diag, host_mt, true, mem_diag);
      offdOwner = HypreCsrToMem(A->offd, host_mt, true, mem_offd);
   }
   else
   {
      const MemoryType host_mt = MemoryType::HOST;
      diagOwner = HypreCsrToMem(A->diag, host_mt, false, mem_diag);
      offdOwner = HypreCsrToMem(A->offd, host_mt, false, mem_offd);
   }
   HypreRead();
}

// Constructor from a CSR matrix on rank 0 (4 arguments, v2)
HypreParMatrix::HypreParMatrix(MPI_Comm comm,
                               HYPRE_BigInt *row_starts,
                               HYPRE_BigInt *col_starts,
                               SparseMatrix *sm_a)
{
   MFEM_ASSERT(sm_a != NULL, "invalid input");
   MFEM_VERIFY(!HYPRE_AssumedPartitionCheck(),
               "this method can not be used with assumed partition");

   Init();

   hypre_CSRMatrix *csr_a;
   csr_a = hypre_CSRMatrixCreate(sm_a -> Height(), sm_a -> Width(),
                                 sm_a -> NumNonZeroElems());

   hypre_CSRMatrixSetDataOwner(csr_a,0);
   MemoryIJData mem_a;
   CopyCSR(sm_a, mem_a, csr_a, false);
   hypre_CSRMatrixSetRownnz(csr_a);

   // NOTE: this call creates a matrix on host even when device support is
   // enabled in hypre.
   hypre_ParCSRMatrix *new_A =
      hypre_CSRMatrixToParCSRMatrix(comm, csr_a, row_starts, col_starts);

   mem_a.I.Delete();
   mem_a.J.Delete();
   mem_a.data.Delete();

   hypre_CSRMatrixI(csr_a) = NULL;
   hypre_CSRMatrixDestroy(csr_a);

   /* Make sure that the first entry in each row is the diagonal one. */
   if (row_starts == col_starts)
   {
      hypre_CSRMatrixReorder(hypre_ParCSRMatrixDiag(new_A));
   }

   hypre_MatvecCommPkgCreate(A);

   WrapHypreParCSRMatrix(new_A);
}

// Boolean, rectangular, block-diagonal constructor (6 arguments, v2)
HypreParMatrix::HypreParMatrix(MPI_Comm comm,
                               HYPRE_BigInt global_num_rows,
                               HYPRE_BigInt global_num_cols,
                               HYPRE_BigInt *row_starts,
                               HYPRE_BigInt *col_starts,
                               Table *diag)
{
   Init();
   int nnz = diag->Size_of_connections();
   A = hypre_ParCSRMatrixCreate(comm, global_num_rows, global_num_cols,
                                row_starts, col_starts, 0, nnz, 0);
   hypre_ParCSRMatrixSetDataOwner(A,1);
#if MFEM_HYPRE_VERSION <= 22200
   hypre_ParCSRMatrixSetRowStartsOwner(A,0);
   hypre_ParCSRMatrixSetColStartsOwner(A,0);
#endif

   hypre_CSRMatrixSetDataOwner(A->diag,0);
   diagOwner = CopyBoolCSR(diag, mem_diag, A->diag);
   hypre_CSRMatrixSetRownnz(A->diag);

   hypre_CSRMatrixSetDataOwner(A->offd,1);
   hypre_CSRMatrixI(A->offd) = mfem_hypre_CTAlloc(HYPRE_Int, diag->Size()+1);
   offdOwner = HypreCsrToMem(A->offd, GetHypreMemoryType(), false, mem_offd);

   hypre_ParCSRMatrixSetNumNonzeros(A);

   /* Make sure that the first entry in each row is the diagonal one. */
   if (row_starts == col_starts)
   {
      hypre_CSRMatrixReorder(hypre_ParCSRMatrixDiag(A));
      // FIXME:
#ifdef HYPRE_BIGINT
      CopyCSR_J(A->diag, diag->GetJ());
#endif
   }

   hypre_MatvecCommPkgCreate(A);

   height = GetNumRows();
   width = GetNumCols();
}

// Boolean, general rectangular constructor with diagonal and off-diagonal
// (11 arguments)
HypreParMatrix::HypreParMatrix(MPI_Comm comm, int id, int np,
                               HYPRE_BigInt *row, HYPRE_BigInt *col,
                               HYPRE_Int *i_diag, HYPRE_Int *j_diag,
                               HYPRE_Int *i_offd, HYPRE_Int *j_offd,
                               HYPRE_BigInt *cmap, HYPRE_Int cmap_size)
{
   HYPRE_Int diag_nnz, offd_nnz;

   Init();
   if (HYPRE_AssumedPartitionCheck())
   {
      diag_nnz = i_diag[row[1]-row[0]];
      offd_nnz = i_offd[row[1]-row[0]];

      A = hypre_ParCSRMatrixCreate(comm, row[2], col[2], row, col,
                                   cmap_size, diag_nnz, offd_nnz);
   }
   else
   {
      diag_nnz = i_diag[row[id+1]-row[id]];
      offd_nnz = i_offd[row[id+1]-row[id]];

      A = hypre_ParCSRMatrixCreate(comm, row[np], col[np], row, col,
                                   cmap_size, diag_nnz, offd_nnz);
   }

   hypre_ParCSRMatrixSetDataOwner(A,1);
#if MFEM_HYPRE_VERSION <= 22200
   hypre_ParCSRMatrixSetRowStartsOwner(A,0);
   hypre_ParCSRMatrixSetColStartsOwner(A,0);
#endif

   mem_diag.data.New(diag_nnz);
   for (HYPRE_Int i = 0; i < diag_nnz; i++)
   {
      mem_diag.data[i] = 1.0;
   }

   mem_offd.data.New(offd_nnz);
   for (HYPRE_Int i = 0; i < offd_nnz; i++)
   {
      mem_offd.data[i] = 1.0;
   }

   hypre_CSRMatrixSetDataOwner(A->diag,0);
   hypre_CSRMatrixI(A->diag)    = i_diag;
   hypre_CSRMatrixJ(A->diag)    = j_diag;
   hypre_CSRMatrixData(A->diag) = mem_diag.data;
#ifdef HYPRE_USING_CUDA
   hypre_CSRMatrixMemoryLocation(A->diag) = HYPRE_MEMORY_HOST;
#endif
   hypre_CSRMatrixSetRownnz(A->diag);

   hypre_CSRMatrixSetDataOwner(A->offd,0);
   hypre_CSRMatrixI(A->offd)    = i_offd;
   hypre_CSRMatrixJ(A->offd)    = j_offd;
   hypre_CSRMatrixData(A->offd) = mem_offd.data;
#ifdef HYPRE_USING_CUDA
   hypre_CSRMatrixMemoryLocation(A->offd) = HYPRE_MEMORY_HOST;
#endif
   hypre_CSRMatrixSetRownnz(A->offd);

   hypre_ParCSRMatrixColMapOffd(A) = cmap;
   // Prevent hypre from destroying A->col_map_offd, own A->col_map_offd
   colMapOwner = 1;

   hypre_ParCSRMatrixSetNumNonzeros(A);

   /* Make sure that the first entry in each row is the diagonal one. */
   if (row == col)
   {
      hypre_CSRMatrixReorder(hypre_ParCSRMatrixDiag(A));
   }

   hypre_MatvecCommPkgCreate(A);

   height = GetNumRows();
   width = GetNumCols();

   const MemoryType host_mt = Device::GetHostMemoryType();
   diagOwner = HypreCsrToMem(A->diag, host_mt, true, mem_diag);
   offdOwner = HypreCsrToMem(A->offd, host_mt, true, mem_offd);
   HypreRead();
}

// General rectangular constructor with diagonal and off-diagonal constructed
// from a CSR matrix that contains both diagonal and off-diagonal blocks
// (9 arguments)
HypreParMatrix::HypreParMatrix(MPI_Comm comm, int nrows,
                               HYPRE_BigInt glob_nrows,
                               HYPRE_BigInt glob_ncols,
                               int *I, HYPRE_BigInt *J,
                               double *data,
                               HYPRE_BigInt *rows,
                               HYPRE_BigInt *cols)
{
   Init();

   // Determine partitioning size, and my column start and end
   int part_size;
   HYPRE_BigInt my_col_start, my_col_end; // my range: [my_col_start, my_col_end)
   if (HYPRE_AssumedPartitionCheck())
   {
      part_size = 2;
      my_col_start = cols[0];
      my_col_end = cols[1];
   }
   else
   {
      int myid;
      MPI_Comm_rank(comm, &myid);
      MPI_Comm_size(comm, &part_size);
      part_size++;
      my_col_start = cols[myid];
      my_col_end = cols[myid+1];
   }

   // Copy in the row and column partitionings
   HYPRE_BigInt *row_starts, *col_starts;
   if (rows == cols)
   {
      row_starts = col_starts = mfem_hypre_TAlloc_host(HYPRE_BigInt, part_size);
      for (int i = 0; i < part_size; i++)
      {
         row_starts[i] = rows[i];
      }
   }
   else
   {
      row_starts = mfem_hypre_TAlloc_host(HYPRE_BigInt, part_size);
      col_starts = mfem_hypre_TAlloc_host(HYPRE_BigInt, part_size);
      for (int i = 0; i < part_size; i++)
      {
         row_starts[i] = rows[i];
         col_starts[i] = cols[i];
      }
   }

   // Create a map for the off-diagonal indices - global to local. Count the
   // number of diagonal and off-diagonal entries.
   HYPRE_Int diag_nnz = 0, offd_nnz = 0, offd_num_cols = 0;
   map<HYPRE_BigInt, HYPRE_Int> offd_map;
   for (HYPRE_Int j = 0, loc_nnz = I[nrows]; j < loc_nnz; j++)
   {
      HYPRE_BigInt glob_col = J[j];
      if (my_col_start <= glob_col && glob_col < my_col_end)
      {
         diag_nnz++;
      }
      else
      {
         offd_map.insert(pair<const HYPRE_BigInt, HYPRE_Int>(glob_col, -1));
         offd_nnz++;
      }
   }
   // count the number of columns in the off-diagonal and set the local indices
   for (auto it = offd_map.begin(); it != offd_map.end(); ++it)
   {
      it->second = offd_num_cols++;
   }

   // construct the global ParCSR matrix
   A = hypre_ParCSRMatrixCreate(comm, glob_nrows, glob_ncols,
                                row_starts, col_starts, offd_num_cols,
                                diag_nnz, offd_nnz);
   hypre_ParCSRMatrixInitialize(A);

   diagOwner = HypreCsrToMem(A->diag, GetHypreMemoryType(), false, mem_diag);
   offdOwner = HypreCsrToMem(A->offd, GetHypreMemoryType(), false, mem_offd);
   HostWrite();

   HYPRE_Int *diag_i, *diag_j, *offd_i, *offd_j;
   HYPRE_BigInt *offd_col_map;
   double *diag_data, *offd_data;
   diag_i = A->diag->i;
   diag_j = A->diag->j;
   diag_data = A->diag->data;
   offd_i = A->offd->i;
   offd_j = A->offd->j;
   offd_data = A->offd->data;
   offd_col_map = A->col_map_offd;

   diag_nnz = offd_nnz = 0;
   for (HYPRE_Int i = 0, j = 0; i < nrows; i++)
   {
      diag_i[i] = diag_nnz;
      offd_i[i] = offd_nnz;
      for (HYPRE_Int j_end = I[i+1]; j < j_end; j++)
      {
         HYPRE_BigInt glob_col = J[j];
         if (my_col_start <= glob_col && glob_col < my_col_end)
         {
            diag_j[diag_nnz] = glob_col - my_col_start;
            diag_data[diag_nnz] = data[j];
            diag_nnz++;
         }
         else
         {
            offd_j[offd_nnz] = offd_map[glob_col];
            offd_data[offd_nnz] = data[j];
            offd_nnz++;
         }
      }
   }
   diag_i[nrows] = diag_nnz;
   offd_i[nrows] = offd_nnz;
   for (auto it = offd_map.begin(); it != offd_map.end(); ++it)
   {
      offd_col_map[it->second] = it->first;
   }

   hypre_ParCSRMatrixSetNumNonzeros(A);
   /* Make sure that the first entry in each row is the diagonal one. */
   if (row_starts == col_starts)
   {
      hypre_CSRMatrixReorder(hypre_ParCSRMatrixDiag(A));
   }
#if MFEM_HYPRE_VERSION > 22200
   mfem_hypre_TFree_host(row_starts);
   if (rows != cols)
   {
      mfem_hypre_TFree_host(col_starts);
   }
#endif
   hypre_MatvecCommPkgCreate(A);

   height = GetNumRows();
   width = GetNumCols();

   HypreRead();
}

HypreParMatrix::HypreParMatrix(const HypreParMatrix &P)
{
   hypre_ParCSRMatrix *Ph = static_cast<hypre_ParCSRMatrix *>(P);

   Init();

   // Clone the structure
   A = hypre_ParCSRMatrixCompleteClone(Ph);
   // Make a deep copy of the data from the source
   hypre_ParCSRMatrixCopy(Ph, A, 1);

   height = GetNumRows();
   width = GetNumCols();

   CopyRowStarts();
   CopyColStarts();

   hypre_ParCSRMatrixSetNumNonzeros(A);

   hypre_MatvecCommPkgCreate(A);

   diagOwner = HypreCsrToMem(A->diag, GetHypreMemoryType(), false, mem_diag);
   offdOwner = HypreCsrToMem(A->offd, GetHypreMemoryType(), false, mem_offd);
}

void HypreParMatrix::MakeRef(const HypreParMatrix &master)
{
   Destroy();
   Init();
   A = master.A;
   ParCSROwner = 0;
   height = master.GetNumRows();
   width = master.GetNumCols();
   mem_diag.I.MakeAlias(master.mem_diag.I, 0, master.mem_diag.I.Capacity());
   mem_diag.J.MakeAlias(master.mem_diag.J, 0, master.mem_diag.J.Capacity());
   mem_diag.data.MakeAlias(master.mem_diag.data, 0,
                           master.mem_diag.data.Capacity());
   mem_offd.I.MakeAlias(master.mem_offd.I, 0, master.mem_offd.I.Capacity());
   mem_offd.J.MakeAlias(master.mem_offd.J, 0, master.mem_offd.J.Capacity());
   mem_offd.data.MakeAlias(master.mem_offd.data, 0,
                           master.mem_offd.data.Capacity());
}

hypre_ParCSRMatrix* HypreParMatrix::StealData()
{
   // Only safe when (diagOwner < 0 && offdOwner < 0 && colMapOwner == -1)
   // Otherwise, there may be memory leaks or hypre may destroy arrays allocated
   // with operator new.
   MFEM_ASSERT(diagOwner < 0 && offdOwner < 0 && colMapOwner == -1, "");
   MFEM_ASSERT(diagOwner == offdOwner, "");
   MFEM_ASSERT(ParCSROwner, "");
   hypre_ParCSRMatrix *R = A;
#ifdef HYPRE_USING_CUDA
   if (diagOwner == -1) { HostReadWrite(); }
   else { HypreReadWrite(); }
#endif
   ParCSROwner = false;
   Destroy();
   Init();
   return R;
}

void HypreParMatrix::SetOwnerFlags(signed char diag, signed char offd,
                                   signed char colmap)
{
   diagOwner = diag;
   mem_diag.I.SetHostPtrOwner((diag >= 0) && (diag & 1));
   mem_diag.J.SetHostPtrOwner((diag >= 0) && (diag & 1));
   mem_diag.data.SetHostPtrOwner((diag >= 0) && (diag & 2));
   offdOwner = offd;
   mem_offd.I.SetHostPtrOwner((offd >= 0) && (offd & 1));
   mem_offd.J.SetHostPtrOwner((offd >= 0) && (offd & 1));
   mem_offd.data.SetHostPtrOwner((offd >= 0) && (offd & 2));
   colMapOwner = colmap;
}

void HypreParMatrix::CopyRowStarts()
{
#if MFEM_HYPRE_VERSION <= 22200
   if (!A || hypre_ParCSRMatrixOwnsRowStarts(A) ||
       (hypre_ParCSRMatrixRowStarts(A) == hypre_ParCSRMatrixColStarts(A) &&
        hypre_ParCSRMatrixOwnsColStarts(A)))
   {
      return;
   }

   int row_starts_size;
   if (HYPRE_AssumedPartitionCheck())
   {
      row_starts_size = 2;
   }
   else
   {
      MPI_Comm_size(hypre_ParCSRMatrixComm(A), &row_starts_size);
      row_starts_size++; // num_proc + 1
   }

   HYPRE_BigInt *old_row_starts = hypre_ParCSRMatrixRowStarts(A);
   HYPRE_BigInt *new_row_starts = mfem_hypre_CTAlloc_host(HYPRE_BigInt,
                                                          row_starts_size);
   for (int i = 0; i < row_starts_size; i++)
   {
      new_row_starts[i] = old_row_starts[i];
   }

   hypre_ParCSRMatrixRowStarts(A) = new_row_starts;
   hypre_ParCSRMatrixOwnsRowStarts(A) = 1;

   if (hypre_ParCSRMatrixColStarts(A) == old_row_starts)
   {
      hypre_ParCSRMatrixColStarts(A) = new_row_starts;
      hypre_ParCSRMatrixOwnsColStarts(A) = 0;
   }
#endif
}

void HypreParMatrix::CopyColStarts()
{
#if MFEM_HYPRE_VERSION <= 22200
   if (!A || hypre_ParCSRMatrixOwnsColStarts(A) ||
       (hypre_ParCSRMatrixRowStarts(A) == hypre_ParCSRMatrixColStarts(A) &&
        hypre_ParCSRMatrixOwnsRowStarts(A)))
   {
      return;
   }

   int col_starts_size;
   if (HYPRE_AssumedPartitionCheck())
   {
      col_starts_size = 2;
   }
   else
   {
      MPI_Comm_size(hypre_ParCSRMatrixComm(A), &col_starts_size);
      col_starts_size++; // num_proc + 1
   }

   HYPRE_BigInt *old_col_starts = hypre_ParCSRMatrixColStarts(A);
   HYPRE_BigInt *new_col_starts = mfem_hypre_CTAlloc_host(HYPRE_BigInt,
                                                          col_starts_size);
   for (int i = 0; i < col_starts_size; i++)
   {
      new_col_starts[i] = old_col_starts[i];
   }

   hypre_ParCSRMatrixColStarts(A) = new_col_starts;

   if (hypre_ParCSRMatrixRowStarts(A) == old_col_starts)
   {
      hypre_ParCSRMatrixRowStarts(A) = new_col_starts;
      hypre_ParCSRMatrixOwnsRowStarts(A) = 1;
      hypre_ParCSRMatrixOwnsColStarts(A) = 0;
   }
   else
   {
      hypre_ParCSRMatrixOwnsColStarts(A) = 1;
   }
#endif
}

void HypreParMatrix::GetDiag(Vector &diag) const
{
   const int size = Height();
   diag.SetSize(size);
#ifdef HYPRE_USING_CUDA
   if (Device::Allows(Backend::CUDA_MASK))
   {
      MFEM_ASSERT(A->diag->memory_location == HYPRE_MEMORY_DEVICE, "");
      double *d_diag = diag.Write();
      const HYPRE_Int *A_diag_i = A->diag->i;
      const double *A_diag_d = A->diag->data;
      MFEM_FORALL(i, size, d_diag[i] = A_diag_d[A_diag_i[i]];);
   }
   else
#endif
   {
      diag.HostWrite();
      HostRead();
      for (int j = 0; j < size; j++)
      {
         diag(j) = A->diag->data[A->diag->i[j]];
         MFEM_ASSERT(A->diag->j[A->diag->i[j]] == j,
                     "the first entry in each row must be the diagonal one");
      }
      HypreRead();
   }
}

static void MakeSparseMatrixWrapper(int nrows, int ncols,
                                    HYPRE_Int *I, HYPRE_Int *J, double *data,
                                    SparseMatrix &wrapper)
{
#ifndef HYPRE_BIGINT
   SparseMatrix tmp(I, J, data, nrows, ncols, false, false, false);
#else
   int *mI = Memory<int>(nrows + 1);
   for (int i = 0; i <= nrows; i++)
   {
      mI[i] = internal::to_int(I[i]); // checks for overflow in debug mode
   }
   const int nnz = mI[nrows];
   int *mJ = Memory<int>(nnz);
   for (int j = 0; j < nnz; j++)
   {
      mJ[j] = internal::to_int(J[j]); // checks for overflow in debug mode
   }
   SparseMatrix tmp(mI, mJ, data, nrows, ncols, true, false, false);
#endif
   wrapper.Swap(tmp);
}

static void MakeWrapper(const hypre_CSRMatrix *mat,
                        const MemoryIJData &mem,
                        SparseMatrix &wrapper)
{
   const int nrows = internal::to_int(hypre_CSRMatrixNumRows(mat));
   const int ncols = internal::to_int(hypre_CSRMatrixNumCols(mat));
   const int nnz = internal::to_int(mat->num_nonzeros);
   const HYPRE_Int *I = mfem::HostRead(mem.I, nrows + 1);
   const HYPRE_Int *J = mfem::HostRead(mem.J, nnz);
   const double *data = mfem::HostRead(mem.data, nnz);
   MakeSparseMatrixWrapper(nrows, ncols,
                           const_cast<HYPRE_Int*>(I),
                           const_cast<HYPRE_Int*>(J),
                           const_cast<double*>(data),
                           wrapper);
}

void HypreParMatrix::GetDiag(SparseMatrix &diag) const
{
   MakeWrapper(A->diag, mem_diag, diag);
}

void HypreParMatrix::GetOffd(SparseMatrix &offd, HYPRE_BigInt* &cmap) const
{
   MakeWrapper(A->offd, mem_offd, offd);
   cmap = A->col_map_offd;
}

void HypreParMatrix::MergeDiagAndOffd(SparseMatrix &merged)
{
   HostRead();
   hypre_CSRMatrix *hypre_merged = hypre_MergeDiagAndOffd(A);
   HypreRead();
   // Wrap 'hypre_merged' as a SparseMatrix 'merged_tmp'
   SparseMatrix merged_tmp;
#if MFEM_HYPRE_VERSION >= 21600
   hypre_CSRMatrixBigJtoJ(hypre_merged);
#endif
   MakeSparseMatrixWrapper(
      internal::to_int(hypre_merged->num_rows),
      internal::to_int(hypre_merged->num_cols),
      hypre_merged->i,
      hypre_merged->j,
      hypre_merged->data,
      merged_tmp);
   // Deep copy 'merged_tmp' to 'merged' so that 'merged' does not need
   // 'hypre_merged'
   merged = merged_tmp;
   merged_tmp.Clear();
   hypre_CSRMatrixDestroy(hypre_merged);
}

void HypreParMatrix::GetBlocks(Array2D<HypreParMatrix*> &blocks,
                               bool interleaved_rows,
                               bool interleaved_cols) const
{
   int nr = blocks.NumRows();
   int nc = blocks.NumCols();

   hypre_ParCSRMatrix **hypre_blocks = new hypre_ParCSRMatrix*[nr * nc];
   HostRead();
   internal::hypre_ParCSRMatrixSplit(A, nr, nc, hypre_blocks,
                                     interleaved_rows, interleaved_cols);
   HypreRead();

   for (int i = 0; i < nr; i++)
   {
      for (int j = 0; j < nc; j++)
      {
         blocks[i][j] = new HypreParMatrix(hypre_blocks[i*nc + j]);
      }
   }

   delete [] hypre_blocks;
}

HypreParMatrix * HypreParMatrix::Transpose() const
{
   hypre_ParCSRMatrix * At;
   hypre_ParCSRMatrixTranspose(A, &At, 1);
   hypre_ParCSRMatrixSetNumNonzeros(At);

   hypre_MatvecCommPkgCreate(At);

   if ( M() == N() )
   {
      /* If the matrix is square, make sure that the first entry in each
         row is the diagonal one. */
      hypre_CSRMatrixReorder(hypre_ParCSRMatrixDiag(At));
   }

   return new HypreParMatrix(At);
}

#if MFEM_HYPRE_VERSION >= 21800
HypreParMatrix *HypreParMatrix::ExtractSubmatrix(const Array<int> &indices,
                                                 double threshold) const
{
   // hypre_ParCSRMatrixExtractSubmatrixFC works on host only, so we move this
   // matrix to host, temporarily:
   HostRead();

   if (!(A->comm))
   {
      hypre_MatvecCommPkgCreate(A);
   }

   hypre_ParCSRMatrix *submat;

   // Get number of rows stored on this processor
   int local_num_vars = hypre_CSRMatrixNumRows(hypre_ParCSRMatrixDiag(A));

   // Form hypre CF-splitting array designating submatrix as F-points (-1)
#ifdef hypre_IntArrayData
   // hypre_BoomerAMGCoarseParms needs CF_marker to be hypre_IntArray *
   hypre_IntArray *CF_marker;

   CF_marker = hypre_IntArrayCreate(local_num_vars);
   hypre_IntArrayInitialize_v2(CF_marker, HYPRE_MEMORY_HOST);
   hypre_IntArraySetConstantValues(CF_marker, 1);
#else
   Array<HYPRE_Int> CF_marker(local_num_vars);
   CF_marker = 1;
#endif
   for (int j=0; j<indices.Size(); j++)
   {
      if (indices[j] > local_num_vars)
      {
         MFEM_WARNING("WARNING : " << indices[j] << " > " << local_num_vars);
      }
#ifdef hypre_IntArrayData
      hypre_IntArrayData(CF_marker)[indices[j]] = -1;
#else
      CF_marker[indices[j]] = -1;
#endif
   }

   // Construct cpts_global array on hypre matrix structure
#if (MFEM_HYPRE_VERSION > 22300) || (MFEM_HYPRE_VERSION == 22300 && HYPRE_DEVELOP_NUMBER >=8)
   HYPRE_BigInt cpts_global[2];

   hypre_BoomerAMGCoarseParms(MPI_COMM_WORLD, local_num_vars, 1, NULL,
                              CF_marker, NULL, cpts_global);
#else
   HYPRE_BigInt *cpts_global;
   hypre_BoomerAMGCoarseParms(MPI_COMM_WORLD, local_num_vars, 1, NULL,
                              CF_marker, NULL, &cpts_global);
#endif

   // Extract submatrix into *submat
#ifdef hypre_IntArrayData
   hypre_ParCSRMatrixExtractSubmatrixFC(A, hypre_IntArrayData(CF_marker),
                                        cpts_global, "FF", &submat,
                                        threshold);
#else
   hypre_ParCSRMatrixExtractSubmatrixFC(A, CF_marker, cpts_global,
                                        "FF", &submat, threshold);
#endif

#if (MFEM_HYPRE_VERSION <= 22300) && !(MFEM_HYPRE_VERSION == 22300 && HYPRE_DEVELOP_NUMBER >=8)
   mfem_hypre_TFree(cpts_global);
#endif
#ifdef hypre_IntArrayData
   hypre_IntArrayDestroy(CF_marker);
#endif

   HypreRead(); // restore the matrix location to the default hypre location

   return new HypreParMatrix(submat);
}
#endif

HYPRE_Int HypreParMatrix::Mult(HypreParVector &x, HypreParVector &y,
                               double a, double b) const
{
   x.HypreRead();
   (b == 0.0) ? y.HypreWrite() : y.HypreReadWrite();
   return hypre_ParCSRMatrixMatvec(a, A, x, b, y);
}

void HypreParMatrix::Mult(double a, const Vector &x, double b, Vector &y) const
{
   MFEM_ASSERT(x.Size() == Width(), "invalid x.Size() = " << x.Size()
               << ", expected size = " << Width());
   MFEM_ASSERT(y.Size() == Height(), "invalid y.Size() = " << y.Size()
               << ", expected size = " << Height());

   if (X == NULL)
   {
      X = new HypreParVector(A->comm,
                             GetGlobalNumCols(),
                             nullptr,
                             GetColStarts());
      Y = new HypreParVector(A->comm,
                             GetGlobalNumRows(),
                             nullptr,
                             GetRowStarts());
   }

   const bool xshallow = CanShallowCopy(x.GetMemory(), GetHypreMemoryClass());
   const bool yshallow = CanShallowCopy(y.GetMemory(), GetHypreMemoryClass());

   if (xshallow)
   {
      X->WrapMemoryRead(x.GetMemory());
   }
   else
   {
      if (auxX.Empty()) { auxX.New(NumCols(), GetHypreMemoryType()); }
      auxX.CopyFrom(x.GetMemory(), auxX.Capacity());  // Deep copy
      X->WrapMemoryRead(auxX);
   }

   if (yshallow)
   {
      if (b != 0.0) { Y->WrapMemoryReadWrite(y.GetMemory()); }
      else { Y->WrapMemoryWrite(y.GetMemory()); }
   }
   else
   {
      if (auxY.Empty()) { auxY.New(NumRows(), GetHypreMemoryType()); }
      if (b != 0.0)
      {
         auxY.CopyFrom(y.GetMemory(), auxY.Capacity());  // Deep copy
         Y->WrapMemoryReadWrite(auxY);
      }
      else
      {
         Y->WrapMemoryWrite(auxY);
      }
   }

   hypre_ParCSRMatrixMatvec(a, A, *X, b, *Y);

   if (!yshallow) { y = *Y; }  // Deep copy
}

void HypreParMatrix::MultTranspose(double a, const Vector &x,
                                   double b, Vector &y) const
{
   MFEM_ASSERT(x.Size() == Height(), "invalid x.Size() = " << x.Size()
               << ", expected size = " << Height());
   MFEM_ASSERT(y.Size() == Width(), "invalid y.Size() = " << y.Size()
               << ", expected size = " << Width());

   // Note: x has the dimensions of Y (height), and
   //       y has the dimensions of X (width)
   if (X == NULL)
   {
      X = new HypreParVector(A->comm,
                             GetGlobalNumCols(),
                             nullptr,
                             GetColStarts());
      Y = new HypreParVector(A->comm,
                             GetGlobalNumRows(),
                             nullptr,
                             GetRowStarts());
   }

   const bool xshallow = CanShallowCopy(x.GetMemory(), GetHypreMemoryClass());
   const bool yshallow = CanShallowCopy(y.GetMemory(), GetHypreMemoryClass());

   // x <--> Y
   if (xshallow)
   {
      Y->WrapMemoryRead(x.GetMemory());
   }
   else
   {
      if (auxY.Empty()) { auxY.New(NumRows(), GetHypreMemoryType()); }
      auxY.CopyFrom(x.GetMemory(), auxY.Capacity());  // Deep copy
      Y->WrapMemoryRead(auxY);
   }

   // y <--> X
   if (yshallow)
   {
      if (b != 0.0) { X->WrapMemoryReadWrite(y.GetMemory()); }
      else { X->WrapMemoryWrite(y.GetMemory()); }
   }
   else
   {
      if (auxX.Empty()) { auxX.New(NumCols(), GetHypreMemoryType()); }
      if (b != 0.0)
      {
         auxX.CopyFrom(y.GetMemory(), auxX.Capacity());  // Deep copy
         X->WrapMemoryReadWrite(auxX);
      }
      else
      {
         X->WrapMemoryWrite(auxX);
      }
   }

   hypre_ParCSRMatrixMatvecT(a, A, *Y, b, *X);

   if (!yshallow) { y = *X; }  // Deep copy
}

HYPRE_Int HypreParMatrix::Mult(HYPRE_ParVector x, HYPRE_ParVector y,
                               double a, double b) const
{
   return hypre_ParCSRMatrixMatvec(a, A, (hypre_ParVector *) x, b,
                                   (hypre_ParVector *) y);
}

HYPRE_Int HypreParMatrix::MultTranspose(HypreParVector & x, HypreParVector & y,
                                        double a, double b) const
{
   x.HypreRead();
   (b == 0.0) ? y.HypreWrite() : y.HypreReadWrite();
   return hypre_ParCSRMatrixMatvecT(a, A, x, b, y);
}

void HypreParMatrix::AbsMult(double a, const Vector &x,
                             double b, Vector &y) const
{
   MFEM_ASSERT(x.Size() == Width(), "invalid x.Size() = " << x.Size()
               << ", expected size = " << Width());
   MFEM_ASSERT(y.Size() == Height(), "invalid y.Size() = " << y.Size()
               << ", expected size = " << Height());

   auto x_data = x.HostRead();
   auto y_data = (b == 0.0) ? y.HostWrite() : y.HostReadWrite();

   HostRead();
   internal::hypre_ParCSRMatrixAbsMatvec(A, a, const_cast<double*>(x_data),
                                         b, y_data);
   HypreRead();
}

void HypreParMatrix::AbsMultTranspose(double a, const Vector &x,
                                      double b, Vector &y) const
{
   MFEM_ASSERT(x.Size() == Height(), "invalid x.Size() = " << x.Size()
               << ", expected size = " << Height());
   MFEM_ASSERT(y.Size() == Width(), "invalid y.Size() = " << y.Size()
               << ", expected size = " << Width());

   auto x_data = x.HostRead();
   auto y_data = (b == 0.0) ? y.HostWrite() : y.HostReadWrite();

   HostRead();
   internal::hypre_ParCSRMatrixAbsMatvecT(A, a, const_cast<double*>(x_data),
                                          b, y_data);
   HypreRead();
}

HypreParMatrix* HypreParMatrix::LeftDiagMult(const SparseMatrix &D,
                                             HYPRE_BigInt* row_starts) const
{
   const bool assumed_partition = HYPRE_AssumedPartitionCheck();
   const bool row_starts_given = (row_starts != NULL);
   if (!row_starts_given)
   {
      row_starts = hypre_ParCSRMatrixRowStarts(A);
      MFEM_VERIFY(D.Height() == hypre_CSRMatrixNumRows(A->diag),
                  "the matrix D is NOT compatible with the row starts of"
                  " this HypreParMatrix, row_starts must be given.");
   }
   else
   {
      int offset;
      if (assumed_partition)
      {
         offset = 0;
      }
      else
      {
         MPI_Comm_rank(GetComm(), &offset);
      }
      int local_num_rows = row_starts[offset+1]-row_starts[offset];
      MFEM_VERIFY(local_num_rows == D.Height(), "the number of rows in D is "
                  " not compatible with the given row_starts");
   }
   // D.Width() will be checked for compatibility by the SparseMatrix
   // multiplication function, mfem::Mult(), called below.

   int part_size;
   HYPRE_BigInt global_num_rows;
   if (assumed_partition)
   {
      part_size = 2;
      if (row_starts_given)
      {
         global_num_rows = row_starts[2];
         // Here, we use row_starts[2], so row_starts must come from the
         // methods GetDofOffsets/GetTrueDofOffsets of ParFiniteElementSpace
         // (HYPRE's partitions have only 2 entries).
      }
      else
      {
         global_num_rows = hypre_ParCSRMatrixGlobalNumRows(A);
      }
   }
   else
   {
      MPI_Comm_size(GetComm(), &part_size);
      global_num_rows = row_starts[part_size];
      part_size++;
   }

   HYPRE_BigInt *col_starts = hypre_ParCSRMatrixColStarts(A);
   HYPRE_BigInt *col_map_offd;

   // get the diag and offd blocks as SparseMatrix wrappers
   SparseMatrix A_diag, A_offd;
   GetDiag(A_diag);
   GetOffd(A_offd, col_map_offd);

   // Multiply the diag and offd blocks with D -- these products will be the
   // diag and offd blocks of the output HypreParMatrix, DA.
   SparseMatrix* DA_diag = mfem::Mult(D, A_diag);
   SparseMatrix* DA_offd = mfem::Mult(D, A_offd);

   // Copy row_starts, col_starts, and col_map_offd; ownership of these arrays
   // will be given to the newly constructed output HypreParMatrix, DA.
   HYPRE_BigInt *new_row_starts =
      DuplicateAs<HYPRE_BigInt>(row_starts, part_size, false);
   HYPRE_BigInt *new_col_starts =
      (row_starts == col_starts ? new_row_starts :
       DuplicateAs<HYPRE_BigInt>(col_starts, part_size, false));
   HYPRE_BigInt *new_col_map_offd =
      DuplicateAs<HYPRE_BigInt>(col_map_offd, A_offd.Width());

   // Ownership of DA_diag and DA_offd is transfered to the HypreParMatrix
   // constructor.
   const bool own_diag_offd = true;

   // Create the output HypreParMatrix, DA, from DA_diag and DA_offd
   HypreParMatrix* DA =
      new HypreParMatrix(GetComm(),
                         global_num_rows, hypre_ParCSRMatrixGlobalNumCols(A),
                         new_row_starts, new_col_starts,
                         DA_diag, DA_offd, new_col_map_offd,
                         own_diag_offd);

#if MFEM_HYPRE_VERSION <= 22200
   // Give ownership of row_starts, col_starts, and col_map_offd to DA
   hypre_ParCSRMatrixSetRowStartsOwner(DA->A, 1);
   hypre_ParCSRMatrixSetColStartsOwner(DA->A, 1);
#else
   mfem_hypre_TFree_host(new_row_starts);
   mfem_hypre_TFree_host(new_col_starts);
#endif
   DA->colMapOwner = 1;

   return DA;
}

void HypreParMatrix::ScaleRows(const Vector &diag)
{
   if (hypre_CSRMatrixNumRows(A->diag) != hypre_CSRMatrixNumRows(A->offd))
   {
      mfem_error("Row does not match");
   }

   if (hypre_CSRMatrixNumRows(A->diag) != diag.Size())
   {
      mfem_error("Note the Vector diag is not of compatible dimensions with A\n");
   }

   HostReadWrite();
   diag.HostRead();

   int size = Height();
   double     *Adiag_data   = hypre_CSRMatrixData(A->diag);
   HYPRE_Int  *Adiag_i      = hypre_CSRMatrixI(A->diag);

   double     *Aoffd_data   = hypre_CSRMatrixData(A->offd);
   HYPRE_Int  *Aoffd_i      = hypre_CSRMatrixI(A->offd);
   double val;
   HYPRE_Int jj;
   for (int i(0); i < size; ++i)
   {
      val = diag[i];
      for (jj = Adiag_i[i]; jj < Adiag_i[i+1]; ++jj)
      {
         Adiag_data[jj] *= val;
      }
      for (jj = Aoffd_i[i]; jj < Aoffd_i[i+1]; ++jj)
      {
         Aoffd_data[jj] *= val;
      }
   }

   HypreRead();
}

void HypreParMatrix::InvScaleRows(const Vector &diag)
{
   if (hypre_CSRMatrixNumRows(A->diag) != hypre_CSRMatrixNumRows(A->offd))
   {
      mfem_error("Row does not match");
   }

   if (hypre_CSRMatrixNumRows(A->diag) != diag.Size())
   {
      mfem_error("Note the Vector diag is not of compatible dimensions with A\n");
   }

   HostReadWrite();
   diag.HostRead();

   int size = Height();
   double     *Adiag_data   = hypre_CSRMatrixData(A->diag);
   HYPRE_Int  *Adiag_i      = hypre_CSRMatrixI(A->diag);


   double     *Aoffd_data   = hypre_CSRMatrixData(A->offd);
   HYPRE_Int  *Aoffd_i      = hypre_CSRMatrixI(A->offd);
   double val;
   HYPRE_Int jj;
   for (int i(0); i < size; ++i)
   {
#ifdef MFEM_DEBUG
      if (0.0 == diag(i))
      {
         mfem_error("HypreParMatrix::InvDiagScale : Division by 0");
      }
#endif
      val = 1./diag(i);
      for (jj = Adiag_i[i]; jj < Adiag_i[i+1]; ++jj)
      {
         Adiag_data[jj] *= val;
      }
      for (jj = Aoffd_i[i]; jj < Aoffd_i[i+1]; ++jj)
      {
         Aoffd_data[jj] *= val;
      }
   }

   HypreRead();
}

void HypreParMatrix::operator*=(double s)
{
   if (hypre_CSRMatrixNumRows(A->diag) != hypre_CSRMatrixNumRows(A->offd))
   {
      mfem_error("Row does not match");
   }

   HostReadWrite();

   HYPRE_Int size=hypre_CSRMatrixNumRows(A->diag);
   HYPRE_Int jj;

   double     *Adiag_data   = hypre_CSRMatrixData(A->diag);
   HYPRE_Int  *Adiag_i      = hypre_CSRMatrixI(A->diag);
   for (jj = 0; jj < Adiag_i[size]; ++jj)
   {
      Adiag_data[jj] *= s;
   }

   double     *Aoffd_data   = hypre_CSRMatrixData(A->offd);
   HYPRE_Int  *Aoffd_i      = hypre_CSRMatrixI(A->offd);
   for (jj = 0; jj < Aoffd_i[size]; ++jj)
   {
      Aoffd_data[jj] *= s;
   }

   HypreRead();
}

static void get_sorted_rows_cols(const Array<int> &rows_cols,
                                 Array<HYPRE_Int> &hypre_sorted)
{
   rows_cols.HostRead();
   hypre_sorted.SetSize(rows_cols.Size());
   bool sorted = true;
   for (int i = 0; i < rows_cols.Size(); i++)
   {
      hypre_sorted[i] = rows_cols[i];
      if (i && rows_cols[i-1] > rows_cols[i]) { sorted = false; }
   }
   if (!sorted) { hypre_sorted.Sort(); }
}

void HypreParMatrix::Threshold(double threshold)
{
   int ierr = 0;

   MPI_Comm comm;
   hypre_CSRMatrix * csr_A;
   hypre_CSRMatrix * csr_A_wo_z;
   hypre_ParCSRMatrix * parcsr_A_ptr;
   HYPRE_BigInt * row_starts = NULL; HYPRE_BigInt * col_starts = NULL;
   HYPRE_BigInt row_start = -1;   HYPRE_BigInt row_end = -1;
   HYPRE_BigInt col_start = -1;   HYPRE_BigInt col_end = -1;

   comm = hypre_ParCSRMatrixComm(A);

   ierr += hypre_ParCSRMatrixGetLocalRange(A,
                                           &row_start,&row_end,
                                           &col_start,&col_end );

   row_starts = hypre_ParCSRMatrixRowStarts(A);
   col_starts = hypre_ParCSRMatrixColStarts(A);

#if MFEM_HYPRE_VERSION <= 22200
   bool old_owns_row = hypre_ParCSRMatrixOwnsRowStarts(A);
   bool old_owns_col = hypre_ParCSRMatrixOwnsColStarts(A);
#endif
   HYPRE_BigInt global_num_rows = hypre_ParCSRMatrixGlobalNumRows(A);
   HYPRE_BigInt global_num_cols = hypre_ParCSRMatrixGlobalNumCols(A);
   parcsr_A_ptr = hypre_ParCSRMatrixCreate(comm, global_num_rows,
                                           global_num_cols,
                                           row_starts, col_starts,
                                           0, 0, 0);
#if MFEM_HYPRE_VERSION <= 22200
   hypre_ParCSRMatrixOwnsRowStarts(parcsr_A_ptr) = old_owns_row;
   hypre_ParCSRMatrixOwnsColStarts(parcsr_A_ptr) = old_owns_col;
   hypre_ParCSRMatrixOwnsRowStarts(A) = 0;
   hypre_ParCSRMatrixOwnsColStarts(A) = 0;
#endif

   csr_A = hypre_MergeDiagAndOffd(A);

   // Free A, if owned
   Destroy();
   Init();

   csr_A_wo_z = hypre_CSRMatrixDeleteZeros(csr_A,threshold);

   /* hypre_CSRMatrixDeleteZeros will return a NULL pointer rather than a usable
      CSR matrix if it finds no non-zeros */
   if (csr_A_wo_z == NULL)
   {
      csr_A_wo_z = csr_A;
   }
   else
   {
      ierr += hypre_CSRMatrixDestroy(csr_A);
   }

   /* TODO: GenerateDiagAndOffd() uses an int array of size equal to the number
      of columns in csr_A_wo_z which is the global number of columns in A. This
      does not scale well. */
   ierr += GenerateDiagAndOffd(csr_A_wo_z,parcsr_A_ptr,
                               col_start,col_end);

   ierr += hypre_CSRMatrixDestroy(csr_A_wo_z);

   MFEM_VERIFY(ierr == 0, "");

   A = parcsr_A_ptr;

   hypre_ParCSRMatrixSetNumNonzeros(A);
   /* Make sure that the first entry in each row is the diagonal one. */
#if MFEM_HYPRE_VERSION <= 22200
   if (row_starts == col_starts)
#else
   if ((row_starts[0] == col_starts[0]) &&
       (row_starts[1] == col_starts[1]))
#endif
   {
      hypre_CSRMatrixReorder(hypre_ParCSRMatrixDiag(A));
   }
   hypre_MatvecCommPkgCreate(A);
   height = GetNumRows();
   width = GetNumCols();
}

void HypreParMatrix::DropSmallEntries(double tol)
{
   HYPRE_Int err = 0, old_err = hypre_error_flag;
   hypre_error_flag = 0;

#if MFEM_HYPRE_VERSION < 21400

   double threshold = 0.0;
   if (tol > 0.0)
   {
      HYPRE_Int *diag_I = A->diag->i,    *offd_I = A->offd->i;
      double    *diag_d = A->diag->data, *offd_d = A->offd->data;
      HYPRE_Int local_num_rows = A->diag->num_rows;
      double max_l2_row_norm = 0.0;
      Vector row;
      for (HYPRE_Int r = 0; r < local_num_rows; r++)
      {
         row.SetDataAndSize(diag_d + diag_I[r], diag_I[r+1]-diag_I[r]);
         double l2_row_norm = row.Norml2();
         row.SetDataAndSize(offd_d + offd_I[r], offd_I[r+1]-offd_I[r]);
         l2_row_norm = std::hypot(l2_row_norm, row.Norml2());
         max_l2_row_norm = std::max(max_l2_row_norm, l2_row_norm);
      }
      double loc_max_l2_row_norm = max_l2_row_norm;
      MPI_Allreduce(&loc_max_l2_row_norm, &max_l2_row_norm, 1, MPI_DOUBLE,
                    MPI_MAX, A->comm);
      threshold = tol * max_l2_row_norm;
   }

   Threshold(threshold);

#elif MFEM_HYPRE_VERSION < 21800

   err = hypre_ParCSRMatrixDropSmallEntries(A, tol);

#else

   err = hypre_ParCSRMatrixDropSmallEntries(A, tol, 2);

#endif

   MFEM_VERIFY(!err, "error encountered: error code = " << err);

   hypre_error_flag = old_err;
}

void HypreParMatrix::EliminateRowsCols(const Array<int> &rows_cols,
                                       const HypreParVector &X,
                                       HypreParVector &B)
{
   Array<HYPRE_Int> rc_sorted;
   get_sorted_rows_cols(rows_cols, rc_sorted);

   internal::hypre_ParCSRMatrixEliminateAXB(
      A, rc_sorted.Size(), rc_sorted.GetData(), X, B);
}

HypreParMatrix* HypreParMatrix::EliminateRowsCols(const Array<int> &rows_cols)
{
   Array<HYPRE_Int> rc_sorted;
   get_sorted_rows_cols(rows_cols, rc_sorted);

   hypre_ParCSRMatrix* Ae;
   HostReadWrite();
   internal::hypre_ParCSRMatrixEliminateAAe(
      A, &Ae, rc_sorted.Size(), rc_sorted.GetData());
   HypreRead();

   return new HypreParMatrix(Ae, true);
}

HypreParMatrix* HypreParMatrix::EliminateCols(const Array<int> &cols)
{
   Array<HYPRE_Int> rc_sorted;
   get_sorted_rows_cols(cols, rc_sorted);

   hypre_ParCSRMatrix* Ae;
   HostReadWrite();
   internal::hypre_ParCSRMatrixEliminateAAe(
      A, &Ae, rc_sorted.Size(), rc_sorted.GetData(), 1);
   HypreRead();

   return new HypreParMatrix(Ae, true);
}

void HypreParMatrix::EliminateRows(const Array<int> &rows)
{
   if (rows.Size() > 0)
   {
      Array<HYPRE_Int> r_sorted;
      get_sorted_rows_cols(rows, r_sorted);
      HostReadWrite();
      internal::hypre_ParCSRMatrixEliminateRows(A, r_sorted.Size(),
                                                r_sorted.GetData());
      HypreRead();
   }
}

void HypreParMatrix::EliminateBC(const HypreParMatrix &Ae,
                                 const Array<int> &ess_dof_list,
                                 const Vector &X, Vector &B) const
{
   // B -= Ae*X
   Ae.Mult(-1.0, X, 1.0, B);

   // All operations below are local, so we can skip them if ess_dof_list is
   // empty on this processor to avoid potential host <--> device transfers.
   if (ess_dof_list.Size() == 0) { return; }

   HostRead();
   hypre_CSRMatrix *A_diag = hypre_ParCSRMatrixDiag(A);
   double *data = hypre_CSRMatrixData(A_diag);
   HYPRE_Int *I = hypre_CSRMatrixI(A_diag);
#ifdef MFEM_DEBUG
   HYPRE_Int    *J   = hypre_CSRMatrixJ(A_diag);
   hypre_CSRMatrix *A_offd = hypre_ParCSRMatrixOffd(A);
   HYPRE_Int *I_offd = hypre_CSRMatrixI(A_offd);
   double *data_offd = hypre_CSRMatrixData(A_offd);
#endif

   ess_dof_list.HostRead();
   X.HostRead();
   B.HostReadWrite();

   for (int i = 0; i < ess_dof_list.Size(); i++)
   {
      int r = ess_dof_list[i];
      B(r) = data[I[r]] * X(r);
#ifdef MFEM_DEBUG
      MFEM_ASSERT(I[r] < I[r+1], "empty row found!");
      // Check that in the rows specified by the ess_dof_list, the matrix A has
      // only one entry -- the diagonal.
      // if (I[r+1] != I[r]+1 || J[I[r]] != r || I_offd[r] != I_offd[r+1])
      if (J[I[r]] != r)
      {
         MFEM_ABORT("the diagonal entry must be the first entry in the row!");
      }
      for (int j = I[r]+1; j < I[r+1]; j++)
      {
         if (data[j] != 0.0)
         {
            MFEM_ABORT("all off-diagonal entries must be zero!");
         }
      }
      for (int j = I_offd[r]; j < I_offd[r+1]; j++)
      {
         if (data_offd[j] != 0.0)
         {
            MFEM_ABORT("all off-diagonal entries must be zero!");
         }
      }
#endif
   }
   HypreRead();
}

void HypreParMatrix::Print(const char *fname, HYPRE_Int offi,
                           HYPRE_Int offj) const
{
   HostRead();
   hypre_ParCSRMatrixPrintIJ(A,offi,offj,fname);
   HypreRead();
}

void HypreParMatrix::Read(MPI_Comm comm, const char *fname)
{
   Destroy();
   Init();

   HYPRE_Int base_i, base_j;
   hypre_ParCSRMatrixReadIJ(comm, fname, &base_i, &base_j, &A);
   hypre_ParCSRMatrixSetNumNonzeros(A);

   hypre_MatvecCommPkgCreate(A);

   height = GetNumRows();
   width = GetNumCols();
}

void HypreParMatrix::Read_IJMatrix(MPI_Comm comm, const char *fname)
{
   Destroy();
   Init();

   HYPRE_IJMatrix A_ij;
   HYPRE_IJMatrixRead(fname, comm, 5555, &A_ij); // HYPRE_PARCSR = 5555

   HYPRE_ParCSRMatrix A_parcsr;
   HYPRE_IJMatrixGetObject(A_ij, (void**) &A_parcsr);

   A = (hypre_ParCSRMatrix*)A_parcsr;

   hypre_ParCSRMatrixSetNumNonzeros(A);

   hypre_MatvecCommPkgCreate(A);

   height = GetNumRows();
   width = GetNumCols();
}

void HypreParMatrix::PrintCommPkg(std::ostream &out) const
{
   hypre_ParCSRCommPkg *comm_pkg = A->comm_pkg;
   MPI_Comm comm = A->comm;
   char c = '\0';
   const int tag = 46801;
   int myid, nproc;
   MPI_Comm_rank(comm, &myid);
   MPI_Comm_size(comm, &nproc);

   if (myid != 0)
   {
      MPI_Recv(&c, 1, MPI_CHAR, myid-1, tag, comm, MPI_STATUS_IGNORE);
   }
   else
   {
      out << "\nHypreParMatrix: hypre_ParCSRCommPkg:\n";
   }
   out << "Rank " << myid << ":\n"
       "   number of sends  = " << comm_pkg->num_sends <<
       " (" << sizeof(double)*comm_pkg->send_map_starts[comm_pkg->num_sends] <<
       " bytes)\n"
       "   number of recvs  = " << comm_pkg->num_recvs <<
       " (" << sizeof(double)*comm_pkg->recv_vec_starts[comm_pkg->num_recvs] <<
       " bytes)\n";
   if (myid != nproc-1)
   {
      out << std::flush;
      MPI_Send(&c, 1, MPI_CHAR, myid+1, tag, comm);
   }
   else
   {
      out << std::endl;
   }
   MPI_Barrier(comm);
}

void HypreParMatrix::PrintHash(std::ostream &out) const
{
   HashFunction hf;

   out << "global number of rows    : " << A->global_num_rows << '\n'
       << "global number of columns : " << A->global_num_cols << '\n'
       << "first row index : " << A->first_row_index << '\n'
       << " last row index : " << A->last_row_index << '\n'
       << "first col diag  : " << A->first_col_diag << '\n'
       << " last col diag  : " << A->last_col_diag << '\n'
       << "number of nonzeros : " << A->num_nonzeros << '\n';
   // diagonal, off-diagonal
   hypre_CSRMatrix *csr = A->diag;
   const char *csr_name = "diag";
   for (int m = 0; m < 2; m++)
   {
      auto csr_nnz = csr->i[csr->num_rows];
      out << csr_name << " num rows : " << csr->num_rows << '\n'
          << csr_name << " num cols : " << csr->num_cols << '\n'
          << csr_name << " num nnz  : " << csr->num_nonzeros << '\n'
          << csr_name << " i last   : " << csr_nnz
          << (csr_nnz == csr->num_nonzeros ?
              " [good]" : " [** BAD **]") << '\n';
      hf.AppendInts(csr->i, csr->num_rows + 1);
      out << csr_name << " i     hash : " << hf.GetHash() << '\n';
      out << csr_name << " j     hash : ";
      if (csr->j == nullptr)
      {
         out << "(null)\n";
      }
      else
      {
         hf.AppendInts(csr->j, csr_nnz);
         out << hf.GetHash() << '\n';
      }
#if MFEM_HYPRE_VERSION >= 21600
      out << csr_name << " big j hash : ";
      if (csr->big_j == nullptr)
      {
         out << "(null)\n";
      }
      else
      {
         hf.AppendInts(csr->big_j, csr_nnz);
         out << hf.GetHash() << '\n';
      }
#endif
      out << csr_name << " data  hash : ";
      if (csr->data == nullptr)
      {
         out << "(null)\n";
      }
      else
      {
         hf.AppendDoubles(csr->data, csr_nnz);
         out << hf.GetHash() << '\n';
      }

      csr = A->offd;
      csr_name = "offd";
   }

   hf.AppendInts(A->col_map_offd, A->offd->num_cols);
   out << "col map offd hash : " << hf.GetHash() << '\n';
}

inline void delete_hypre_ParCSRMatrixColMapOffd(hypre_ParCSRMatrix *A)
{
   HYPRE_BigInt  *A_col_map_offd = hypre_ParCSRMatrixColMapOffd(A);
   int size = hypre_CSRMatrixNumCols(hypre_ParCSRMatrixOffd(A));
   Memory<HYPRE_BigInt>(A_col_map_offd, size, true).Delete();
}

void HypreParMatrix::Destroy()
{
   if ( X != NULL ) { delete X; }
   if ( Y != NULL ) { delete Y; }
   auxX.Delete();
   auxY.Delete();

   if (A == NULL) { return; }

#ifdef HYPRE_USING_CUDA
   if (ParCSROwner && (diagOwner < 0 || offdOwner < 0))
   {
      // Put the "host" or "hypre" pointers in {i,j,data} of A->{diag,offd}, so
      // that they can be destroyed by hypre when hypre_ParCSRMatrixDestroy(A)
      // is called below.

      // Check that if both diagOwner and offdOwner are negative then they have
      // the same value.
      MFEM_VERIFY(!(diagOwner < 0 && offdOwner < 0) || diagOwner == offdOwner,
                  "invalid state");

      MemoryClass mc = (diagOwner == -1 || offdOwner == -1) ?
                       Device::GetHostMemoryClass() : GetHypreMemoryClass();
      Write(mc, diagOwner < 0, offdOwner <0);
   }
#endif

   mem_diag.I.Delete();
   mem_diag.J.Delete();
   mem_diag.data.Delete();
   if (diagOwner >= 0)
   {
      hypre_CSRMatrixI(A->diag) = NULL;
      hypre_CSRMatrixJ(A->diag) = NULL;
      hypre_CSRMatrixData(A->diag) = NULL;
   }
   mem_offd.I.Delete();
   mem_offd.J.Delete();
   mem_offd.data.Delete();
   if (offdOwner >= 0)
   {
      hypre_CSRMatrixI(A->offd) = NULL;
      hypre_CSRMatrixJ(A->offd) = NULL;
      hypre_CSRMatrixData(A->offd) = NULL;
   }
   if (colMapOwner >= 0)
   {
      if (colMapOwner & 1)
      {
         delete_hypre_ParCSRMatrixColMapOffd(A);
      }
      hypre_ParCSRMatrixColMapOffd(A) = NULL;
   }

   if (ParCSROwner)
   {
      hypre_ParCSRMatrixDestroy(A);
   }
}

#if MFEM_HYPRE_VERSION >= 21800

void BlockInverseScale(const HypreParMatrix *A, HypreParMatrix *C,
                       const Vector *b, HypreParVector *d,
                       int blocksize, BlockInverseScaleJob job)
{
   if (job == BlockInverseScaleJob::MATRIX_ONLY ||
       job == BlockInverseScaleJob::MATRIX_AND_RHS)
   {
      hypre_ParCSRMatrix *C_hypre;
      hypre_ParcsrBdiagInvScal(*A, blocksize, &C_hypre);
      hypre_ParCSRMatrixDropSmallEntries(C_hypre, 1e-15, 1);
      C->WrapHypreParCSRMatrix(C_hypre);
   }

   if (job == BlockInverseScaleJob::RHS_ONLY ||
       job == BlockInverseScaleJob::MATRIX_AND_RHS)
   {
      HypreParVector b_Hypre(A->GetComm(),
                             A->GetGlobalNumRows(),
                             b->GetData(), A->GetRowStarts());
      hypre_ParVector *d_hypre;
      hypre_ParvecBdiagInvScal(b_Hypre, blocksize, &d_hypre, *A);

      d->WrapHypreParVector(d_hypre, true);
   }
}

#endif

#if MFEM_HYPRE_VERSION < 21400

HypreParMatrix *Add(double alpha, const HypreParMatrix &A,
                    double beta,  const HypreParMatrix &B)
{
   hypre_ParCSRMatrix *C_hypre =
      internal::hypre_ParCSRMatrixAdd(const_cast<HypreParMatrix &>(A),
                                      const_cast<HypreParMatrix &>(B));
   MFEM_VERIFY(C_hypre, "error in hypre_ParCSRMatrixAdd");

   hypre_MatvecCommPkgCreate(C_hypre);
   HypreParMatrix *C = new HypreParMatrix(C_hypre);
   *C = 0.0;
   C->Add(alpha, A);
   C->Add(beta, B);

   return C;
}

HypreParMatrix * ParAdd(const HypreParMatrix *A, const HypreParMatrix *B)
{
   hypre_ParCSRMatrix * C = internal::hypre_ParCSRMatrixAdd(*A,*B);

   hypre_MatvecCommPkgCreate(C);

   return new HypreParMatrix(C);
}

#else

HypreParMatrix *Add(double alpha, const HypreParMatrix &A,
                    double beta,  const HypreParMatrix &B)
{
   hypre_ParCSRMatrix *C;
#if MFEM_HYPRE_VERSION <= 22000
   hypre_ParcsrAdd(alpha, A, beta, B, &C);
#else
   hypre_ParCSRMatrixAdd(alpha, A, beta, B, &C);
#endif
   hypre_MatvecCommPkgCreate(C);

   return new HypreParMatrix(C);
}

HypreParMatrix * ParAdd(const HypreParMatrix *A, const HypreParMatrix *B)
{
   hypre_ParCSRMatrix *C;
#if MFEM_HYPRE_VERSION <= 22000
   hypre_ParcsrAdd(1.0, *A, 1.0, *B, &C);
#else
   hypre_ParCSRMatrixAdd(1.0, *A, 1.0, *B, &C);
#endif

   return new HypreParMatrix(C);
}

#endif

HypreParMatrix * ParMult(const HypreParMatrix *A, const HypreParMatrix *B,
                         bool own_matrix)
{
   hypre_ParCSRMatrix * ab;
#ifdef HYPRE_USING_CUDA
   ab = hypre_ParCSRMatMat(*A, *B);
#else
   ab = hypre_ParMatmul(*A,*B);
#endif
   hypre_ParCSRMatrixSetNumNonzeros(ab);

   hypre_MatvecCommPkgCreate(ab);
   HypreParMatrix *C = new HypreParMatrix(ab);
   if (own_matrix)
   {
      C->CopyRowStarts();
      C->CopyColStarts();
   }
   return C;
}

HypreParMatrix * RAP(const HypreParMatrix *A, const HypreParMatrix *P)
{
   hypre_ParCSRMatrix * rap;

#ifdef HYPRE_USING_CUDA
   // FIXME: this way of computing Pt A P can completely eliminate zero rows
   //        from the sparsity pattern of the product which prevents
   //        EliminateZeroRows() from working correctly. This issue is observed
   //        in ex28p.
   // Quick fix: add a diagonal matrix with 0 diagonal.
   // Maybe use hypre_CSRMatrixCheckDiagFirst to see if we need the fix.
   {
      hypre_ParCSRMatrix *Q = hypre_ParCSRMatMat(*A,*P);
      const bool keepTranspose = false;
      rap = hypre_ParCSRTMatMatKT(*P,Q,keepTranspose);
      hypre_ParCSRMatrixDestroy(Q);

      // alternative:
      // hypre_ParCSRMatrixRAPKT
   }
#else
#if MFEM_HYPRE_VERSION <= 22200
   HYPRE_Int P_owns_its_col_starts =
      hypre_ParCSRMatrixOwnsColStarts((hypre_ParCSRMatrix*)(*P));
#endif

   hypre_BoomerAMGBuildCoarseOperator(*P,*A,*P,&rap);

#if MFEM_HYPRE_VERSION <= 22200
   /* Warning: hypre_BoomerAMGBuildCoarseOperator steals the col_starts
      from P (even if it does not own them)! */
   hypre_ParCSRMatrixSetRowStartsOwner(rap,0);
   hypre_ParCSRMatrixSetColStartsOwner(rap,0);
   if (P_owns_its_col_starts)
   {
      hypre_ParCSRMatrixSetColStartsOwner(*P, 1);
   }
#endif
#endif

   hypre_ParCSRMatrixSetNumNonzeros(rap);
   // hypre_MatvecCommPkgCreate(rap);

   return new HypreParMatrix(rap);
}

HypreParMatrix * RAP(const HypreParMatrix * Rt, const HypreParMatrix *A,
                     const HypreParMatrix *P)
{
   hypre_ParCSRMatrix * rap;

#ifdef HYPRE_USING_CUDA
   {
      hypre_ParCSRMatrix *Q = hypre_ParCSRMatMat(*A,*P);
      rap = hypre_ParCSRTMatMat(*Rt,Q);
      hypre_ParCSRMatrixDestroy(Q);
   }
#else
#if MFEM_HYPRE_VERSION <= 22200
   HYPRE_Int P_owns_its_col_starts =
      hypre_ParCSRMatrixOwnsColStarts((hypre_ParCSRMatrix*)(*P));
   HYPRE_Int Rt_owns_its_col_starts =
      hypre_ParCSRMatrixOwnsColStarts((hypre_ParCSRMatrix*)(*Rt));
#endif

   hypre_BoomerAMGBuildCoarseOperator(*Rt,*A,*P,&rap);

#if MFEM_HYPRE_VERSION <= 22200
   /* Warning: hypre_BoomerAMGBuildCoarseOperator steals the col_starts
      from Rt and P (even if they do not own them)! */
   hypre_ParCSRMatrixSetRowStartsOwner(rap,0);
   hypre_ParCSRMatrixSetColStartsOwner(rap,0);
   if (P_owns_its_col_starts)
   {
      hypre_ParCSRMatrixSetColStartsOwner(*P, 1);
   }
   if (Rt_owns_its_col_starts)
   {
      hypre_ParCSRMatrixSetColStartsOwner(*Rt, 1);
   }
#endif
#endif

   hypre_ParCSRMatrixSetNumNonzeros(rap);
   // hypre_MatvecCommPkgCreate(rap);

   return new HypreParMatrix(rap);
}

// Helper function for HypreParMatrixFromBlocks. Note that scalability to
// extremely large processor counts is limited by the use of MPI_Allgather.
void GatherBlockOffsetData(MPI_Comm comm, const int rank, const int nprocs,
                           const int num_loc, const Array<int> &offsets,
                           std::vector<int> &all_num_loc, const int numBlocks,
                           std::vector<std::vector<HYPRE_BigInt>> &blockProcOffsets,
                           std::vector<HYPRE_BigInt> &procOffsets,
                           std::vector<std::vector<int>> &procBlockOffsets,
                           HYPRE_BigInt &firstLocal, HYPRE_BigInt &globalNum)
{
   std::vector<std::vector<int>> all_block_num_loc(numBlocks);

   MPI_Allgather(&num_loc, 1, MPI_INT, all_num_loc.data(), 1, MPI_INT, comm);

   for (int j = 0; j < numBlocks; ++j)
   {
      all_block_num_loc[j].resize(nprocs);
      blockProcOffsets[j].resize(nprocs);

      const int blockNumRows = offsets[j + 1] - offsets[j];
      MPI_Allgather(&blockNumRows, 1, MPI_INT, all_block_num_loc[j].data(), 1,
                    MPI_INT, comm);
      blockProcOffsets[j][0] = 0;
      for (int i = 0; i < nprocs - 1; ++i)
      {
         blockProcOffsets[j][i + 1] = blockProcOffsets[j][i]
                                      + all_block_num_loc[j][i];
      }
   }

   firstLocal = 0;
   globalNum = 0;
   procOffsets[0] = 0;
   for (int i = 0; i < nprocs; ++i)
   {
      globalNum += all_num_loc[i];
      if (rank == 0)
      {
         MFEM_VERIFY(globalNum >= 0, "overflow in global size");
      }
      if (i < rank)
      {
         firstLocal += all_num_loc[i];
      }

      if (i < nprocs - 1)
      {
         procOffsets[i + 1] = procOffsets[i] + all_num_loc[i];
      }

      procBlockOffsets[i].resize(numBlocks);
      procBlockOffsets[i][0] = 0;
      for (int j = 1; j < numBlocks; ++j)
      {
         procBlockOffsets[i][j] = procBlockOffsets[i][j - 1]
                                  + all_block_num_loc[j - 1][i];
      }
   }
}

HypreParMatrix * HypreParMatrixFromBlocks(Array2D<HypreParMatrix*> &blocks,
                                          Array2D<double> *blockCoeff)
{
   const int numBlockRows = blocks.NumRows();
   const int numBlockCols = blocks.NumCols();

   MFEM_VERIFY(numBlockRows > 0 &&
               numBlockCols > 0, "Invalid input to HypreParMatrixFromBlocks");

   if (blockCoeff != NULL)
   {
      MFEM_VERIFY(numBlockRows == blockCoeff->NumRows() &&
                  numBlockCols == blockCoeff->NumCols(),
                  "Invalid input to HypreParMatrixFromBlocks");
   }

   Array<int> rowOffsets(numBlockRows+1);
   Array<int> colOffsets(numBlockCols+1);

   int nonNullBlockRow0 = -1;
   for (int j=0; j<numBlockCols; ++j)
   {
      if (blocks(0,j) != NULL)
      {
         nonNullBlockRow0 = j;
         break;
      }
   }

   MFEM_VERIFY(nonNullBlockRow0 >= 0, "Null row of blocks");
   MPI_Comm comm = blocks(0,nonNullBlockRow0)->GetComm();

   // Set offsets based on the number of rows or columns in each block.
   rowOffsets = 0;
   colOffsets = 0;
   for (int i=0; i<numBlockRows; ++i)
   {
      for (int j=0; j<numBlockCols; ++j)
      {
         if (blocks(i,j) != NULL)
         {
            const int nrows = blocks(i,j)->NumRows();
            const int ncols = blocks(i,j)->NumCols();

            MFEM_VERIFY(nrows > 0 &&
                        ncols > 0, "Invalid block in HypreParMatrixFromBlocks");

            if (rowOffsets[i+1] == 0)
            {
               rowOffsets[i+1] = nrows;
            }
            else
            {
               MFEM_VERIFY(rowOffsets[i+1] == nrows,
                           "Inconsistent blocks in HypreParMatrixFromBlocks");
            }

            if (colOffsets[j+1] == 0)
            {
               colOffsets[j+1] = ncols;
            }
            else
            {
               MFEM_VERIFY(colOffsets[j+1] == ncols,
                           "Inconsistent blocks in HypreParMatrixFromBlocks");
            }
         }
      }

      MFEM_VERIFY(rowOffsets[i+1] > 0, "Invalid input blocks");
      rowOffsets[i+1] += rowOffsets[i];
   }

   for (int j=0; j<numBlockCols; ++j)
   {
      MFEM_VERIFY(colOffsets[j+1] > 0, "Invalid input blocks");
      colOffsets[j+1] += colOffsets[j];
   }

   const int num_loc_rows = rowOffsets[numBlockRows];
   const int num_loc_cols = colOffsets[numBlockCols];

   int nprocs, rank;
   MPI_Comm_rank(comm, &rank);
   MPI_Comm_size(comm, &nprocs);

   std::vector<int> all_num_loc_rows(nprocs);
   std::vector<int> all_num_loc_cols(nprocs);
   std::vector<HYPRE_BigInt> procRowOffsets(nprocs);
   std::vector<HYPRE_BigInt> procColOffsets(nprocs);
   std::vector<std::vector<HYPRE_BigInt>> blockRowProcOffsets(numBlockRows);
   std::vector<std::vector<HYPRE_BigInt>> blockColProcOffsets(numBlockCols);
   std::vector<std::vector<int>> procBlockRowOffsets(nprocs);
   std::vector<std::vector<int>> procBlockColOffsets(nprocs);

   HYPRE_BigInt first_loc_row, glob_nrows, first_loc_col, glob_ncols;
   GatherBlockOffsetData(comm, rank, nprocs, num_loc_rows, rowOffsets,
                         all_num_loc_rows, numBlockRows, blockRowProcOffsets,
                         procRowOffsets, procBlockRowOffsets, first_loc_row,
                         glob_nrows);

   GatherBlockOffsetData(comm, rank, nprocs, num_loc_cols, colOffsets,
                         all_num_loc_cols, numBlockCols, blockColProcOffsets,
                         procColOffsets, procBlockColOffsets, first_loc_col,
                         glob_ncols);

   std::vector<int> opI(num_loc_rows + 1);
   std::vector<int> cnt(num_loc_rows);

   for (int i = 0; i < num_loc_rows; ++i)
   {
      opI[i] = 0;
      cnt[i] = 0;
   }

   opI[num_loc_rows] = 0;

   Array2D<hypre_CSRMatrix *> csr_blocks(numBlockRows, numBlockCols);

   // Loop over all blocks, to determine nnz for each row.
   for (int i = 0; i < numBlockRows; ++i)
   {
      for (int j = 0; j < numBlockCols; ++j)
      {
         if (blocks(i, j) == NULL)
         {
            csr_blocks(i, j) = NULL;
         }
         else
         {
            blocks(i, j)->HostRead();
            csr_blocks(i, j) = hypre_MergeDiagAndOffd(*blocks(i, j));
            blocks(i, j)->HypreRead();

            for (int k = 0; k < csr_blocks(i, j)->num_rows; ++k)
            {
               opI[rowOffsets[i] + k + 1] +=
                  csr_blocks(i, j)->i[k + 1] - csr_blocks(i, j)->i[k];
            }
         }
      }
   }

   // Now opI[i] is nnz for row i-1. Do a partial sum to get offsets.
   for (int i = 0; i < num_loc_rows; ++i)
   {
      opI[i + 1] += opI[i];
   }

   const int nnz = opI[num_loc_rows];

   std::vector<HYPRE_BigInt> opJ(nnz);
   std::vector<double> data(nnz);

   // Loop over all blocks, to set matrix data.
   for (int i = 0; i < numBlockRows; ++i)
   {
      for (int j = 0; j < numBlockCols; ++j)
      {
         if (csr_blocks(i, j) != NULL)
         {
            const int nrows = csr_blocks(i, j)->num_rows;
            const double cij = blockCoeff ? (*blockCoeff)(i, j) : 1.0;
#if MFEM_HYPRE_VERSION >= 21600
            const bool usingBigJ = (csr_blocks(i, j)->big_j != NULL);
#endif

            for (int k = 0; k < nrows; ++k)
            {
               const int rowg = rowOffsets[i] + k; // process-local row
               const int nnz_k = csr_blocks(i,j)->i[k+1]-csr_blocks(i,j)->i[k];
               const int osk = csr_blocks(i, j)->i[k];

               for (int l = 0; l < nnz_k; ++l)
               {
                  // Find the column process offset for the block.
#if MFEM_HYPRE_VERSION >= 21600
                  const HYPRE_Int bcol = usingBigJ ?
                                         csr_blocks(i, j)->big_j[osk + l] :
                                         csr_blocks(i, j)->j[osk + l];
#else
                  const HYPRE_Int bcol = csr_blocks(i, j)->j[osk + l];
#endif

                  // find the processor 'bcolproc' that holds column 'bcol':
                  const auto &offs = blockColProcOffsets[j];
                  const int bcolproc =
                     std::upper_bound(offs.begin() + 1, offs.end(), bcol)
                     - offs.begin() - 1;

                  opJ[opI[rowg] + cnt[rowg]] = procColOffsets[bcolproc] +
                                               procBlockColOffsets[bcolproc][j]
                                               + bcol
                                               - blockColProcOffsets[j][bcolproc];
                  data[opI[rowg] + cnt[rowg]] = cij * csr_blocks(i, j)->data[osk + l];
                  cnt[rowg]++;
               }
            }
         }
      }
   }

   for (int i = 0; i < numBlockRows; ++i)
   {
      for (int j = 0; j < numBlockCols; ++j)
      {
         if (csr_blocks(i, j) != NULL)
         {
            hypre_CSRMatrixDestroy(csr_blocks(i, j));
         }
      }
   }

   std::vector<HYPRE_BigInt> rowStarts2(2);
   rowStarts2[0] = first_loc_row;
   rowStarts2[1] = first_loc_row + all_num_loc_rows[rank];

   std::vector<HYPRE_BigInt> colStarts2(2);
   colStarts2[0] = first_loc_col;
   colStarts2[1] = first_loc_col + all_num_loc_cols[rank];

   MFEM_VERIFY(HYPRE_AssumedPartitionCheck(),
               "only 'assumed partition' mode is supported");

   return new HypreParMatrix(comm, num_loc_rows, glob_nrows, glob_ncols,
                             opI.data(), opJ.data(),
                             data.data(),
                             rowStarts2.data(),
                             colStarts2.data());
}

void EliminateBC(const HypreParMatrix &A, const HypreParMatrix &Ae,
                 const Array<int> &ess_dof_list,
                 const Vector &X, Vector &B)
{
   A.EliminateBC(Ae, ess_dof_list, X, B);
}

// Taubin or "lambda-mu" scheme, which alternates between positive and
// negative step sizes to approximate low-pass filter effect.

int ParCSRRelax_Taubin(hypre_ParCSRMatrix *A, // matrix to relax with
                       hypre_ParVector *f,    // right-hand side
                       double lambda,
                       double mu,
                       int N,
                       double max_eig,
                       hypre_ParVector *u,    // initial/updated approximation
                       hypre_ParVector *r     // another temp vector
                      )
{
   hypre_CSRMatrix *A_diag = hypre_ParCSRMatrixDiag(A);
   HYPRE_Int num_rows = hypre_CSRMatrixNumRows(A_diag);

   double *u_data = hypre_VectorData(hypre_ParVectorLocalVector(u));
   double *r_data = hypre_VectorData(hypre_ParVectorLocalVector(r));

   for (int i = 0; i < N; i++)
   {
      // get residual: r = f - A*u
      hypre_ParVectorCopy(f, r);
      hypre_ParCSRMatrixMatvec(-1.0, A, u, 1.0, r);

      double coef;
      (0 == (i % 2)) ? coef = lambda : coef = mu;

      for (HYPRE_Int j = 0; j < num_rows; j++)
      {
         u_data[j] += coef*r_data[j] / max_eig;
      }
   }

   return 0;
}

// FIR scheme, which uses Chebyshev polynomials and a window function
// to approximate a low-pass step filter.

int ParCSRRelax_FIR(hypre_ParCSRMatrix *A, // matrix to relax with
                    hypre_ParVector *f,    // right-hand side
                    double max_eig,
                    int poly_order,
                    double* fir_coeffs,
                    hypre_ParVector *u,    // initial/updated approximation
                    hypre_ParVector *x0,   // temporaries
                    hypre_ParVector *x1,
                    hypre_ParVector *x2,
                    hypre_ParVector *x3)

{
   hypre_CSRMatrix *A_diag = hypre_ParCSRMatrixDiag(A);
   HYPRE_Int num_rows = hypre_CSRMatrixNumRows(A_diag);

   double *u_data = hypre_VectorData(hypre_ParVectorLocalVector(u));

   double *x0_data = hypre_VectorData(hypre_ParVectorLocalVector(x0));
   double *x1_data = hypre_VectorData(hypre_ParVectorLocalVector(x1));
   double *x2_data = hypre_VectorData(hypre_ParVectorLocalVector(x2));
   double *x3_data = hypre_VectorData(hypre_ParVectorLocalVector(x3));

   hypre_ParVectorCopy(u, x0);

   // x1 = f -A*x0/max_eig
   hypre_ParVectorCopy(f, x1);
   hypre_ParCSRMatrixMatvec(-1.0, A, x0, 1.0, x1);

   for (HYPRE_Int i = 0; i < num_rows; i++)
   {
      x1_data[i] /= -max_eig;
   }

   // x1 = x0 -x1
   for (HYPRE_Int i = 0; i < num_rows; i++)
   {
      x1_data[i] = x0_data[i] -x1_data[i];
   }

   // x3 = f0*x0 +f1*x1
   for (HYPRE_Int i = 0; i < num_rows; i++)
   {
      x3_data[i] = fir_coeffs[0]*x0_data[i] +fir_coeffs[1]*x1_data[i];
   }

   for (int n = 2; n <= poly_order; n++)
   {
      // x2 = f - A*x1/max_eig
      hypre_ParVectorCopy(f, x2);
      hypre_ParCSRMatrixMatvec(-1.0, A, x1, 1.0, x2);

      for (HYPRE_Int i = 0; i < num_rows; i++)
      {
         x2_data[i] /= -max_eig;
      }

      // x2 = (x1-x0) +(x1-2*x2)
      // x3 = x3 +f[n]*x2
      // x0 = x1
      // x1 = x2

      for (HYPRE_Int i = 0; i < num_rows; i++)
      {
         x2_data[i] = (x1_data[i]-x0_data[i]) +(x1_data[i]-2*x2_data[i]);
         x3_data[i] += fir_coeffs[n]*x2_data[i];
         x0_data[i] = x1_data[i];
         x1_data[i] = x2_data[i];
      }
   }

   for (HYPRE_Int i = 0; i < num_rows; i++)
   {
      u_data[i] = x3_data[i];
   }

   return 0;
}

HypreSmoother::HypreSmoother() : Solver()
{
   type = default_type;
   relax_times = 1;
   relax_weight = 1.0;
   omega = 1.0;
   poly_order = 2;
   poly_fraction = .3;
   lambda = 0.5;
   mu = -0.5;
   taubin_iter = 40;

   l1_norms = NULL;
   pos_l1_norms = false;
   eig_est_cg_iter = 10;
   B = X = V = Z = NULL;
   auxB.Reset(); auxX.Reset();
   X0 = X1 = NULL;
   fir_coeffs = NULL;
   A_is_symmetric = false;
}

HypreSmoother::HypreSmoother(const HypreParMatrix &A_, int type_,
                             int relax_times_, double relax_weight_,
                             double omega_, int poly_order_,
                             double poly_fraction_, int eig_est_cg_iter_)
{
   type = type_;
   relax_times = relax_times_;
   relax_weight = relax_weight_;
   omega = omega_;
   poly_order = poly_order_;
   poly_fraction = poly_fraction_;
   eig_est_cg_iter = eig_est_cg_iter_;

   l1_norms = NULL;
   pos_l1_norms = false;
   B = X = V = Z = NULL;
   auxB.Reset(); auxX.Reset();
   X0 = X1 = NULL;
   fir_coeffs = NULL;
   A_is_symmetric = false;

   SetOperator(A_);
}

void HypreSmoother::SetType(HypreSmoother::Type type_, int relax_times_)
{
   type = static_cast<int>(type_);
   relax_times = relax_times_;
}

void HypreSmoother::SetSOROptions(double relax_weight_, double omega_)
{
   relax_weight = relax_weight_;
   omega = omega_;
}

void HypreSmoother::SetPolyOptions(int poly_order_, double poly_fraction_,
                                   int eig_est_cg_iter_)
{
   poly_order = poly_order_;
   poly_fraction = poly_fraction_;
   eig_est_cg_iter = eig_est_cg_iter_;
}

void HypreSmoother::SetTaubinOptions(double lambda_, double mu_,
                                     int taubin_iter_)
{
   lambda = lambda_;
   mu = mu_;
   taubin_iter = taubin_iter_;
}

void HypreSmoother::SetWindowByName(const char* name)
{
   double a = -1, b, c;
   if (!strcmp(name,"Rectangular")) { a = 1.0,  b = 0.0,  c = 0.0; }
   if (!strcmp(name,"Hanning")) { a = 0.5,  b = 0.5,  c = 0.0; }
   if (!strcmp(name,"Hamming")) { a = 0.54, b = 0.46, c = 0.0; }
   if (!strcmp(name,"Blackman")) { a = 0.42, b = 0.50, c = 0.08; }
   if (a < 0)
   {
      mfem_error("HypreSmoother::SetWindowByName : name not recognized!");
   }

   SetWindowParameters(a, b, c);
}

void HypreSmoother::SetWindowParameters(double a, double b, double c)
{
   window_params[0] = a;
   window_params[1] = b;
   window_params[2] = c;
}

void HypreSmoother::SetOperator(const Operator &op)
{
   A = const_cast<HypreParMatrix *>(dynamic_cast<const HypreParMatrix *>(&op));
   if (A == NULL)
   {
      mfem_error("HypreSmoother::SetOperator : not HypreParMatrix!");
   }

   height = A->Height();
   width = A->Width();

   auxX.Delete(); auxB.Delete();
   if (B) { delete B; }
   if (X) { delete X; }
   if (V) { delete V; }
   if (Z) { delete Z; }
   if (l1_norms)
   {
      mfem_hypre_TFree(l1_norms);
   }
   delete X0;
   delete X1;

   X1 = X0 = Z = V = B = X = NULL;
   auxB.Reset(); auxX.Reset();

   if (type >= 1 && type <= 4)
   {
      hypre_ParCSRComputeL1Norms(*A, type, NULL, &l1_norms);
      // The above call will set the hypre_error_flag when it encounters zero
      // rows in A.
   }
   else if (type == 5)
   {
      l1_norms = mfem_hypre_CTAlloc(double, height);
      Vector ones(height), diag(l1_norms, height);
      ones = 1.0;
      A->Mult(ones, diag);
   }
   else
   {
      l1_norms = NULL;
   }
   if (l1_norms && pos_l1_norms)
   {
#ifdef HYPRE_USING_CUDA
      double *d_l1_norms = l1_norms;  // avoid *this capture
      CuWrap1D(height, [=] MFEM_DEVICE (int i)
      {
         d_l1_norms[i] = std::abs(d_l1_norms[i]);
      });
#else
      for (int i = 0; i < height; i++)
      {
         l1_norms[i] = std::abs(l1_norms[i]);
      }
#endif
   }

   if (type == 16)
   {
      poly_scale = 1;
      if (eig_est_cg_iter > 0)
      {
         hypre_ParCSRMaxEigEstimateCG(*A, poly_scale, eig_est_cg_iter,
                                      &max_eig_est, &min_eig_est);
      }
      else
      {
#if MFEM_HYPRE_VERSION <= 22200
         min_eig_est = 0;
         hypre_ParCSRMaxEigEstimate(*A, poly_scale, &max_eig_est);
#else
         hypre_ParCSRMaxEigEstimate(*A, poly_scale, &max_eig_est, &min_eig_est);
#endif
      }
      Z = new HypreParVector(*A);
   }
   else if (type == 1001 || type == 1002)
   {
      poly_scale = 0;
      if (eig_est_cg_iter > 0)
      {
         hypre_ParCSRMaxEigEstimateCG(*A, poly_scale, eig_est_cg_iter,
                                      &max_eig_est, &min_eig_est);
      }
      else
      {
#if MFEM_HYPRE_VERSION <= 22200
         min_eig_est = 0;
         hypre_ParCSRMaxEigEstimate(*A, poly_scale, &max_eig_est);
#else
         hypre_ParCSRMaxEigEstimate(*A, poly_scale, &max_eig_est, &min_eig_est);
#endif
      }

      // The Taubin and FIR polynomials are defined on [0, 2]
      max_eig_est /= 2;

      // Compute window function, Chebyshev coefficients, and allocate temps.
      if (type == 1002)
      {
         // Temporaries for Chebyshev recursive evaluation
         Z = new HypreParVector(*A);
         X0 = new HypreParVector(*A);
         X1 = new HypreParVector(*A);

         SetFIRCoefficients(max_eig_est);
      }
   }
}

void HypreSmoother::SetFIRCoefficients(double max_eig)
{
   if (fir_coeffs)
   {
      delete [] fir_coeffs;
   }

   fir_coeffs = new double[poly_order+1];

   double* window_coeffs = new double[poly_order+1];
   double* cheby_coeffs = new double[poly_order+1];

   double a = window_params[0];
   double b = window_params[1];
   double c = window_params[2];
   for (int i = 0; i <= poly_order; i++)
   {
      double t = (i*M_PI)/(poly_order+1);
      window_coeffs[i] = a + b*cos(t) +c*cos(2*t);
   }

   double k_pb = poly_fraction*max_eig;
   double theta_pb = acos(1.0 -0.5*k_pb);
   double sigma = 0.0;
   cheby_coeffs[0] = (theta_pb +sigma)/M_PI;
   for (int i = 1; i <= poly_order; i++)
   {
      double t = i*(theta_pb+sigma);
      cheby_coeffs[i] = 2.0*sin(t)/(i*M_PI);
   }

   for (int i = 0; i <= poly_order; i++)
   {
      fir_coeffs[i] = window_coeffs[i]*cheby_coeffs[i];
   }

   delete[] window_coeffs;
   delete[] cheby_coeffs;
}

void HypreSmoother::Mult(const HypreParVector &b, HypreParVector &x) const
{
   if (A == NULL)
   {
      mfem_error("HypreSmoother::Mult (...) : HypreParMatrix A is missing");
      return;
   }

   // TODO: figure out where each function needs A, b, and x ...

   b.HypreRead();
   if (!iterative_mode)
   {
      x.HypreWrite();
      if (type == 0 && relax_times == 1)
      {
         // Note: hypre_ParCSRDiagScale() is not exposed in older versions
         HYPRE_ParCSRDiagScale(NULL, *A, b, x);
         if (relax_weight != 1.0)
         {
            hypre_ParVectorScale(relax_weight, x);
         }
         return;
      }
      hypre_ParVectorSetConstantValues(x, 0.0);
   }
   else
   {
      x.HypreReadWrite();
   }

   if (V == NULL)
   {
      V = new HypreParVector(*A);
   }

   if (type == 1001)
   {
      for (int sweep = 0; sweep < relax_times; sweep++)
      {
         ParCSRRelax_Taubin(*A, b, lambda, mu, taubin_iter,
                            max_eig_est,
                            x, *V);
      }
   }
   else if (type == 1002)
   {
      for (int sweep = 0; sweep < relax_times; sweep++)
      {
         ParCSRRelax_FIR(*A, b,
                         max_eig_est,
                         poly_order,
                         fir_coeffs,
                         x,
                         *X0, *X1, *V, *Z);
      }
   }
   else
   {
      int hypre_type = type;
      // hypre doesn't have lumped Jacobi, so treat the action as l1-Jacobi
      if (type == 5) { hypre_type = 1; }

      if (Z == NULL)
      {
         hypre_ParCSRRelax(*A, b, hypre_type,
                           relax_times, l1_norms, relax_weight, omega,
                           max_eig_est, min_eig_est, poly_order, poly_fraction,
                           x, *V, NULL);
      }
      else
      {
         hypre_ParCSRRelax(*A, b, hypre_type,
                           relax_times, l1_norms, relax_weight, omega,
                           max_eig_est, min_eig_est, poly_order, poly_fraction,
                           x, *V, *Z);
      }
   }
}

void HypreSmoother::Mult(const Vector &b, Vector &x) const
{
   MFEM_ASSERT(b.Size() == NumCols(), "");
   MFEM_ASSERT(x.Size() == NumRows(), "");

   if (A == NULL)
   {
      mfem_error("HypreSmoother::Mult (...) : HypreParMatrix A is missing");
      return;
   }

   if (B == NULL)
   {
      B = new HypreParVector(A->GetComm(),
                             A -> GetGlobalNumRows(),
                             nullptr,
                             A -> GetRowStarts());
      X = new HypreParVector(A->GetComm(),
                             A -> GetGlobalNumCols(),
                             nullptr,
                             A -> GetColStarts());
   }

   const bool bshallow = CanShallowCopy(b.GetMemory(), GetHypreMemoryClass());
   const bool xshallow = CanShallowCopy(x.GetMemory(), GetHypreMemoryClass());

   if (bshallow)
   {
      B->WrapMemoryRead(b.GetMemory());
   }
   else
   {
      if (auxB.Empty()) { auxB.New(NumCols(), GetHypreMemoryType()); }
      auxB.CopyFrom(b.GetMemory(), auxB.Capacity());  // Deep copy
      B->WrapMemoryRead(auxB);
   }

   if (xshallow)
   {
      if (iterative_mode) { X->WrapMemoryReadWrite(x.GetMemory()); }
      else { X->WrapMemoryWrite(x.GetMemory()); }
   }
   else
   {
      if (auxX.Empty()) { auxX.New(NumRows(), GetHypreMemoryType()); }
      if (iterative_mode)
      {
         auxX.CopyFrom(x.GetMemory(), x.Size());  // Deep copy
         X->WrapMemoryReadWrite(auxX);
      }
      else
      {
         X->WrapMemoryWrite(auxX);
      }
   }

   Mult(*B, *X);

   if (!xshallow) { x = *X; }  // Deep copy
}

void HypreSmoother::MultTranspose(const Vector &b, Vector &x) const
{
   if (A_is_symmetric || type == 0 || type == 1 || type == 5)
   {
      Mult(b, x);
      return;
   }
   mfem_error("HypreSmoother::MultTranspose (...) : undefined!\n");
}

HypreSmoother::~HypreSmoother()
{
   auxX.Delete(); auxB.Delete();
   if (B) { delete B; }
   if (X) { delete X; }
   if (V) { delete V; }
   if (Z) { delete Z; }
   if (l1_norms)
   {
      mfem_hypre_TFree(l1_norms);
   }
   if (fir_coeffs)
   {
      delete [] fir_coeffs;
   }
   if (X0) { delete X0; }
   if (X1) { delete X1; }
}


HypreSolver::HypreSolver()
{
   A = NULL;
   setup_called = 0;
   B = X = NULL;
   auxB.Reset();
   auxX.Reset();
   error_mode = ABORT_HYPRE_ERRORS;
}

HypreSolver::HypreSolver(const HypreParMatrix *A_)
   : Solver(A_->Height(), A_->Width())
{
   A = A_;
   setup_called = 0;
   B = X = NULL;
   auxB.Reset();
   auxX.Reset();
   error_mode = ABORT_HYPRE_ERRORS;
}

void HypreSolver::Mult(const HypreParVector &b, HypreParVector &x) const
{
   HYPRE_Int err;
   if (A == NULL)
   {
      mfem_error("HypreSolver::Mult (...) : HypreParMatrix A is missing");
      return;
   }

   if (!iterative_mode)
   {
      x.HypreWrite();
      hypre_ParVectorSetConstantValues(x, 0.0);
   }

   b.HypreRead();
   x.HypreReadWrite();

   if (!setup_called)
   {
      err = SetupFcn()(*this, *A, b, x);
      if (error_mode == WARN_HYPRE_ERRORS)
      {
         if (err) { MFEM_WARNING("Error during setup! Error code: " << err); }
      }
      else if (error_mode == ABORT_HYPRE_ERRORS)
      {
         MFEM_VERIFY(!err, "Error during setup! Error code: " << err);
      }
      hypre_error_flag = 0;
      setup_called = 1;
   }

   err = SolveFcn()(*this, *A, b, x);
   if (error_mode == WARN_HYPRE_ERRORS)
   {
      if (err) { MFEM_WARNING("Error during solve! Error code: " << err); }
   }
   else if (error_mode == ABORT_HYPRE_ERRORS)
   {
      MFEM_VERIFY(!err, "Error during solve! Error code: " << err);
   }
   hypre_error_flag = 0;
}

void HypreSolver::Mult(const Vector &b, Vector &x) const
{
   MFEM_ASSERT(b.Size() == NumCols(), "");
   MFEM_ASSERT(x.Size() == NumRows(), "");

   if (A == NULL)
   {
      mfem_error("HypreSolver::Mult (...) : HypreParMatrix A is missing");
      return;
   }

   if (B == NULL)
   {
      B = new HypreParVector(A->GetComm(),
                             A -> GetGlobalNumRows(),
                             nullptr,
                             A -> GetRowStarts());
      X = new HypreParVector(A->GetComm(),
                             A -> GetGlobalNumCols(),
                             nullptr,
                             A -> GetColStarts());
   }

   const bool bshallow = CanShallowCopy(b.GetMemory(), GetHypreMemoryClass());
   const bool xshallow = CanShallowCopy(x.GetMemory(), GetHypreMemoryClass());

   if (bshallow)
   {
      B->WrapMemoryRead(b.GetMemory());
   }
   else
   {
      if (auxB.Empty()) { auxB.New(NumCols(), GetHypreMemoryType()); }
      auxB.CopyFrom(b.GetMemory(), auxB.Capacity());  // Deep copy
      B->WrapMemoryRead(auxB);
   }

   if (xshallow)
   {
      if (iterative_mode) { X->WrapMemoryReadWrite(x.GetMemory()); }
      else { X->WrapMemoryWrite(x.GetMemory()); }
   }
   else
   {
      if (auxX.Empty()) { auxX.New(NumRows(), GetHypreMemoryType()); }
      if (iterative_mode)
      {
         auxX.CopyFrom(x.GetMemory(), x.Size());  // Deep copy
         X->WrapMemoryReadWrite(auxX);
      }
      else
      {
         X->WrapMemoryWrite(auxX);
      }
   }

   Mult(*B, *X);

   if (!xshallow) { x = *X; }  // Deep copy
}

HypreSolver::~HypreSolver()
{
   if (B) { delete B; }
   if (X) { delete X; }
   auxB.Delete();
   auxX.Delete();
}


HyprePCG::HyprePCG(MPI_Comm comm) : precond(NULL)
{
   iterative_mode = true;

   HYPRE_ParCSRPCGCreate(comm, &pcg_solver);
}

HyprePCG::HyprePCG(const HypreParMatrix &A_) : HypreSolver(&A_), precond(NULL)
{
   MPI_Comm comm;

   iterative_mode = true;

   HYPRE_ParCSRMatrixGetComm(*A, &comm);

   HYPRE_ParCSRPCGCreate(comm, &pcg_solver);
}

void HyprePCG::SetOperator(const Operator &op)
{
   const HypreParMatrix *new_A = dynamic_cast<const HypreParMatrix *>(&op);
   MFEM_VERIFY(new_A, "new Operator must be a HypreParMatrix!");

   // update base classes: Operator, Solver, HypreSolver
   height = new_A->Height();
   width  = new_A->Width();
   A = const_cast<HypreParMatrix *>(new_A);
   if (precond)
   {
      precond->SetOperator(*A);
      this->SetPreconditioner(*precond);
   }
   setup_called = 0;
   delete X;
   delete B;
   B = X = NULL;
   auxB.Delete(); auxB.Reset();
   auxX.Delete(); auxX.Reset();
}

void HyprePCG::SetTol(double tol)
{
   HYPRE_PCGSetTol(pcg_solver, tol);
}

void HyprePCG::SetAbsTol(double atol)
{
   HYPRE_PCGSetAbsoluteTol(pcg_solver, atol);
}

void HyprePCG::SetMaxIter(int max_iter)
{
   HYPRE_PCGSetMaxIter(pcg_solver, max_iter);
}

void HyprePCG::SetLogging(int logging)
{
   HYPRE_PCGSetLogging(pcg_solver, logging);
}

void HyprePCG::SetPrintLevel(int print_lvl)
{
   HYPRE_ParCSRPCGSetPrintLevel(pcg_solver, print_lvl);
}

void HyprePCG::SetPreconditioner(HypreSolver &precond_)
{
   precond = &precond_;

   HYPRE_ParCSRPCGSetPrecond(pcg_solver,
                             precond_.SolveFcn(),
                             precond_.SetupFcn(),
                             precond_);
}

void HyprePCG::SetResidualConvergenceOptions(int res_frequency, double rtol)
{
   HYPRE_PCGSetTwoNorm(pcg_solver, 1);
   if (res_frequency > 0)
   {
      HYPRE_PCGSetRecomputeResidualP(pcg_solver, res_frequency);
   }
   if (rtol > 0.0)
   {
      HYPRE_PCGSetResidualTol(pcg_solver, rtol);
   }
}

void HyprePCG::Mult(const HypreParVector &b, HypreParVector &x) const
{
   int myid;
   HYPRE_Int time_index = 0;
   HYPRE_Int num_iterations;
   double final_res_norm;
   MPI_Comm comm;
   HYPRE_Int print_level;

   HYPRE_PCGGetPrintLevel(pcg_solver, &print_level);
   HYPRE_ParCSRPCGSetPrintLevel(pcg_solver, print_level%3);

   HYPRE_ParCSRMatrixGetComm(*A, &comm);

   if (!iterative_mode)
   {
      x.HypreWrite();
      hypre_ParVectorSetConstantValues(x, 0.0);
   }

   b.HypreRead();
   x.HypreReadWrite();

   if (!setup_called)
   {
      if (print_level > 0 && print_level < 3)
      {
         time_index = hypre_InitializeTiming("PCG Setup");
         hypre_BeginTiming(time_index);
      }

      HYPRE_ParCSRPCGSetup(pcg_solver, *A, b, x);
      setup_called = 1;

      if (print_level > 0 && print_level < 3)
      {
         hypre_EndTiming(time_index);
         hypre_PrintTiming("Setup phase times", comm);
         hypre_FinalizeTiming(time_index);
         hypre_ClearTiming();
      }
   }

   if (print_level > 0 && print_level < 3)
   {
      time_index = hypre_InitializeTiming("PCG Solve");
      hypre_BeginTiming(time_index);
   }

   HYPRE_ParCSRPCGSolve(pcg_solver, *A, b, x);

   if (print_level > 0)
   {
      if (print_level < 3)
      {
         hypre_EndTiming(time_index);
         hypre_PrintTiming("Solve phase times", comm);
         hypre_FinalizeTiming(time_index);
         hypre_ClearTiming();
      }

      HYPRE_ParCSRPCGGetNumIterations(pcg_solver, &num_iterations);
      HYPRE_ParCSRPCGGetFinalRelativeResidualNorm(pcg_solver,
                                                  &final_res_norm);

      MPI_Comm_rank(comm, &myid);

      if (myid == 0)
      {
         mfem::out << "PCG Iterations = " << num_iterations << endl
                   << "Final PCG Relative Residual Norm = " << final_res_norm
                   << endl;
      }
   }
   HYPRE_ParCSRPCGSetPrintLevel(pcg_solver, print_level);
}

HyprePCG::~HyprePCG()
{
   HYPRE_ParCSRPCGDestroy(pcg_solver);
}


HypreGMRES::HypreGMRES(MPI_Comm comm) : precond(NULL)
{
   iterative_mode = true;

   HYPRE_ParCSRGMRESCreate(comm, &gmres_solver);
   SetDefaultOptions();
}

HypreGMRES::HypreGMRES(const HypreParMatrix &A_)
   : HypreSolver(&A_), precond(NULL)
{
   MPI_Comm comm;

   iterative_mode = true;

   HYPRE_ParCSRMatrixGetComm(*A, &comm);

   HYPRE_ParCSRGMRESCreate(comm, &gmres_solver);
   SetDefaultOptions();
}

void HypreGMRES::SetDefaultOptions()
{
   int k_dim    = 50;
   int max_iter = 100;
   double tol   = 1e-6;

   HYPRE_ParCSRGMRESSetKDim(gmres_solver, k_dim);
   HYPRE_ParCSRGMRESSetMaxIter(gmres_solver, max_iter);
   HYPRE_ParCSRGMRESSetTol(gmres_solver, tol);
}

void HypreGMRES::SetOperator(const Operator &op)
{
   const HypreParMatrix *new_A = dynamic_cast<const HypreParMatrix *>(&op);
   MFEM_VERIFY(new_A, "new Operator must be a HypreParMatrix!");

   // update base classes: Operator, Solver, HypreSolver
   height = new_A->Height();
   width  = new_A->Width();
   A = const_cast<HypreParMatrix *>(new_A);
   if (precond)
   {
      precond->SetOperator(*A);
      this->SetPreconditioner(*precond);
   }
   setup_called = 0;
   delete X;
   delete B;
   B = X = NULL;
   auxB.Delete(); auxB.Reset();
   auxX.Delete(); auxX.Reset();
}

void HypreGMRES::SetTol(double tol)
{
   HYPRE_GMRESSetTol(gmres_solver, tol);
}

void HypreGMRES::SetAbsTol(double tol)
{
   HYPRE_GMRESSetAbsoluteTol(gmres_solver, tol);
}

void HypreGMRES::SetMaxIter(int max_iter)
{
   HYPRE_GMRESSetMaxIter(gmres_solver, max_iter);
}

void HypreGMRES::SetKDim(int k_dim)
{
   HYPRE_GMRESSetKDim(gmres_solver, k_dim);
}

void HypreGMRES::SetLogging(int logging)
{
   HYPRE_GMRESSetLogging(gmres_solver, logging);
}

void HypreGMRES::SetPrintLevel(int print_lvl)
{
   HYPRE_GMRESSetPrintLevel(gmres_solver, print_lvl);
}

void HypreGMRES::SetPreconditioner(HypreSolver &precond_)
{
   precond = &precond_;

   HYPRE_ParCSRGMRESSetPrecond(gmres_solver,
                               precond_.SolveFcn(),
                               precond_.SetupFcn(),
                               precond_);
}

void HypreGMRES::Mult(const HypreParVector &b, HypreParVector &x) const
{
   int myid;
   HYPRE_Int time_index = 0;
   HYPRE_Int num_iterations;
   double final_res_norm;
   MPI_Comm comm;
   HYPRE_Int print_level;

   HYPRE_GMRESGetPrintLevel(gmres_solver, &print_level);

   HYPRE_ParCSRMatrixGetComm(*A, &comm);

   if (!iterative_mode)
   {
      x.HypreWrite();
      hypre_ParVectorSetConstantValues(x, 0.0);
   }

   b.HypreRead();
   x.HypreReadWrite();

   if (!setup_called)
   {
      if (print_level > 0)
      {
         time_index = hypre_InitializeTiming("GMRES Setup");
         hypre_BeginTiming(time_index);
      }

      HYPRE_ParCSRGMRESSetup(gmres_solver, *A, b, x);
      setup_called = 1;

      if (print_level > 0)
      {
         hypre_EndTiming(time_index);
         hypre_PrintTiming("Setup phase times", comm);
         hypre_FinalizeTiming(time_index);
         hypre_ClearTiming();
      }
   }

   if (print_level > 0)
   {
      time_index = hypre_InitializeTiming("GMRES Solve");
      hypre_BeginTiming(time_index);
   }

   HYPRE_ParCSRGMRESSolve(gmres_solver, *A, b, x);

   if (print_level > 0)
   {
      hypre_EndTiming(time_index);
      hypre_PrintTiming("Solve phase times", comm);
      hypre_FinalizeTiming(time_index);
      hypre_ClearTiming();

      HYPRE_ParCSRGMRESGetNumIterations(gmres_solver, &num_iterations);
      HYPRE_ParCSRGMRESGetFinalRelativeResidualNorm(gmres_solver,
                                                    &final_res_norm);

      MPI_Comm_rank(comm, &myid);

      if (myid == 0)
      {
         mfem::out << "GMRES Iterations = " << num_iterations << endl
                   << "Final GMRES Relative Residual Norm = " << final_res_norm
                   << endl;
      }
   }
}

HypreGMRES::~HypreGMRES()
{
   HYPRE_ParCSRGMRESDestroy(gmres_solver);
}


HypreFGMRES::HypreFGMRES(MPI_Comm comm) : precond(NULL)
{
   iterative_mode = true;

   HYPRE_ParCSRFlexGMRESCreate(comm, &fgmres_solver);
   SetDefaultOptions();
}

HypreFGMRES::HypreFGMRES(const HypreParMatrix &A_)
   : HypreSolver(&A_), precond(NULL)
{
   MPI_Comm comm;

   iterative_mode = true;

   HYPRE_ParCSRMatrixGetComm(*A, &comm);

   HYPRE_ParCSRFlexGMRESCreate(comm, &fgmres_solver);
   SetDefaultOptions();
}

void HypreFGMRES::SetDefaultOptions()
{
   int k_dim    = 50;
   int max_iter = 100;
   double tol   = 1e-6;

   HYPRE_ParCSRFlexGMRESSetKDim(fgmres_solver, k_dim);
   HYPRE_ParCSRFlexGMRESSetMaxIter(fgmres_solver, max_iter);
   HYPRE_ParCSRFlexGMRESSetTol(fgmres_solver, tol);
}

void HypreFGMRES::SetOperator(const Operator &op)
{
   const HypreParMatrix *new_A = dynamic_cast<const HypreParMatrix *>(&op);
   MFEM_VERIFY(new_A, "new Operator must be a HypreParMatrix!");

   // update base classes: Operator, Solver, HypreSolver
   height = new_A->Height();
   width  = new_A->Width();
   A = const_cast<HypreParMatrix *>(new_A);
   if (precond)
   {
      precond->SetOperator(*A);
      this->SetPreconditioner(*precond);
   }
   setup_called = 0;
   delete X;
   delete B;
   B = X = NULL;
   auxB.Delete(); auxB.Reset();
   auxX.Delete(); auxX.Reset();
}

void HypreFGMRES::SetTol(double tol)
{
   HYPRE_ParCSRFlexGMRESSetTol(fgmres_solver, tol);
}

void HypreFGMRES::SetMaxIter(int max_iter)
{
   HYPRE_ParCSRFlexGMRESSetMaxIter(fgmres_solver, max_iter);
}

void HypreFGMRES::SetKDim(int k_dim)
{
   HYPRE_ParCSRFlexGMRESSetKDim(fgmres_solver, k_dim);
}

void HypreFGMRES::SetLogging(int logging)
{
   HYPRE_ParCSRFlexGMRESSetLogging(fgmres_solver, logging);
}

void HypreFGMRES::SetPrintLevel(int print_lvl)
{
   HYPRE_ParCSRFlexGMRESSetPrintLevel(fgmres_solver, print_lvl);
}

void HypreFGMRES::SetPreconditioner(HypreSolver &precond_)
{
   precond = &precond_;
   HYPRE_ParCSRFlexGMRESSetPrecond(fgmres_solver,
                                   precond_.SolveFcn(),
                                   precond_.SetupFcn(),
                                   precond_);
}

void HypreFGMRES::Mult(const HypreParVector &b, HypreParVector &x) const
{
   int myid;
   HYPRE_Int time_index = 0;
   HYPRE_Int num_iterations;
   double final_res_norm;
   MPI_Comm comm;
   HYPRE_Int print_level;

   HYPRE_FlexGMRESGetPrintLevel(fgmres_solver, &print_level);

   HYPRE_ParCSRMatrixGetComm(*A, &comm);

   if (!iterative_mode)
   {
      x.HypreWrite();
      hypre_ParVectorSetConstantValues(x, 0.0);
   }

   b.HypreRead();
   x.HypreReadWrite();

   if (!setup_called)
   {
      if (print_level > 0)
      {
         time_index = hypre_InitializeTiming("FGMRES Setup");
         hypre_BeginTiming(time_index);
      }

      HYPRE_ParCSRFlexGMRESSetup(fgmres_solver, *A, b, x);
      setup_called = 1;

      if (print_level > 0)
      {
         hypre_EndTiming(time_index);
         hypre_PrintTiming("Setup phase times", comm);
         hypre_FinalizeTiming(time_index);
         hypre_ClearTiming();
      }
   }

   if (print_level > 0)
   {
      time_index = hypre_InitializeTiming("FGMRES Solve");
      hypre_BeginTiming(time_index);
   }

   HYPRE_ParCSRFlexGMRESSolve(fgmres_solver, *A, b, x);

   if (print_level > 0)
   {
      hypre_EndTiming(time_index);
      hypre_PrintTiming("Solve phase times", comm);
      hypre_FinalizeTiming(time_index);
      hypre_ClearTiming();

      HYPRE_ParCSRFlexGMRESGetNumIterations(fgmres_solver, &num_iterations);
      HYPRE_ParCSRFlexGMRESGetFinalRelativeResidualNorm(fgmres_solver,
                                                        &final_res_norm);

      MPI_Comm_rank(comm, &myid);

      if (myid == 0)
      {
         mfem::out << "FGMRES Iterations = " << num_iterations << endl
                   << "Final FGMRES Relative Residual Norm = " << final_res_norm
                   << endl;
      }
   }
}

HypreFGMRES::~HypreFGMRES()
{
   HYPRE_ParCSRFlexGMRESDestroy(fgmres_solver);
}


void HypreDiagScale::SetOperator(const Operator &op)
{
   const HypreParMatrix *new_A = dynamic_cast<const HypreParMatrix *>(&op);
   MFEM_VERIFY(new_A, "new Operator must be a HypreParMatrix!");

   // update base classes: Operator, Solver, HypreSolver
   height = new_A->Height();
   width  = new_A->Width();
   A = const_cast<HypreParMatrix *>(new_A);
   setup_called = 0;
   delete X;
   delete B;
   B = X = NULL;
   auxB.Delete(); auxB.Reset();
   auxX.Delete(); auxX.Reset();
}


HypreParaSails::HypreParaSails(MPI_Comm comm)
{
   HYPRE_ParaSailsCreate(comm, &sai_precond);
   SetDefaultOptions();
}

HypreParaSails::HypreParaSails(const HypreParMatrix &A) : HypreSolver(&A)
{
   MPI_Comm comm;

   HYPRE_ParCSRMatrixGetComm(A, &comm);

   HYPRE_ParaSailsCreate(comm, &sai_precond);
   SetDefaultOptions();
}

void HypreParaSails::SetDefaultOptions()
{
   int    sai_max_levels = 1;
   double sai_threshold  = 0.1;
   double sai_filter     = 0.1;
   int    sai_sym        = 0;
   double sai_loadbal    = 0.0;
   int    sai_reuse      = 0;
   int    sai_logging    = 1;

   HYPRE_ParaSailsSetParams(sai_precond, sai_threshold, sai_max_levels);
   HYPRE_ParaSailsSetFilter(sai_precond, sai_filter);
   HYPRE_ParaSailsSetSym(sai_precond, sai_sym);
   HYPRE_ParaSailsSetLoadbal(sai_precond, sai_loadbal);
   HYPRE_ParaSailsSetReuse(sai_precond, sai_reuse);
   HYPRE_ParaSailsSetLogging(sai_precond, sai_logging);
}

void HypreParaSails::ResetSAIPrecond(MPI_Comm comm)
{
   HYPRE_Int  sai_max_levels;
   HYPRE_Real sai_threshold;
   HYPRE_Real sai_filter;
   HYPRE_Int  sai_sym;
   HYPRE_Real sai_loadbal;
   HYPRE_Int  sai_reuse;
   HYPRE_Int  sai_logging;

   // hypre_ParAMGData *amg_data = (hypre_ParAMGData *)sai_precond;
   HYPRE_ParaSailsGetNlevels(sai_precond, &sai_max_levels);
   HYPRE_ParaSailsGetThresh(sai_precond, &sai_threshold);
   HYPRE_ParaSailsGetFilter(sai_precond, &sai_filter);
   HYPRE_ParaSailsGetSym(sai_precond, &sai_sym);
   HYPRE_ParaSailsGetLoadbal(sai_precond, &sai_loadbal);
   HYPRE_ParaSailsGetReuse(sai_precond, &sai_reuse);
   HYPRE_ParaSailsGetLogging(sai_precond, &sai_logging);

   HYPRE_ParaSailsDestroy(sai_precond);
   HYPRE_ParaSailsCreate(comm, &sai_precond);

   HYPRE_ParaSailsSetParams(sai_precond, sai_threshold, sai_max_levels);
   HYPRE_ParaSailsSetFilter(sai_precond, sai_filter);
   HYPRE_ParaSailsSetSym(sai_precond, sai_sym);
   HYPRE_ParaSailsSetLoadbal(sai_precond, sai_loadbal);
   HYPRE_ParaSailsSetReuse(sai_precond, sai_reuse);
   HYPRE_ParaSailsSetLogging(sai_precond, sai_logging);
}

void HypreParaSails::SetOperator(const Operator &op)
{
   const HypreParMatrix *new_A = dynamic_cast<const HypreParMatrix *>(&op);
   MFEM_VERIFY(new_A, "new Operator must be a HypreParMatrix!");

   if (A)
   {
      MPI_Comm comm;
      HYPRE_ParCSRMatrixGetComm(*A, &comm);
      ResetSAIPrecond(comm);
   }

   // update base classes: Operator, Solver, HypreSolver
   height = new_A->Height();
   width  = new_A->Width();
   A = const_cast<HypreParMatrix *>(new_A);
   setup_called = 0;
   delete X;
   delete B;
   B = X = NULL;
   auxB.Delete(); auxB.Reset();
   auxX.Delete(); auxX.Reset();
}

void HypreParaSails::SetSymmetry(int sym)
{
   HYPRE_ParaSailsSetSym(sai_precond, sym);
}

HypreParaSails::~HypreParaSails()
{
   HYPRE_ParaSailsDestroy(sai_precond);
}


HypreEuclid::HypreEuclid(MPI_Comm comm)
{
   HYPRE_EuclidCreate(comm, &euc_precond);
   SetDefaultOptions();
}

HypreEuclid::HypreEuclid(const HypreParMatrix &A) : HypreSolver(&A)
{
   MPI_Comm comm;

   HYPRE_ParCSRMatrixGetComm(A, &comm);

   HYPRE_EuclidCreate(comm, &euc_precond);
   SetDefaultOptions();
}

void HypreEuclid::SetDefaultOptions()
{
   int    euc_level = 1; // We use ILU(1)
   int    euc_stats = 0; // No logging
   int    euc_mem   = 0; // No memory logging
   int    euc_bj    = 0; // 1: Use Block Jacobi
   int    euc_ro_sc = 0; // 1: Use Row scaling

   HYPRE_EuclidSetLevel(euc_precond, euc_level);
   HYPRE_EuclidSetStats(euc_precond, euc_stats);
   HYPRE_EuclidSetMem(euc_precond, euc_mem);
   HYPRE_EuclidSetBJ(euc_precond, euc_bj);
   HYPRE_EuclidSetRowScale(euc_precond, euc_ro_sc);
}

void HypreEuclid::ResetEuclidPrecond(MPI_Comm comm)
{
   // Euclid does not seem to offer access to its current configuration, so we
   // simply reset it to its default options.
   HYPRE_EuclidDestroy(euc_precond);
   HYPRE_EuclidCreate(comm, &euc_precond);

   SetDefaultOptions();
}

void HypreEuclid::SetOperator(const Operator &op)
{
   const HypreParMatrix *new_A = dynamic_cast<const HypreParMatrix *>(&op);
   MFEM_VERIFY(new_A, "new Operator must be a HypreParMatrix!");

   if (A)
   {
      MPI_Comm comm;
      HYPRE_ParCSRMatrixGetComm(*new_A, &comm);
      ResetEuclidPrecond(comm);
   }

   // update base classes: Operator, Solver, HypreSolver
   height = new_A->Height();
   width  = new_A->Width();
   A = const_cast<HypreParMatrix *>(new_A);
   setup_called = 0;
   delete X;
   delete B;
   B = X = NULL;
   auxB.Delete(); auxB.Reset();
   auxX.Delete(); auxX.Reset();
}

HypreEuclid::~HypreEuclid()
{
   HYPRE_EuclidDestroy(euc_precond);
}


#if MFEM_HYPRE_VERSION >= 21900
HypreILU::HypreILU()
{
   HYPRE_ILUCreate(&ilu_precond);
   SetDefaultOptions();
}

void HypreILU::SetDefaultOptions()
{
   // The type of incomplete LU used locally and globally (see class doc)
   HYPRE_Int ilu_type = 0; // ILU(k) locally and block Jacobi globally
   HYPRE_ILUSetType(ilu_precond, ilu_type);

   // Maximum iterations; 1 iter for preconditioning
   HYPRE_Int max_iter = 1;
   HYPRE_ILUSetMaxIter(ilu_precond, max_iter);

   // The tolerance when used as a smoother; set to 0.0 for preconditioner
   HYPRE_Real tol = 0.0;
   HYPRE_ILUSetTol(ilu_precond, tol);

   // Fill level for ILU(k)
   HYPRE_Int lev_fill = 1;
   HYPRE_ILUSetLevelOfFill(ilu_precond, lev_fill);

   // Local reordering scheme; 0 = no reordering, 1 = reverse Cuthill-McKee
   HYPRE_Int reorder_type = 1;
   HYPRE_ILUSetLocalReordering(ilu_precond, reorder_type);

   // Information print level; 0 = none, 1 = setup, 2 = solve, 3 = setup+solve
   HYPRE_Int print_level = 0;
   HYPRE_ILUSetPrintLevel(ilu_precond, print_level);
}

void HypreILU::ResetILUPrecond()
{
   if (ilu_precond)
   {
      HYPRE_ILUDestroy(ilu_precond);
   }
   HYPRE_ILUCreate(&ilu_precond);
   SetDefaultOptions();
}

void HypreILU::SetLevelOfFill(HYPRE_Int lev_fill)
{
   HYPRE_ILUSetLevelOfFill(ilu_precond, lev_fill);
}

void HypreILU::SetPrintLevel(HYPRE_Int print_level)
{
   HYPRE_ILUSetPrintLevel(ilu_precond, print_level);
}

void HypreILU::SetOperator(const Operator &op)
{
   const HypreParMatrix *new_A = dynamic_cast<const HypreParMatrix *>(&op);
   MFEM_VERIFY(new_A, "new Operator must be a HypreParMatrix!");

   if (A) { ResetILUPrecond(); }

   // update base classes: Operator, Solver, HypreSolver
   height = new_A->Height();
   width  = new_A->Width();
   A = const_cast<HypreParMatrix *>(new_A);
   setup_called = 0;
   delete X;
   delete B;
   B = X = NULL;
   auxB.Delete(); auxB.Reset();
   auxX.Delete(); auxX.Reset();
}

HypreILU::~HypreILU()
{
   HYPRE_ILUDestroy(ilu_precond);
}
#endif


HypreBoomerAMG::HypreBoomerAMG()
{
   HYPRE_BoomerAMGCreate(&amg_precond);
   SetDefaultOptions();
}

HypreBoomerAMG::HypreBoomerAMG(const HypreParMatrix &A) : HypreSolver(&A)
{
   HYPRE_BoomerAMGCreate(&amg_precond);
   SetDefaultOptions();
}

void HypreBoomerAMG::SetDefaultOptions()
{
#ifndef HYPRE_USING_CUDA
   // AMG coarsening options:
   int coarsen_type = 10;   // 10 = HMIS, 8 = PMIS, 6 = Falgout, 0 = CLJP
   int agg_levels   = 1;    // number of aggressive coarsening levels
   double theta     = 0.25; // strength threshold: 0.25, 0.5, 0.8

   // AMG interpolation options:
   int interp_type  = 6;    // 6 = extended+i, 0 = classical
   int Pmax         = 4;    // max number of elements per row in P

   // AMG relaxation options:
   int relax_type   = 8;    // 8 = l1-GS, 6 = symm. GS, 3 = GS, 18 = l1-Jacobi
   int relax_sweeps = 1;    // relaxation sweeps on each level

   // Additional options:
   int print_level  = 1;    // print AMG iterations? 1 = no, 2 = yes
   int max_levels   = 25;   // max number of levels in AMG hierarchy
#else
   // AMG coarsening options:
   int coarsen_type = 8;    // 10 = HMIS, 8 = PMIS, 6 = Falgout, 0 = CLJP
   int agg_levels   = 0;    // number of aggressive coarsening levels
   double theta     = 0.25; // strength threshold: 0.25, 0.5, 0.8

   // AMG interpolation options:
   int interp_type  = 6;   // or 3 = direct
   int Pmax         = 4;    // max number of elements per row in P

   // AMG relaxation options:
   int relax_type   = 18;    // or 18 = l1-Jacobi
   int relax_sweeps = 1;    // relaxation sweeps on each level

   // Additional options:
   int print_level  = 1;    // print AMG iterations? 1 = no, 2 = yes
   int max_levels   = 25;   // max number of levels in AMG hierarchy
#endif

   HYPRE_BoomerAMGSetCoarsenType(amg_precond, coarsen_type);
   HYPRE_BoomerAMGSetAggNumLevels(amg_precond, agg_levels);
   HYPRE_BoomerAMGSetRelaxType(amg_precond, relax_type);
   // default in hypre is 1.0 with some exceptions, e.g. for relax_type = 7
   // HYPRE_BoomerAMGSetRelaxWt(amg_precond, 1.0);
   HYPRE_BoomerAMGSetNumSweeps(amg_precond, relax_sweeps);
   HYPRE_BoomerAMGSetStrongThreshold(amg_precond, theta);
   HYPRE_BoomerAMGSetInterpType(amg_precond, interp_type);
   HYPRE_BoomerAMGSetPMaxElmts(amg_precond, Pmax);
   HYPRE_BoomerAMGSetPrintLevel(amg_precond, print_level);
   HYPRE_BoomerAMGSetMaxLevels(amg_precond, max_levels);

   // Use as a preconditioner (one V-cycle, zero tolerance)
   HYPRE_BoomerAMGSetMaxIter(amg_precond, 1);
   HYPRE_BoomerAMGSetTol(amg_precond, 0.0);
}

void HypreBoomerAMG::ResetAMGPrecond()
{
   HYPRE_Int coarsen_type;
   HYPRE_Int agg_levels;
   HYPRE_Int relax_type;
   HYPRE_Int relax_sweeps;
   HYPRE_Real theta;
   HYPRE_Int interp_type;
   HYPRE_Int Pmax;
   HYPRE_Int print_level;
   HYPRE_Int max_levels;
   HYPRE_Int dim;
   HYPRE_Int nrbms = rbms.Size();
   HYPRE_Int nodal;
   HYPRE_Int nodal_diag;
   HYPRE_Int relax_coarse;
   HYPRE_Int interp_vec_variant;
   HYPRE_Int q_max;
   HYPRE_Int smooth_interp_vectors;
   HYPRE_Int interp_refine;

   hypre_ParAMGData *amg_data = (hypre_ParAMGData *)amg_precond;

   // read options from amg_precond
   HYPRE_BoomerAMGGetCoarsenType(amg_precond, &coarsen_type);
   agg_levels = hypre_ParAMGDataAggNumLevels(amg_data);
   relax_type = hypre_ParAMGDataUserRelaxType(amg_data);
   relax_sweeps = hypre_ParAMGDataUserNumSweeps(amg_data);
   HYPRE_BoomerAMGGetStrongThreshold(amg_precond, &theta);
   hypre_BoomerAMGGetInterpType(amg_precond, &interp_type);
   HYPRE_BoomerAMGGetPMaxElmts(amg_precond, &Pmax);
   HYPRE_BoomerAMGGetPrintLevel(amg_precond, &print_level);
   HYPRE_BoomerAMGGetMaxLevels(amg_precond, &max_levels);
   HYPRE_BoomerAMGGetNumFunctions(amg_precond, &dim);
   if (nrbms) // elasticity solver options
   {
      nodal = hypre_ParAMGDataNodal(amg_data);
      nodal_diag = hypre_ParAMGDataNodalDiag(amg_data);
      HYPRE_BoomerAMGGetCycleRelaxType(amg_precond, &relax_coarse, 3);
      interp_vec_variant = hypre_ParAMGInterpVecVariant(amg_data);
      q_max = hypre_ParAMGInterpVecQMax(amg_data);
      smooth_interp_vectors = hypre_ParAMGSmoothInterpVectors(amg_data);
      interp_refine = hypre_ParAMGInterpRefine(amg_data);
   }

   HYPRE_BoomerAMGDestroy(amg_precond);
   HYPRE_BoomerAMGCreate(&amg_precond);

   HYPRE_BoomerAMGSetCoarsenType(amg_precond, coarsen_type);
   HYPRE_BoomerAMGSetAggNumLevels(amg_precond, agg_levels);
   HYPRE_BoomerAMGSetRelaxType(amg_precond, relax_type);
   HYPRE_BoomerAMGSetNumSweeps(amg_precond, relax_sweeps);
   HYPRE_BoomerAMGSetMaxLevels(amg_precond, max_levels);
   HYPRE_BoomerAMGSetTol(amg_precond, 0.0);
   HYPRE_BoomerAMGSetMaxIter(amg_precond, 1); // one V-cycle
   HYPRE_BoomerAMGSetStrongThreshold(amg_precond, theta);
   HYPRE_BoomerAMGSetInterpType(amg_precond, interp_type);
   HYPRE_BoomerAMGSetPMaxElmts(amg_precond, Pmax);
   HYPRE_BoomerAMGSetPrintLevel(amg_precond, print_level);
   HYPRE_BoomerAMGSetNumFunctions(amg_precond, dim);
   if (nrbms)
   {
      HYPRE_BoomerAMGSetNodal(amg_precond, nodal);
      HYPRE_BoomerAMGSetNodalDiag(amg_precond, nodal_diag);
      HYPRE_BoomerAMGSetCycleRelaxType(amg_precond, relax_coarse, 3);
      HYPRE_BoomerAMGSetInterpVecVariant(amg_precond, interp_vec_variant);
      HYPRE_BoomerAMGSetInterpVecQMax(amg_precond, q_max);
      HYPRE_BoomerAMGSetSmoothInterpVectors(amg_precond, smooth_interp_vectors);
      HYPRE_BoomerAMGSetInterpRefine(amg_precond, interp_refine);
      RecomputeRBMs();
      HYPRE_BoomerAMGSetInterpVectors(amg_precond, rbms.Size(), rbms.GetData());
   }
}

void HypreBoomerAMG::SetOperator(const Operator &op)
{
   const HypreParMatrix *new_A = dynamic_cast<const HypreParMatrix *>(&op);
   MFEM_VERIFY(new_A, "new Operator must be a HypreParMatrix!");

   if (A) { ResetAMGPrecond(); }

   // update base classes: Operator, Solver, HypreSolver
   height = new_A->Height();
   width  = new_A->Width();
   A = const_cast<HypreParMatrix *>(new_A);
   setup_called = 0;
   delete X;
   delete B;
   B = X = NULL;
   auxB.Delete(); auxB.Reset();
   auxX.Delete(); auxX.Reset();
}

void HypreBoomerAMG::SetSystemsOptions(int dim, bool order_bynodes)
{
   HYPRE_BoomerAMGSetNumFunctions(amg_precond, dim);

   // The default "system" ordering in hypre is Ordering::byVDIM. When we are
   // using Ordering::byNODES, we have to specify the ordering explicitly with
   // HYPRE_BoomerAMGSetDofFunc as in the following code.
   if (order_bynodes)
   {
      // Generate DofFunc mapping on the host
      HYPRE_Int *h_mapping = mfem_hypre_CTAlloc_host(HYPRE_Int, height);
      int h_nnodes = height / dim; // nodes owned in linear algebra (not fem)
      MFEM_VERIFY(height % dim == 0, "Ordering does not work as claimed!");
      int k = 0;
      for (int i = 0; i < dim; ++i)
      {
         for (int j = 0; j < h_nnodes; ++j)
         {
            h_mapping[k++] = i;
         }
      }

      // After the addition of hypre_IntArray, mapping is assumed
      // to be a device pointer. Previously, it was assumed to be
      // a host pointer.
#if defined(hypre_IntArrayData) && defined(HYPRE_USING_GPU)
      HYPRE_Int *mapping = mfem_hypre_CTAlloc(HYPRE_Int, height);
      hypre_TMemcpy(mapping, h_mapping, HYPRE_Int, height,
                    HYPRE_MEMORY_DEVICE, HYPRE_MEMORY_HOST);
      mfem_hypre_TFree_host(h_mapping);
#else
      HYPRE_Int *mapping = h_mapping;
#endif

      // hypre actually deletes the mapping pointer in HYPRE_BoomerAMGDestroy,
      // so we don't need to track it
      HYPRE_BoomerAMGSetDofFunc(amg_precond, mapping);
   }

   // More robust options with respect to convergence
   HYPRE_BoomerAMGSetAggNumLevels(amg_precond, 0);
   HYPRE_BoomerAMGSetStrongThreshold(amg_precond, 0.5);
}

// Rotational rigid-body mode functions, used in SetElasticityOptions()
static void func_rxy(const Vector &x, Vector &y)
{
   y = 0.0; y(0) = x(1); y(1) = -x(0);
}
static void func_ryz(const Vector &x, Vector &y)
{
   y = 0.0; y(1) = x(2); y(2) = -x(1);
}
static void func_rzx(const Vector &x, Vector &y)
{
   y = 0.0; y(2) = x(0); y(0) = -x(2);
}

void HypreBoomerAMG::RecomputeRBMs()
{
   int nrbms;
   Array<HypreParVector*> gf_rbms;
   int dim = fespace->GetParMesh()->Dimension();

   for (int i = 0; i < rbms.Size(); i++)
   {
      HYPRE_ParVectorDestroy(rbms[i]);
   }

   if (dim == 2)
   {
      nrbms = 1;

      VectorFunctionCoefficient coeff_rxy(2, func_rxy);

      ParGridFunction rbms_rxy(fespace);
      rbms_rxy.ProjectCoefficient(coeff_rxy);

      rbms.SetSize(nrbms);
      gf_rbms.SetSize(nrbms);
      gf_rbms[0] = fespace->NewTrueDofVector();
      rbms_rxy.GetTrueDofs(*gf_rbms[0]);
<<<<<<< HEAD
      //gf_rbms[0] = rbms_rxy.ParallelAverage();
=======
>>>>>>> 0843a87d
   }
   else if (dim == 3)
   {
      nrbms = 3;

      VectorFunctionCoefficient coeff_rxy(3, func_rxy);
      VectorFunctionCoefficient coeff_ryz(3, func_ryz);
      VectorFunctionCoefficient coeff_rzx(3, func_rzx);

      ParGridFunction rbms_rxy(fespace);
      ParGridFunction rbms_ryz(fespace);
      ParGridFunction rbms_rzx(fespace);
      rbms_rxy.ProjectCoefficient(coeff_rxy);
      rbms_ryz.ProjectCoefficient(coeff_ryz);
      rbms_rzx.ProjectCoefficient(coeff_rzx);

      rbms.SetSize(nrbms);
      gf_rbms.SetSize(nrbms);
      gf_rbms[0] = fespace->NewTrueDofVector();
      gf_rbms[1] = fespace->NewTrueDofVector();
      gf_rbms[2] = fespace->NewTrueDofVector();
      rbms_rxy.GetTrueDofs(*gf_rbms[0]);
      rbms_ryz.GetTrueDofs(*gf_rbms[1]);
      rbms_rzx.GetTrueDofs(*gf_rbms[2]);
   }
   else
   {
      nrbms = 0;
      rbms.SetSize(nrbms);
   }

   // Transfer the RBMs from the ParGridFunction to the HYPRE_ParVector objects
   for (int i = 0; i < nrbms; i++)
   {
      rbms[i] = gf_rbms[i]->StealParVector();
      delete gf_rbms[i];
   }
}

void HypreBoomerAMG::SetElasticityOptions(ParFiniteElementSpace *fespace)
{
#ifdef HYPRE_USING_CUDA
   MFEM_ABORT("this method is not supported in hypre built with CUDA");
#endif

   // Save the finite element space to support multiple calls to SetOperator()
   this->fespace = fespace;

   // Make sure the systems AMG options are set
   int dim = fespace->GetParMesh()->Dimension();
   SetSystemsOptions(dim);

   // Nodal coarsening options (nodal coarsening is required for this solver)
   // See hypre's new_ij driver and the paper for descriptions.
   int nodal                 = 4; // strength reduction norm: 1, 3 or 4
   int nodal_diag            = 1; // diagonal in strength matrix: 0, 1 or 2
   int relax_coarse          = 8; // smoother on the coarsest grid: 8, 99 or 29

   // Elasticity interpolation options
   int interp_vec_variant    = 2; // 1 = GM-1, 2 = GM-2, 3 = LN
   int q_max                 = 4; // max elements per row for each Q
   int smooth_interp_vectors = 1; // smooth the rigid-body modes?

   // Optionally pre-process the interpolation matrix through iterative weight
   // refinement (this is generally applicable for any system)
   int interp_refine         = 1;

   HYPRE_BoomerAMGSetNodal(amg_precond, nodal);
   HYPRE_BoomerAMGSetNodalDiag(amg_precond, nodal_diag);
   HYPRE_BoomerAMGSetCycleRelaxType(amg_precond, relax_coarse, 3);
   HYPRE_BoomerAMGSetInterpVecVariant(amg_precond, interp_vec_variant);
   HYPRE_BoomerAMGSetInterpVecQMax(amg_precond, q_max);
   HYPRE_BoomerAMGSetSmoothInterpVectors(amg_precond, smooth_interp_vectors);
   HYPRE_BoomerAMGSetInterpRefine(amg_precond, interp_refine);

   RecomputeRBMs();
   HYPRE_BoomerAMGSetInterpVectors(amg_precond, rbms.Size(), rbms.GetData());

   // The above BoomerAMG options may result in singular matrices on the coarse
   // grids, which are handled correctly in hypre's Solve method, but can produce
   // hypre errors in the Setup (specifically in the l1 row norm computation).
   // See the documentation of SetErrorMode() for more details.
   error_mode = IGNORE_HYPRE_ERRORS;
}

#if MFEM_HYPRE_VERSION >= 21800

void HypreBoomerAMG::SetAdvectiveOptions(int distanceR,
                                         const std::string &prerelax,
                                         const std::string &postrelax)
{
   // Hypre parameters
   int Sabs = 0;
   int interp_type = 100;
   int relax_type = 10;
   int coarsen_type = 6;
   double strength_tolC = 0.1;
   double strength_tolR = 0.01;
   double filter_tolR = 0.0;
   double filterA_tol = 0.0;

   // Set relaxation on specified grid points
   int ns_down, ns_up, ns_coarse;
   if (distanceR > 0)
   {
      ns_down = prerelax.length();
      ns_up = postrelax.length();
      ns_coarse = 1;

      // Array to store relaxation scheme and pass to Hypre
      HYPRE_Int **grid_relax_points = mfem_hypre_TAlloc(HYPRE_Int*, 4);
      grid_relax_points[0] = NULL;
      grid_relax_points[1] = mfem_hypre_TAlloc(HYPRE_Int, ns_down);
      grid_relax_points[2] = mfem_hypre_TAlloc(HYPRE_Int, ns_up);
      grid_relax_points[3] = mfem_hypre_TAlloc(HYPRE_Int, 1);
      grid_relax_points[3][0] = 0;

      // set down relax scheme
      for (int i = 0; i<ns_down; i++)
      {
         if (prerelax[i] == 'F')
         {
            grid_relax_points[1][i] = -1;
         }
         else if (prerelax[i] == 'C')
         {
            grid_relax_points[1][i] = 1;
         }
         else if (prerelax[i] == 'A')
         {
            grid_relax_points[1][i] = 0;
         }
      }

      // set up relax scheme
      for (int i = 0; i<ns_up; i++)
      {
         if (postrelax[i] == 'F')
         {
            grid_relax_points[2][i] = -1;
         }
         else if (postrelax[i] == 'C')
         {
            grid_relax_points[2][i] = 1;
         }
         else if (postrelax[i] == 'A')
         {
            grid_relax_points[2][i] = 0;
         }
      }

      HYPRE_BoomerAMGSetRestriction(amg_precond, distanceR);

      HYPRE_BoomerAMGSetGridRelaxPoints(amg_precond, grid_relax_points);

      HYPRE_BoomerAMGSetInterpType(amg_precond, interp_type);
   }

   if (Sabs)
   {
      HYPRE_BoomerAMGSetSabs(amg_precond, Sabs);
   }

   HYPRE_BoomerAMGSetCoarsenType(amg_precond, coarsen_type);

   // does not support aggressive coarsening
   HYPRE_BoomerAMGSetAggNumLevels(amg_precond, 0);

   HYPRE_BoomerAMGSetStrongThreshold(amg_precond, strength_tolC);

   if (distanceR > 0)
   {
      HYPRE_BoomerAMGSetStrongThresholdR(amg_precond, strength_tolR);
      HYPRE_BoomerAMGSetFilterThresholdR(amg_precond, filter_tolR);
   }

   if (relax_type > -1)
   {
      HYPRE_BoomerAMGSetRelaxType(amg_precond, relax_type);
   }

   if (distanceR > 0)
   {
      HYPRE_BoomerAMGSetCycleNumSweeps(amg_precond, ns_coarse, 3);
      HYPRE_BoomerAMGSetCycleNumSweeps(amg_precond, ns_down,   1);
      HYPRE_BoomerAMGSetCycleNumSweeps(amg_precond, ns_up,     2);

      HYPRE_BoomerAMGSetADropTol(amg_precond, filterA_tol);
      // type = -1: drop based on row inf-norm
      HYPRE_BoomerAMGSetADropType(amg_precond, -1);
   }
}

#endif

HypreBoomerAMG::~HypreBoomerAMG()
{
   for (int i = 0; i < rbms.Size(); i++)
   {
      HYPRE_ParVectorDestroy(rbms[i]);
   }

   HYPRE_BoomerAMGDestroy(amg_precond);
}

HypreAMS::HypreAMS(ParFiniteElementSpace *edge_fespace)
{
   Init(edge_fespace);
}

HypreAMS::HypreAMS(const HypreParMatrix &A, ParFiniteElementSpace *edge_fespace)
   : HypreSolver(&A)
{
   Init(edge_fespace);
}

void HypreAMS::Init(ParFiniteElementSpace *edge_fespace)
{
   int cycle_type       = 13;
   int rlx_sweeps       = 1;
   double rlx_weight    = 1.0;
   double rlx_omega     = 1.0;
#ifndef HYPRE_USING_CUDA
   int amg_coarsen_type = 10;
   int amg_agg_levels   = 1;
   int amg_rlx_type     = 8;
   int rlx_type         = 2;
   double theta         = 0.25;
   int amg_interp_type  = 6;
   int amg_Pmax         = 4;
#else
   int amg_coarsen_type = 8;
   int amg_agg_levels   = 0;
   int amg_rlx_type     = 18;
   int rlx_type         = 1;
   double theta         = 0.25;
   int amg_interp_type  = 6;
   int amg_Pmax         = 4;
#endif

   int dim = edge_fespace->GetMesh()->Dimension();
   int sdim = edge_fespace->GetMesh()->SpaceDimension();
   const FiniteElementCollection *edge_fec = edge_fespace->FEColl();

   bool trace_space, rt_trace_space;
   ND_Trace_FECollection *nd_tr_fec = NULL;
   trace_space = dynamic_cast<const ND_Trace_FECollection*>(edge_fec);
   rt_trace_space = dynamic_cast<const RT_Trace_FECollection*>(edge_fec);
   trace_space = trace_space || rt_trace_space;

   int p = 1;
   if (edge_fespace->GetNE() > 0)
   {
      MFEM_VERIFY(!edge_fespace->IsVariableOrder(), "");
      if (trace_space)
      {
         p = edge_fespace->GetFaceOrder(0);
         if (dim == 2) { p++; }
      }
      else
      {
         p = edge_fespace->GetElementOrder(0);
      }
   }

   ParMesh *pmesh = edge_fespace->GetParMesh();
   if (rt_trace_space)
   {
      nd_tr_fec = new ND_Trace_FECollection(p, dim);
      edge_fespace = new ParFiniteElementSpace(pmesh, nd_tr_fec);
   }

   HYPRE_AMSCreate(&ams);

   HYPRE_AMSSetDimension(ams, sdim); // 2D H(div) and 3D H(curl) problems
   HYPRE_AMSSetTol(ams, 0.0);
   HYPRE_AMSSetMaxIter(ams, 1); // use as a preconditioner
   HYPRE_AMSSetCycleType(ams, cycle_type);
   HYPRE_AMSSetPrintLevel(ams, 1);

   // define the nodal linear finite element space associated with edge_fespace
   FiniteElementCollection *vert_fec;
   if (trace_space)
   {
      vert_fec = new H1_Trace_FECollection(p, dim);
   }
   else
   {
      vert_fec = new H1_FECollection(p, dim);
   }
   ParFiniteElementSpace *vert_fespace = new ParFiniteElementSpace(pmesh,
                                                                   vert_fec);

   // generate and set the vertex coordinates
   if (p == 1 && pmesh->GetNodes() == NULL)
   {
      ParGridFunction x_coord(vert_fespace);
      ParGridFunction y_coord(vert_fespace);
      ParGridFunction z_coord(vert_fespace);
      double *coord;
      for (int i = 0; i < pmesh->GetNV(); i++)
      {
         coord = pmesh -> GetVertex(i);
         x_coord(i) = coord[0];
         y_coord(i) = coord[1];
         if (sdim == 3) { z_coord(i) = coord[2]; }
      }
      x = x_coord.ParallelProject();
      y = y_coord.ParallelProject();

      x->HypreReadWrite();
      y->HypreReadWrite();
      if (sdim == 2)
      {
         z = NULL;
         HYPRE_AMSSetCoordinateVectors(ams, *x, *y, NULL);
      }
      else
      {
         z = z_coord.ParallelProject();
         z->HypreReadWrite();
         HYPRE_AMSSetCoordinateVectors(ams, *x, *y, *z);
      }
   }
   else
   {
      x = NULL;
      y = NULL;
      z = NULL;
   }

   // generate and set the discrete gradient
   ParDiscreteLinearOperator *grad;
   grad = new ParDiscreteLinearOperator(vert_fespace, edge_fespace);
   if (trace_space)
   {
      grad->AddTraceFaceInterpolator(new GradientInterpolator);
   }
   else
   {
      grad->AddDomainInterpolator(new GradientInterpolator);
   }
   grad->Assemble();
   grad->Finalize();
   G = grad->ParallelAssemble();
   HYPRE_AMSSetDiscreteGradient(ams, *G);
   delete grad;

   // generate and set the Nedelec interpolation matrices
   Pi = Pix = Piy = Piz = NULL;
   if (p > 1 || pmesh->GetNodes() != NULL)
   {
      ParFiniteElementSpace *vert_fespace_d
         = new ParFiniteElementSpace(pmesh, vert_fec, sdim, Ordering::byVDIM);

      ParDiscreteLinearOperator *id_ND;
      id_ND = new ParDiscreteLinearOperator(vert_fespace_d, edge_fespace);
      if (trace_space)
      {
         id_ND->AddTraceFaceInterpolator(new IdentityInterpolator);
      }
      else
      {
         id_ND->AddDomainInterpolator(new IdentityInterpolator);
      }
      id_ND->Assemble();
      id_ND->Finalize();

      if (cycle_type < 10)
      {
         Pi = id_ND->ParallelAssemble();
      }
      else
      {
         Array2D<HypreParMatrix *> Pi_blocks;
         id_ND->GetParBlocks(Pi_blocks);
         Pix = Pi_blocks(0,0);
         Piy = Pi_blocks(0,1);
         if (sdim == 3) { Piz = Pi_blocks(0,2); }
      }

      delete id_ND;

      HYPRE_ParCSRMatrix HY_Pi  = (Pi)  ? (HYPRE_ParCSRMatrix) *Pi  : NULL;
      HYPRE_ParCSRMatrix HY_Pix = (Pix) ? (HYPRE_ParCSRMatrix) *Pix : NULL;
      HYPRE_ParCSRMatrix HY_Piy = (Piy) ? (HYPRE_ParCSRMatrix) *Piy : NULL;
      HYPRE_ParCSRMatrix HY_Piz = (Piz) ? (HYPRE_ParCSRMatrix) *Piz : NULL;
      HYPRE_AMSSetInterpolations(ams, HY_Pi, HY_Pix, HY_Piy, HY_Piz);

      delete vert_fespace_d;
   }

   delete vert_fespace;
   delete vert_fec;

   if (rt_trace_space)
   {
      delete edge_fespace;
      delete nd_tr_fec;
   }

   // set additional AMS options
   HYPRE_AMSSetSmoothingOptions(ams, rlx_type, rlx_sweeps, rlx_weight, rlx_omega);
   HYPRE_AMSSetAlphaAMGOptions(ams, amg_coarsen_type, amg_agg_levels, amg_rlx_type,
                               theta, amg_interp_type, amg_Pmax);
   HYPRE_AMSSetBetaAMGOptions(ams, amg_coarsen_type, amg_agg_levels, amg_rlx_type,
                              theta, amg_interp_type, amg_Pmax);

   HYPRE_AMSSetAlphaAMGCoarseRelaxType(ams, amg_rlx_type);
   HYPRE_AMSSetBetaAMGCoarseRelaxType(ams, amg_rlx_type);

   // The AMS preconditioner may sometimes require inverting singular matrices
   // with BoomerAMG, which are handled correctly in hypre's Solve method, but
   // can produce hypre errors in the Setup (specifically in the l1 row norm
   // computation). See the documentation of SetErrorMode() for more details.
   error_mode = IGNORE_HYPRE_ERRORS;
}

void HypreAMS::SetOperator(const Operator &op)
{
   const HypreParMatrix *new_A = dynamic_cast<const HypreParMatrix *>(&op);
   MFEM_VERIFY(new_A, "new Operator must be a HypreParMatrix!");

   // update base classes: Operator, Solver, HypreSolver
   height = new_A->Height();
   width  = new_A->Width();
   A = const_cast<HypreParMatrix *>(new_A);

   setup_called = 0;
   delete X;
   delete B;
   B = X = NULL;
   auxB.Delete(); auxB.Reset();
   auxX.Delete(); auxX.Reset();
}

HypreAMS::~HypreAMS()
{
   HYPRE_AMSDestroy(ams);

   delete x;
   delete y;
   delete z;

   delete G;
   delete Pi;
   delete Pix;
   delete Piy;
   delete Piz;
}

void HypreAMS::SetPrintLevel(int print_lvl)
{
   HYPRE_AMSSetPrintLevel(ams, print_lvl);
}

HypreADS::HypreADS(ParFiniteElementSpace *face_fespace)
{
   Init(face_fespace);
}

HypreADS::HypreADS(const HypreParMatrix &A, ParFiniteElementSpace *face_fespace)
   : HypreSolver(&A)
{
   Init(face_fespace);
}

void HypreADS::Init(ParFiniteElementSpace *face_fespace)
{
   int cycle_type       = 11;
   int rlx_sweeps       = 1;
   double rlx_weight    = 1.0;
   double rlx_omega     = 1.0;
#ifndef HYPRE_USING_CUDA
   int rlx_type         = 2;
   int amg_coarsen_type = 10;
   int amg_agg_levels   = 1;
   int amg_rlx_type     = 8;
   double theta         = 0.25;
   int amg_interp_type  = 6;
   int amg_Pmax         = 4;
#else
   int rlx_type         = 1;
   int amg_coarsen_type = 8;
   int amg_agg_levels   = 0;
   int amg_rlx_type     = 18;
   double theta         = 0.25;
   int amg_interp_type  = 6;
   int amg_Pmax         = 4;
#endif
   int ams_cycle_type   = 14;

   const FiniteElementCollection *face_fec = face_fespace->FEColl();
   bool trace_space =
      (dynamic_cast<const RT_Trace_FECollection*>(face_fec) != NULL);
   int p = 1;
   if (face_fespace->GetNE() > 0)
   {
      MFEM_VERIFY(!face_fespace->IsVariableOrder(), "");
      if (trace_space)
      {
         p = face_fespace->GetFaceOrder(0) + 1;
      }
      else
      {
         p = face_fespace->GetElementOrder(0);
      }
   }

   HYPRE_ADSCreate(&ads);

   HYPRE_ADSSetTol(ads, 0.0);
   HYPRE_ADSSetMaxIter(ads, 1); // use as a preconditioner
   HYPRE_ADSSetCycleType(ads, cycle_type);
   HYPRE_ADSSetPrintLevel(ads, 1);

   // define the nodal and edge finite element spaces associated with face_fespace
   ParMesh *pmesh = (ParMesh *) face_fespace->GetMesh();
   FiniteElementCollection *vert_fec, *edge_fec;
   if (trace_space)
   {
      vert_fec = new H1_Trace_FECollection(p, 3);
      edge_fec = new ND_Trace_FECollection(p, 3);
   }
   else
   {
      vert_fec = new H1_FECollection(p, 3);
      edge_fec = new ND_FECollection(p, 3);
   }

   ParFiniteElementSpace *vert_fespace = new ParFiniteElementSpace(pmesh,
                                                                   vert_fec);
   ParFiniteElementSpace *edge_fespace = new ParFiniteElementSpace(pmesh,
                                                                   edge_fec);

   // generate and set the vertex coordinates
   if (p == 1 && pmesh->GetNodes() == NULL)
   {
      ParGridFunction x_coord(vert_fespace);
      ParGridFunction y_coord(vert_fespace);
      ParGridFunction z_coord(vert_fespace);
      double *coord;
      for (int i = 0; i < pmesh->GetNV(); i++)
      {
         coord = pmesh -> GetVertex(i);
         x_coord(i) = coord[0];
         y_coord(i) = coord[1];
         z_coord(i) = coord[2];
      }
      x = x_coord.ParallelProject();
      y = y_coord.ParallelProject();
      z = z_coord.ParallelProject();
      x->HypreReadWrite();
      y->HypreReadWrite();
      z->HypreReadWrite();
      HYPRE_ADSSetCoordinateVectors(ads, *x, *y, *z);
   }
   else
   {
      x = NULL;
      y = NULL;
      z = NULL;
   }

   // generate and set the discrete curl
   ParDiscreteLinearOperator *curl;
   curl = new ParDiscreteLinearOperator(edge_fespace, face_fespace);
   if (trace_space)
   {
      curl->AddTraceFaceInterpolator(new CurlInterpolator);
   }
   else
   {
      curl->AddDomainInterpolator(new CurlInterpolator);
   }
   curl->Assemble();
   curl->Finalize();
   C = curl->ParallelAssemble();
   C->CopyColStarts(); // since we'll delete edge_fespace
   HYPRE_ADSSetDiscreteCurl(ads, *C);
   delete curl;

   // generate and set the discrete gradient
   ParDiscreteLinearOperator *grad;
   grad = new ParDiscreteLinearOperator(vert_fespace, edge_fespace);
   if (trace_space)
   {
      grad->AddTraceFaceInterpolator(new GradientInterpolator);
   }
   else
   {
      grad->AddDomainInterpolator(new GradientInterpolator);
   }
   grad->Assemble();
   grad->Finalize();
   G = grad->ParallelAssemble();
   G->CopyColStarts(); // since we'll delete vert_fespace
   G->CopyRowStarts(); // since we'll delete edge_fespace
   HYPRE_ADSSetDiscreteGradient(ads, *G);
   delete grad;

   // generate and set the Nedelec and Raviart-Thomas interpolation matrices
   RT_Pi = RT_Pix = RT_Piy = RT_Piz = NULL;
   ND_Pi = ND_Pix = ND_Piy = ND_Piz = NULL;
   if (p > 1 || pmesh->GetNodes() != NULL)
   {
      ParFiniteElementSpace *vert_fespace_d
         = new ParFiniteElementSpace(pmesh, vert_fec, 3, Ordering::byVDIM);

      ParDiscreteLinearOperator *id_ND;
      id_ND = new ParDiscreteLinearOperator(vert_fespace_d, edge_fespace);
      if (trace_space)
      {
         id_ND->AddTraceFaceInterpolator(new IdentityInterpolator);
      }
      else
      {
         id_ND->AddDomainInterpolator(new IdentityInterpolator);
      }
      id_ND->Assemble();
      id_ND->Finalize();

      if (ams_cycle_type < 10)
      {
         ND_Pi = id_ND->ParallelAssemble();
         ND_Pi->CopyColStarts(); // since we'll delete vert_fespace_d
         ND_Pi->CopyRowStarts(); // since we'll delete edge_fespace
      }
      else
      {
         Array2D<HypreParMatrix *> ND_Pi_blocks;
         id_ND->GetParBlocks(ND_Pi_blocks);
         ND_Pix = ND_Pi_blocks(0,0);
         ND_Piy = ND_Pi_blocks(0,1);
         ND_Piz = ND_Pi_blocks(0,2);
      }

      delete id_ND;

      ParDiscreteLinearOperator *id_RT;
      id_RT = new ParDiscreteLinearOperator(vert_fespace_d, face_fespace);
      if (trace_space)
      {
         id_RT->AddTraceFaceInterpolator(new NormalInterpolator);
      }
      else
      {
         id_RT->AddDomainInterpolator(new IdentityInterpolator);
      }
      id_RT->Assemble();
      id_RT->Finalize();

      if (cycle_type < 10)
      {
         RT_Pi = id_RT->ParallelAssemble();
         RT_Pi->CopyColStarts(); // since we'll delete vert_fespace_d
      }
      else
      {
         Array2D<HypreParMatrix *> RT_Pi_blocks;
         id_RT->GetParBlocks(RT_Pi_blocks);
         RT_Pix = RT_Pi_blocks(0,0);
         RT_Piy = RT_Pi_blocks(0,1);
         RT_Piz = RT_Pi_blocks(0,2);
      }

      delete id_RT;

      HYPRE_ParCSRMatrix HY_RT_Pi, HY_RT_Pix, HY_RT_Piy, HY_RT_Piz;
      HY_RT_Pi  = (RT_Pi)  ? (HYPRE_ParCSRMatrix) *RT_Pi  : NULL;
      HY_RT_Pix = (RT_Pix) ? (HYPRE_ParCSRMatrix) *RT_Pix : NULL;
      HY_RT_Piy = (RT_Piy) ? (HYPRE_ParCSRMatrix) *RT_Piy : NULL;
      HY_RT_Piz = (RT_Piz) ? (HYPRE_ParCSRMatrix) *RT_Piz : NULL;
      HYPRE_ParCSRMatrix HY_ND_Pi, HY_ND_Pix, HY_ND_Piy, HY_ND_Piz;
      HY_ND_Pi  = (ND_Pi)  ? (HYPRE_ParCSRMatrix) *ND_Pi  : NULL;
      HY_ND_Pix = (ND_Pix) ? (HYPRE_ParCSRMatrix) *ND_Pix : NULL;
      HY_ND_Piy = (ND_Piy) ? (HYPRE_ParCSRMatrix) *ND_Piy : NULL;
      HY_ND_Piz = (ND_Piz) ? (HYPRE_ParCSRMatrix) *ND_Piz : NULL;
      HYPRE_ADSSetInterpolations(ads,
                                 HY_RT_Pi, HY_RT_Pix, HY_RT_Piy, HY_RT_Piz,
                                 HY_ND_Pi, HY_ND_Pix, HY_ND_Piy, HY_ND_Piz);

      delete vert_fespace_d;
   }

   delete vert_fec;
   delete vert_fespace;
   delete edge_fec;
   delete edge_fespace;

   // set additional ADS options
   HYPRE_ADSSetSmoothingOptions(ads, rlx_type, rlx_sweeps, rlx_weight, rlx_omega);
   HYPRE_ADSSetAMGOptions(ads, amg_coarsen_type, amg_agg_levels, amg_rlx_type,
                          theta, amg_interp_type, amg_Pmax);
   HYPRE_ADSSetAMSOptions(ads, ams_cycle_type, amg_coarsen_type, amg_agg_levels,
                          amg_rlx_type, theta, amg_interp_type, amg_Pmax);

   // The ADS preconditioner requires inverting singular matrices with BoomerAMG,
   // which are handled correctly in hypre's Solve method, but can produce hypre
   // errors in the Setup (specifically in the l1 row norm computation). See the
   // documentation of SetErrorMode() for more details.
   error_mode = IGNORE_HYPRE_ERRORS;
}

void HypreADS::SetOperator(const Operator &op)
{
   const HypreParMatrix *new_A = dynamic_cast<const HypreParMatrix *>(&op);
   MFEM_VERIFY(new_A, "new Operator must be a HypreParMatrix!");

   // update base classes: Operator, Solver, HypreSolver
   height = new_A->Height();
   width  = new_A->Width();
   A = const_cast<HypreParMatrix *>(new_A);

   setup_called = 0;
   delete X;
   delete B;
   B = X = NULL;
   auxB.Delete(); auxB.Reset();
   auxX.Delete(); auxX.Reset();
}

HypreADS::~HypreADS()
{
   HYPRE_ADSDestroy(ads);

   delete x;
   delete y;
   delete z;

   delete G;
   delete C;

   delete RT_Pi;
   delete RT_Pix;
   delete RT_Piy;
   delete RT_Piz;

   delete ND_Pi;
   delete ND_Pix;
   delete ND_Piy;
   delete ND_Piz;
}

void HypreADS::SetPrintLevel(int print_lvl)
{
   HYPRE_ADSSetPrintLevel(ads, print_lvl);
}

HypreLOBPCG::HypreMultiVector::HypreMultiVector(int n, HypreParVector & v,
                                                mv_InterfaceInterpreter & interpreter)
   : hpv(NULL),
     nv(n)
{
   mv_ptr = mv_MultiVectorCreateFromSampleVector(&interpreter, nv,
                                                 (HYPRE_ParVector)v);

   HYPRE_ParVector* vecs = NULL;
   {
      mv_TempMultiVector* tmp =
         (mv_TempMultiVector*)mv_MultiVectorGetData(mv_ptr);
      vecs = (HYPRE_ParVector*)(tmp -> vector);
   }

   hpv = new HypreParVector*[nv];
   for (int i=0; i<nv; i++)
   {
      hpv[i] = new HypreParVector(vecs[i]);
   }
}

HypreLOBPCG::HypreMultiVector::~HypreMultiVector()
{
   if ( hpv != NULL )
   {
      for (int i=0; i<nv; i++)
      {
         delete hpv[i];
      }
      delete [] hpv;
   }

   mv_MultiVectorDestroy(mv_ptr);
}

void
HypreLOBPCG::HypreMultiVector::Randomize(HYPRE_Int seed)
{
   mv_MultiVectorSetRandom(mv_ptr, seed);
}

HypreParVector &
HypreLOBPCG::HypreMultiVector::GetVector(unsigned int i)
{
   MFEM_ASSERT((int)i < nv, "index out of range");

   return ( *hpv[i] );
}

HypreParVector **
HypreLOBPCG::HypreMultiVector::StealVectors()
{
   HypreParVector ** hpv_ret = hpv;

   hpv = NULL;

   mv_TempMultiVector * mv_tmp =
      (mv_TempMultiVector*)mv_MultiVectorGetData(mv_ptr);

   mv_tmp->ownsVectors = 0;

   for (int i=0; i<nv; i++)
   {
      hpv_ret[i]->SetOwnership(1);
   }

   return hpv_ret;
}

HypreLOBPCG::HypreLOBPCG(MPI_Comm c)
   : comm(c),
     myid(0),
     numProcs(1),
     nev(10),
     seed(75),
     glbSize(-1),
     part(NULL),
     multi_vec(NULL),
     x(NULL),
     subSpaceProj(NULL)
{
   MPI_Comm_size(comm,&numProcs);
   MPI_Comm_rank(comm,&myid);

   HYPRE_ParCSRSetupInterpreter(&interpreter);
   HYPRE_ParCSRSetupMatvec(&matvec_fn);
   HYPRE_LOBPCGCreate(&interpreter, &matvec_fn, &lobpcg_solver);
}

HypreLOBPCG::~HypreLOBPCG()
{
   delete multi_vec;
   delete x;
   delete [] part;

   HYPRE_LOBPCGDestroy(lobpcg_solver);
}

void
HypreLOBPCG::SetTol(double tol)
{
   HYPRE_LOBPCGSetTol(lobpcg_solver, tol);
}

void
HypreLOBPCG::SetRelTol(double rel_tol)
{
#if MFEM_HYPRE_VERSION >= 21101
   HYPRE_LOBPCGSetRTol(lobpcg_solver, rel_tol);
#else
   MFEM_ABORT("This method requires HYPRE version >= 2.11.1");
#endif
}

void
HypreLOBPCG::SetMaxIter(int max_iter)
{
   HYPRE_LOBPCGSetMaxIter(lobpcg_solver, max_iter);
}

void
HypreLOBPCG::SetPrintLevel(int logging)
{
   if (myid == 0)
   {
      HYPRE_LOBPCGSetPrintLevel(lobpcg_solver, logging);
   }
}

void
HypreLOBPCG::SetPrecondUsageMode(int pcg_mode)
{
   HYPRE_LOBPCGSetPrecondUsageMode(lobpcg_solver, pcg_mode);
}

void
HypreLOBPCG::SetPreconditioner(Solver & precond)
{
   HYPRE_LOBPCGSetPrecond(lobpcg_solver,
                          (HYPRE_PtrToSolverFcn)this->PrecondSolve,
                          (HYPRE_PtrToSolverFcn)this->PrecondSetup,
                          (HYPRE_Solver)&precond);
}

void
HypreLOBPCG::SetOperator(Operator & A)
{
   HYPRE_BigInt locSize = A.Width();

   if (HYPRE_AssumedPartitionCheck())
   {
      part = new HYPRE_BigInt[2];

      MPI_Scan(&locSize, &part[1], 1, HYPRE_MPI_BIG_INT, MPI_SUM, comm);

      part[0] = part[1] - locSize;

      MPI_Allreduce(&locSize, &glbSize, 1, HYPRE_MPI_BIG_INT, MPI_SUM, comm);
   }
   else
   {
      part = new HYPRE_BigInt[numProcs+1];

      MPI_Allgather(&locSize, 1, HYPRE_MPI_BIG_INT,
                    &part[1], 1, HYPRE_MPI_BIG_INT, comm);

      part[0] = 0;
      for (int i=0; i<numProcs; i++)
      {
         part[i+1] += part[i];
      }

      glbSize = part[numProcs];
   }

   if ( x != NULL )
   {
      delete x;
   }

   // Create a distributed vector without a data array.
   const bool is_device_ptr = true;
   x = new HypreParVector(comm,glbSize,NULL,part,is_device_ptr);

   matvec_fn.MatvecCreate  = this->OperatorMatvecCreate;
   matvec_fn.Matvec        = this->OperatorMatvec;
   matvec_fn.MatvecDestroy = this->OperatorMatvecDestroy;

   HYPRE_LOBPCGSetup(lobpcg_solver,(HYPRE_Matrix)&A,NULL,NULL);
}

void
HypreLOBPCG::SetMassMatrix(Operator & M)
{
   matvec_fn.MatvecCreate  = this->OperatorMatvecCreate;
   matvec_fn.Matvec        = this->OperatorMatvec;
   matvec_fn.MatvecDestroy = this->OperatorMatvecDestroy;

   HYPRE_LOBPCGSetupB(lobpcg_solver,(HYPRE_Matrix)&M,NULL);
}

void
HypreLOBPCG::GetEigenvalues(Array<double> & eigs) const
{
   // Initialize eigenvalues array with marker values
   eigs.SetSize(nev);

   for (int i=0; i<nev; i++)
   {
      eigs[i] = eigenvalues[i];
   }
}

const HypreParVector &
HypreLOBPCG::GetEigenvector(unsigned int i) const
{
   return multi_vec->GetVector(i);
}

void
HypreLOBPCG::SetInitialVectors(int num_vecs, HypreParVector ** vecs)
{
   // Initialize HypreMultiVector object if necessary
   if ( multi_vec == NULL )
   {
      MFEM_ASSERT(x != NULL, "In HypreLOBPCG::SetInitialVectors()");

      multi_vec = new HypreMultiVector(nev, *x, interpreter);
   }

   // Copy the vectors provided
   for (int i=0; i < min(num_vecs,nev); i++)
   {
      multi_vec->GetVector(i) = *vecs[i];
   }

   // Randomize any remaining vectors
   for (int i=min(num_vecs,nev); i < nev; i++)
   {
      multi_vec->GetVector(i).Randomize(seed);
   }

   // Ensure all vectors are in the proper subspace
   if ( subSpaceProj != NULL )
   {
      HypreParVector y(*x);
      y = multi_vec->GetVector(0);

      for (int i=1; i<nev; i++)
      {
         subSpaceProj->Mult(multi_vec->GetVector(i),
                            multi_vec->GetVector(i-1));
      }
      subSpaceProj->Mult(y,
                         multi_vec->GetVector(nev-1));
   }
}

void
HypreLOBPCG::Solve()
{
   // Initialize HypreMultiVector object if necessary
   if ( multi_vec == NULL )
   {
      MFEM_ASSERT(x != NULL, "In HypreLOBPCG::Solve()");

      multi_vec = new HypreMultiVector(nev, *x, interpreter);
      multi_vec->Randomize(seed);

      if ( subSpaceProj != NULL )
      {
         HypreParVector y(*x);
         y = multi_vec->GetVector(0);

         for (int i=1; i<nev; i++)
         {
            subSpaceProj->Mult(multi_vec->GetVector(i),
                               multi_vec->GetVector(i-1));
         }
         subSpaceProj->Mult(y, multi_vec->GetVector(nev-1));
      }
   }

   eigenvalues.SetSize(nev);
   eigenvalues = NAN;

   // Perform eigenmode calculation
   //
   // The eigenvalues are computed in ascending order (internally the
   // order is determined by the LAPACK routine 'dsydv'.)
   HYPRE_LOBPCGSolve(lobpcg_solver, NULL, *multi_vec, eigenvalues);
}

void *
HypreLOBPCG::OperatorMatvecCreate( void *A,
                                   void *x )
{
   void *matvec_data;

   matvec_data = NULL;

   return ( matvec_data );
}

HYPRE_Int
HypreLOBPCG::OperatorMatvec( void *matvec_data,
                             HYPRE_Complex alpha,
                             void *A,
                             void *x,
                             HYPRE_Complex beta,
                             void *y )
{
   MFEM_VERIFY(alpha == 1.0 && beta == 0.0, "values not supported");

   Operator *Aop = (Operator*)A;

   hypre_ParVector * xPar = (hypre_ParVector *)x;
   hypre_ParVector * yPar = (hypre_ParVector *)y;

   HypreParVector xVec(xPar);
   HypreParVector yVec(yPar);

   Aop->Mult( xVec, yVec );

   // Move data back to hypre's device memory location in case the above Mult
   // operation moved it to host.
   yVec.HypreReadWrite();

   return 0;
}

HYPRE_Int
HypreLOBPCG::OperatorMatvecDestroy( void *matvec_data )
{
   return 0;
}

HYPRE_Int
HypreLOBPCG::PrecondSolve(void *solver,
                          void *A,
                          void *b,
                          void *x)
{
   Solver *PC = (Solver*)solver;

   hypre_ParVector * bPar = (hypre_ParVector *)b;
   hypre_ParVector * xPar = (hypre_ParVector *)x;

   HypreParVector bVec(bPar);
   HypreParVector xVec(xPar);

   PC->Mult( bVec, xVec );

   // Move data back to hypre's device memory location in case the above Mult
   // operation moved it to host.
   xVec.HypreReadWrite();

   return 0;
}

HYPRE_Int
HypreLOBPCG::PrecondSetup(void *solver,
                          void *A,
                          void *b,
                          void *x)
{
   return 0;
}

HypreAME::HypreAME(MPI_Comm comm)
   : myid(0),
     numProcs(1),
     nev(10),
     setT(false),
     ams_precond(NULL),
     eigenvalues(NULL),
     multi_vec(NULL),
     eigenvectors(NULL)
{
   MPI_Comm_size(comm,&numProcs);
   MPI_Comm_rank(comm,&myid);

   HYPRE_AMECreate(&ame_solver);
   HYPRE_AMESetPrintLevel(ame_solver, 0);
}

HypreAME::~HypreAME()
{
   if ( multi_vec )
   {
      mfem_hypre_TFree_host(multi_vec);
   }

   if ( eigenvectors )
   {
      for (int i=0; i<nev; i++)
      {
         delete eigenvectors[i];
      }
   }
   delete [] eigenvectors;

   if ( eigenvalues )
   {
      mfem_hypre_TFree_host(eigenvalues);
   }

   HYPRE_AMEDestroy(ame_solver);
}

void
HypreAME::SetNumModes(int num_eigs)
{
   nev = num_eigs;

   HYPRE_AMESetBlockSize(ame_solver, nev);
}

void
HypreAME::SetTol(double tol)
{
   HYPRE_AMESetTol(ame_solver, tol);
}

void
HypreAME::SetRelTol(double rel_tol)
{
#if MFEM_HYPRE_VERSION >= 21101
   HYPRE_AMESetRTol(ame_solver, rel_tol);
#else
   MFEM_ABORT("This method requires HYPRE version >= 2.11.1");
#endif
}

void
HypreAME::SetMaxIter(int max_iter)
{
   HYPRE_AMESetMaxIter(ame_solver, max_iter);
}

void
HypreAME::SetPrintLevel(int logging)
{
   if (myid == 0)
   {
      HYPRE_AMESetPrintLevel(ame_solver, logging);
   }
}

void
HypreAME::SetPreconditioner(HypreSolver & precond)
{
   ams_precond = &precond;
}

void
HypreAME::SetOperator(const HypreParMatrix & A)
{
   if ( !setT )
   {
      HYPRE_Solver ams_precond_ptr = (HYPRE_Solver)*ams_precond;

      ams_precond->SetupFcn()(*ams_precond,A,NULL,NULL);

      HYPRE_AMESetAMSSolver(ame_solver, ams_precond_ptr);
   }

   HYPRE_AMESetup(ame_solver);
}

void
HypreAME::SetMassMatrix(const HypreParMatrix & M)
{
   HYPRE_ParCSRMatrix parcsr_M = M;
   HYPRE_AMESetMassMatrix(ame_solver,(HYPRE_ParCSRMatrix)parcsr_M);
}

void
HypreAME::Solve()
{
   HYPRE_AMESolve(ame_solver);

   // Grab a pointer to the eigenvalues from AME
   HYPRE_AMEGetEigenvalues(ame_solver,&eigenvalues);

   // Grad a pointer to the eigenvectors from AME
   HYPRE_AMEGetEigenvectors(ame_solver,&multi_vec);
}

void
HypreAME::GetEigenvalues(Array<double> & eigs) const
{
   // Initialize eigenvalues array with marker values
   eigs.SetSize(nev); eigs = -1.0;

   // Copy eigenvalues to eigs array
   for (int i=0; i<nev; i++)
   {
      eigs[i] = eigenvalues[i];
   }
}

void
HypreAME::createDummyVectors() const
{
   eigenvectors = new HypreParVector*[nev];
   for (int i=0; i<nev; i++)
   {
      eigenvectors[i] = new HypreParVector(multi_vec[i]);
      eigenvectors[i]->SetOwnership(1);
   }
}

const HypreParVector &
HypreAME::GetEigenvector(unsigned int i) const
{
   if ( eigenvectors == NULL )
   {
      this->createDummyVectors();
   }

   return *eigenvectors[i];
}

HypreParVector **
HypreAME::StealEigenvectors()
{
   if ( eigenvectors == NULL )
   {
      this->createDummyVectors();
   }

   // Set the local pointers to NULL so that they won't be deleted later
   HypreParVector ** vecs = eigenvectors;
   eigenvectors = NULL;
   multi_vec = NULL;

   return vecs;
}

}

#endif<|MERGE_RESOLUTION|>--- conflicted
+++ resolved
@@ -4656,10 +4656,6 @@
       gf_rbms.SetSize(nrbms);
       gf_rbms[0] = fespace->NewTrueDofVector();
       rbms_rxy.GetTrueDofs(*gf_rbms[0]);
-<<<<<<< HEAD
-      //gf_rbms[0] = rbms_rxy.ParallelAverage();
-=======
->>>>>>> 0843a87d
    }
    else if (dim == 3)
    {
