// Copyright (c) 2010-2020, Lawrence Livermore National Security, LLC. Produced
// at the Lawrence Livermore National Laboratory. All Rights reserved. See files
// LICENSE and NOTICE for details. LLNL-CODE-806117.
//
// This file is part of the MFEM library. For more information and source code
// availability visit https://mfem.org.
//
// MFEM is free software; you can redistribute it and/or modify it under the
// terms of the BSD-3 license.  We welcome feedback and contributions, see file
// CONTRIBUTING.md for details.

#ifndef MFEM_ODE
#define MFEM_ODE

#include "../config/config.hpp"
#include "operator.hpp"

namespace mfem
{

/// Abstract class for solving systems of ODEs: dx/dt = f(x,t)
class ODESolver
{
protected:
   /// Pointer to the associated TimeDependentOperator.
   TimeDependentOperator *f;  // f(.,t) : R^n --> R^n
   MemoryType mem_type;

public:
   ODESolver() : f(NULL) { mem_type = Device::GetHostMemoryType(); }

   /// Associate a TimeDependentOperator with the ODE solver.
   /** This method has to be called:
       - Before the first call to Step().
       - When the dimensions of the associated TimeDependentOperator change.
       - When a time stepping sequence has to be restarted.
       - To change the associated TimeDependentOperator. */
   virtual void Init(TimeDependentOperator &f);

   /** @brief Perform a time step from time @a t [in] to time @a t [out] based
       on the requested step size @a dt [in]. */
   /** @param[in,out] x   Approximate solution.
       @param[in,out] t   Time associated with the approximate solution @a x.
       @param[in,out] dt  Time step size.

       The following rules describe the common behavior of the method:
       - The input @a x [in] is the approximate solution for the input time
         @a t [in].
       - The input @a dt [in] is the desired time step size, defining the desired
         target time: t [target] = @a t [in] + @a dt [in].
       - The output @a x [out] is the approximate solution for the output time
         @a t [out].
       - The output @a dt [out] is the last time step taken by the method which
         may be smaller or larger than the input @a dt [in] value, e.g. because
         of time step control.
       - The method may perform more than one time step internally; in this case
         @a dt [out] is the last internal time step size.
       - The output value of @a t [out] may be smaller or larger than
         t [target], however, it is not smaller than @a t [in] + @a dt [out], if
         at least one internal time step was performed.
       - The value @a x [out] may be obtained by interpolation using internally
         stored data.
       - In some cases, the contents of @a x [in] may not be used, e.g. when
         @a x [out] from a previous Step() call was obtained by interpolation.
       - In consecutive calls to this method, the output @a t [out] of one
         Step() call has to be the same as the input @a t [in] to the next
         Step() call.
       - If the previous rule has to be broken, e.g. to restart a time stepping
         sequence, then the ODE solver must be re-initialized by calling Init()
         between the two Step() calls. */
   virtual void Step(Vector &x, double &t, double &dt) = 0;

   /// Perform time integration from time @a t [in] to time @a tf [in].
   /** @param[in,out] x   Approximate solution.
       @param[in,out] t   Time associated with the approximate solution @a x.
       @param[in,out] dt  Time step size.
       @param[in]     tf  Requested final time.

       The default implementation makes consecutive calls to Step() until
       reaching @a tf.
       The following rules describe the common behavior of the method:
       - The input @a x [in] is the approximate solution for the input time
         @a t [in].
       - The input @a dt [in] is the initial time step size.
       - The output @a dt [out] is the last time step taken by the method which
         may be smaller or larger than the input @a dt [in] value, e.g. because
         of time step control.
       - The output value of @a t [out] is not smaller than @a tf [in]. */
   virtual void Run(Vector &x, double &t, double &dt, double tf)
   {
      while (t < tf) { Step(x, t, dt); }
   }

   virtual ~ODESolver() { }
};


/// The ODEController and related classes are based on the algorithms described
/// in "A _PI_ Stepsize Control For The Numerical Solution of Ordinary
/// Differential Equations" by K. Gustafsson, M. Lundh, and G. Soderlind, BIT
/// Numerical Mathematics, Vol. 28, Issue 2, pages 270-287 (1988).

class ODEDifferenceMeasure;
class ODEStepAdjustmentFactor;
class ODEStepAdjustmentLimiter;

/** The ODEController class is designed to adaptively adjust the step size
    used with the ODESolver classes. The goal is to maintain some measure of
    the solution error at a user specified level.
 */
class ODEController
{
protected:
   ODESolver                * sol;
   ODEDifferenceMeasure     * msr;
   ODEStepAdjustmentFactor  * acc;
   ODEStepAdjustmentFactor  * rej;
   ODEStepAdjustmentLimiter * lim;
   double tol;
   double rho;
   double curr_r;
   double min_dt;

   int ofreq;
   int nsteps;

   int nrejs;
   int max_nrejs;

   mutable Vector next_x;
   mutable double dt;

   std::ostream * out;

public:
   ODEController()
      : sol(NULL), msr(NULL), acc(NULL), rej(NULL), lim(NULL),
        tol(-1.0), rho(1.2), curr_r(-1.0), min_dt(-1.0), ofreq(-1), nsteps(0),
        nrejs(0), max_nrejs(1000), dt(1.0), out(NULL) {}

   /// Define the particulars of the ODE step-size control process
   /** The various pieces are:
        sol - Computes a possible update of the field at the next time step
        msr - Computes relative change in the field from two sucessive steps
        acc - Computes a new step size when the previous step was accepted
        rej - Computes a new step size when the previous step was rejected
        lim - Imposes limits on the next time step
   */
   void Init(ODESolver &sol, ODEDifferenceMeasure &msr,
             ODEStepAdjustmentFactor &acc, ODEStepAdjustmentFactor &rej,
             ODEStepAdjustmentLimiter &lim)
   {
      this->sol = &sol; this->msr = &msr;
      this->acc = &acc; this->rej = &rej;
      this->lim = &lim;
   }

   // Returns the current time step
   double GetTimeStep() const { return this->dt; }

   /// Sets (or resets) the initial time step
   void SetTimeStep(double dt) { this->dt = dt; }

   /// Sets the minimum allowable time step
   void SetMinTimeStep(double min_dt) { this->min_dt = min_dt; }

   /// Sets the error target for the control process
   void SetTolerance(double tol);

   /// Sets the threshold for rejection of a time step to be rho * tol
   void SetRejectionLimit(double rho) { this->rho = rho; }

   /// Sets the maximum number of successively rejected steps
   void SetMaxRejectCount(int max_nrejs) { this->max_nrejs = max_nrejs; }

   void SetOutputFrequency(int ofreq) { this->ofreq = ofreq; }

   void SetOutput(std::ostream & os) { this->out = &os; }

   virtual void Step(Vector &x, double &t, double delta_t);

   /// Advances the solution vector x from time t to tf
   virtual void Run(Vector &x, double &t, double tf);
};

/// Computes a measure of the difference between two successive field values
class ODEDifferenceMeasure
{
protected:
   ODEDifferenceMeasure() {}

public:
   virtual ~ODEDifferenceMeasure() {}

   virtual double Eval(Vector &u0, Vector &u1) = 0;
};

class ODEStepAdjustmentFactor
{
protected:
   double tol;

   ODEStepAdjustmentFactor() : tol(-1.0) {}

public:
   virtual ~ODEStepAdjustmentFactor() {}

   void SetTolerance(double tol) { this->tol = tol; }

   virtual double operator()(double err, double dt) const = 0;
};

class ODEStepAdjustmentLimiter
{
protected:
   ODEStepAdjustmentLimiter() {}

public:
   virtual ~ODEStepAdjustmentLimiter() {}

   virtual double operator()(double theta) const = 0;
};

/// The classical forward Euler method
class ForwardEulerSolver : public ODESolver
{
private:
   Vector dxdt;

public:
   virtual void Init(TimeDependentOperator &_f);

   virtual void Step(Vector &x, double &t, double &dt);
};


/** A family of explicit second-order RK2 methods. Some choices for the
    parameter 'a' are:
    a = 1/2 - the midpoint method
    a =  1  - Heun's method
    a = 2/3 - default, has minimal truncation error. */
class RK2Solver : public ODESolver
{
private:
   double a;
   Vector dxdt, x1;

public:
   RK2Solver(const double _a = 2./3.) : a(_a) { }

   virtual void Init(TimeDependentOperator &_f);

   virtual void Step(Vector &x, double &t, double &dt);
};


/// Third-order, strong stability preserving (SSP) Runge-Kutta method
class RK3SSPSolver : public ODESolver
{
private:
   Vector y, k;

public:
   virtual void Init(TimeDependentOperator &_f);

   virtual void Step(Vector &x, double &t, double &dt);
};


/// The classical explicit forth-order Runge-Kutta method, RK4
class RK4Solver : public ODESolver
{
private:
   Vector y, k, z;

public:
   virtual void Init(TimeDependentOperator &_f);

   virtual void Step(Vector &x, double &t, double &dt);
};


/** An explicit Runge-Kutta method corresponding to a general Butcher tableau
    +--------+----------------------+
    | c[0]   | a[0]                 |
    | c[1]   | a[1] a[2]            |
    | ...    |    ...               |
    | c[s-2] | ...   a[s(s-1)/2-1]  |
    +--------+----------------------+
    |        | b[0] b[1] ... b[s-1] |
    +--------+----------------------+ */
class ExplicitRKSolver : public ODESolver
{
private:
   int s;
   const double *a, *b, *c;
   Vector y, *k;

public:
   ExplicitRKSolver(int _s, const double *_a, const double *_b,
                    const double *_c);

   virtual void Init(TimeDependentOperator &_f);

   virtual void Step(Vector &x, double &t, double &dt);

   virtual ~ExplicitRKSolver();
};


/** An 8-stage, 6th order RK method. From Verner's "efficient" 9-stage 6(5)
    pair. */
class RK6Solver : public ExplicitRKSolver
{
private:
   static const double a[28], b[8], c[7];

public:
   RK6Solver() : ExplicitRKSolver(8, a, b, c) { }
};


/** A 12-stage, 8th order RK method. From Verner's "efficient" 13-stage 8(7)
    pair. */
class RK8Solver : public ExplicitRKSolver
{
private:
   static const double a[66], b[12], c[11];

public:
   RK8Solver() : ExplicitRKSolver(12, a, b, c) { }
};


/** An explicit Adams-Bashforth method. */
class AdamsBashforthSolver : public ODESolver
{
private:
   int s, smax;
   const double *a;
   Vector *k;
   Array<int> idx;
   ODESolver *RKsolver;

public:
   AdamsBashforthSolver(int _s, const double *_a);

   virtual void Init(TimeDependentOperator &_f);

   virtual void Step(Vector &x, double &t, double &dt);

   ~AdamsBashforthSolver()
   {
      if (RKsolver) { delete RKsolver; }
   }
};


/** A 1-stage, 1st order AB method.  */
class AB1Solver : public AdamsBashforthSolver
{
private:
   static const double a[1];

public:
   AB1Solver() : AdamsBashforthSolver(1, a) { }
};

/** A 2-stage, 2st order AB method.  */
class AB2Solver : public AdamsBashforthSolver
{
private:
   static const double a[2];

public:
   AB2Solver() : AdamsBashforthSolver(2, a) { }
};

/** A 3-stage, 3st order AB method.  */
class AB3Solver : public AdamsBashforthSolver
{
private:
   static const double a[3];

public:
   AB3Solver() : AdamsBashforthSolver(3, a) { }
};

/** A 4-stage, 4st order AB method.  */
class AB4Solver : public AdamsBashforthSolver
{
private:
   static const double a[4];

public:
   AB4Solver() : AdamsBashforthSolver(4, a) { }
};

/** A 5-stage, 5st order AB method.  */
class AB5Solver : public AdamsBashforthSolver
{
private:
   static const double a[5];

public:
   AB5Solver() : AdamsBashforthSolver(5, a) { }
};


/** An implicit Adams-Moulton method. */
class AdamsMoultonSolver : public ODESolver
{
private:
   int s, smax;
   const double *a;
   Vector *k;
   Array<int> idx;
   ODESolver *RKsolver;

public:
   AdamsMoultonSolver(int _s, const double *_a);

   virtual void Init(TimeDependentOperator &_f);

   virtual void Step(Vector &x, double &t, double &dt);

   ~AdamsMoultonSolver()
   {
      if (RKsolver) { delete RKsolver; }
   };
};

/** A 0-stage, 1st order AM method. */
class AM0Solver : public AdamsMoultonSolver
{
private:
   static const double a[1];

public:
   AM0Solver() : AdamsMoultonSolver(0, a) { }
};


/** A 1-stage, 2st order AM method. */
class AM1Solver : public AdamsMoultonSolver
{
private:
   static const double a[2];

public:
   AM1Solver() : AdamsMoultonSolver(1, a) { }
};

/** A 2-stage, 3st order AM method. */
class AM2Solver : public AdamsMoultonSolver
{
private:
   static const double a[3];

public:
   AM2Solver() : AdamsMoultonSolver(2, a) { }
};

/** A 3-stage, 4st order AM method. */
class AM3Solver : public AdamsMoultonSolver
{
private:
   static const double a[4];

public:
   AM3Solver() : AdamsMoultonSolver(3, a) { }
};

/** A 4-stage, 5st order AM method. */
class AM4Solver : public AdamsMoultonSolver
{
private:
   static const double a[5];

public:
   AM4Solver() : AdamsMoultonSolver(4, a) { }
};


/// Backward Euler ODE solver. L-stable.
class BackwardEulerSolver : public ODESolver
{
protected:
   Vector k;

public:
   virtual void Init(TimeDependentOperator &_f);

   virtual void Step(Vector &x, double &t, double &dt);
};


/// Implicit midpoint method. A-stable, not L-stable.
class ImplicitMidpointSolver : public ODESolver
{
protected:
   Vector k;

public:
   virtual void Init(TimeDependentOperator &_f);

   virtual void Step(Vector &x, double &t, double &dt);
};


/** Two stage, singly diagonal implicit Runge-Kutta (SDIRK) methods;
    the choices for gamma_opt are:
    0 - 3rd order method, not A-stable
    1 - 3rd order method, A-stable, not L-stable (default)
    2 - 2nd order method, L-stable
    3 - 2nd order method, L-stable (has solves outside [t,t+dt]). */
class SDIRK23Solver : public ODESolver
{
protected:
   double gamma;
   Vector k, y;

public:
   SDIRK23Solver(int gamma_opt = 1);

   virtual void Init(TimeDependentOperator &_f);

   virtual void Step(Vector &x, double &t, double &dt);
};


/** Three stage, singly diagonal implicit Runge-Kutta (SDIRK) method of
    order 4. A-stable, not L-stable. */
class SDIRK34Solver : public ODESolver
{
protected:
   Vector k, y, z;

public:
   virtual void Init(TimeDependentOperator &_f);

   virtual void Step(Vector &x, double &t, double &dt);
};


/** Three stage, singly diagonal implicit Runge-Kutta (SDIRK) method of
    order 3. L-stable. */
class SDIRK33Solver : public ODESolver
{
protected:
   Vector k, y;

public:
   virtual void Init(TimeDependentOperator &_f);

   virtual void Step(Vector &x, double &t, double &dt);
};


/// Generalized-alpha ODE solver from "A generalized-α method for integrating
/// the filtered Navier–Stokes equations with a stabilized finite element
/// method" by K.E. Jansen, C.H. Whiting and G.M. Hulbert.
class GeneralizedAlphaSolver : public ODESolver
{
protected:
   mutable Vector xdot,k,y;
   double alpha_f, alpha_m, gamma;
   bool first;

   void SetRhoInf(double rho_inf);
   void PrintProperties(std::ostream &out = mfem::out);
public:

   GeneralizedAlphaSolver(double rho = 1.0) { SetRhoInf(rho); };

   virtual void Init(TimeDependentOperator &_f);

   virtual void Step(Vector &x, double &t, double &dt);
};


/// The SIASolver class is based on the Symplectic Integration Algorithm
/// described in "A Symplectic Integration Algorithm for Separable Hamiltonian
/// Functions" by J. Candy and W. Rozmus, Journal of Computational Physics,
/// Vol. 92, pages 230-256 (1991).

/** The Symplectic Integration Algorithm (SIA) is designed for systems of first
    order ODEs derived from a Hamiltonian.
       H(q,p,t) = T(p) + V(q,t)
    Which leads to the equations:
       dq/dt = dT/dp
       dp/dt = -dV/dq
    In the integrator the operators P and F are defined to be:
       P = dT/dp
       F = -dV/dq
 */
class SIASolver
{
public:
   SIASolver() : F_(NULL), P_(NULL) {}

   virtual void Init(Operator &P, TimeDependentOperator & F);

   virtual void Step(Vector &q, Vector &p, double &t, double &dt) = 0;

   virtual void Run(Vector &q, Vector &p, double &t, double &dt, double tf)
   {
      while (t < tf) { Step(q, p, t, dt); }
   }

   virtual ~SIASolver() {}

protected:
   TimeDependentOperator * F_; // p_{i+1} = p_{i} + dt F(q_{i})
   Operator              * P_; // q_{i+1} = q_{i} + dt P(p_{i+1})

   mutable Vector dp_;
   mutable Vector dq_;
};

// First Order Symplectic Integration Algorithm
class SIA1Solver : public SIASolver
{
public:
   SIA1Solver() {}
   void Step(Vector &q, Vector &p, double &t, double &dt);
};

// Second Order Symplectic Integration Algorithm
class SIA2Solver : public SIASolver
{
public:
   SIA2Solver() {}
   void Step(Vector &q, Vector &p, double &t, double &dt);
};

// Variable order Symplectic Integration Algorithm (orders 1-4)
class SIAVSolver : public SIASolver
{
public:
   SIAVSolver(int order);
   void Step(Vector &q, Vector &p, double &t, double &dt);

private:
   int order_;

   Array<double> a_;
   Array<double> b_;
};

<<<<<<< HEAD
/// Computes the largest absolute/relative difference in a pair of vectors
/** Computes the maximum of the following ratio:
        max_i |u1_i - u0_i| / |u0_i + eta_i|
    Where eta can either be a single constant or a vector of non-zero values
    with the same length as u0 and u1.

    Note: this class is designed for use on a single processor.  To take the
    maximum across multiple processors use the ParMaxAbsRelDiffMeasure class.
*/
class MaxAbsRelDiffMeasure : public ODEDifferenceMeasure
{
private:
   Vector * etaVec;
   double   etaConst;

public:
   MaxAbsRelDiffMeasure(double eta) : etaVec(NULL), etaConst(eta) {}
   MaxAbsRelDiffMeasure(Vector &eta) : etaVec(&eta), etaConst(-1.0) {}

   double Eval(Vector &u0, Vector &u1);
};

class L2AbsRelDiffMeasure : public ODEDifferenceMeasure
{
private:
   Vector * etaVec;
   double   etaConst;

public:
   L2AbsRelDiffMeasure(double eta) : etaVec(NULL), etaConst(eta) {}
   L2AbsRelDiffMeasure(Vector &eta) : etaVec(&eta), etaConst(-1.0) {}

   double Eval(Vector &u0, Vector &u1);
};

#ifdef MFEM_USE_MPI

/// Computes the largest absolute/relative difference in a pair of vectors
/** Computes the maximum of the following ratio:
        max_i |u1_i - u0_i| / |u0_i + eta_i|
    Where eta can either be a single constant or a vector of non-zero values
    with the same length as u0 and u1.

    Note: this class is designed for use on multiple processors.  For a 
    serial implementation see the MaxAbsRelDiffMeasure class.
*/
class ParMaxAbsRelDiffMeasure : public ODEDifferenceMeasure
{
private:
   MPI_Comm comm;
   Vector * etaVec;
   double   etaConst;

public:
   ParMaxAbsRelDiffMeasure(MPI_Comm comm, double eta)
      : comm(comm), etaVec(NULL), etaConst(eta) {}

   ParMaxAbsRelDiffMeasure(MPI_Comm comm, Vector &eta)
      : comm(comm), etaVec(&eta), etaConst(-1.0) {}

   double Eval(Vector &u0, Vector &u1);
};

class ParL2AbsRelDiffMeasure : public ODEDifferenceMeasure
{
private:
   MPI_Comm comm;
   Vector * etaVec;
   double   etaConst;

public:
   ParL2AbsRelDiffMeasure(MPI_Comm comm, double eta)
      : comm(comm), etaVec(NULL), etaConst(eta) {}

   ParL2AbsRelDiffMeasure(MPI_Comm comm, Vector &eta)
      : comm(comm), etaVec(&eta), etaConst(-1.0) {}

   double Eval(Vector &u0, Vector &u1);
};
#endif

class StdAdjFactor : public ODEStepAdjustmentFactor
{
private:
   double gamma;
   double kI;

public:
   StdAdjFactor(double gamma, double kI) : gamma(gamma), kI(kI) {}

   double operator()(double err, double dt) const;
};

class IntegralAdjFactor : public StdAdjFactor
{
public:
   IntegralAdjFactor(double kI) : StdAdjFactor(1.0, kI) {}
};

typedef IntegralAdjFactor IAdjFactor;

class PIAdjFactor : public ODEStepAdjustmentFactor
{
private:
   double kI;
   double kP;
   mutable double prev_dt;
   mutable double prev_err;

public:
   PIAdjFactor(double kP, double kI)
      : kI(kI), kP(kP), prev_dt(-1.0), prev_err(-1.0) {}

   double operator()(double err, double dt) const;
};

class PIDAdjFactor : public ODEStepAdjustmentFactor
{
private:
   double kI;
   double kP;
   double kD;
   mutable double prev_dt1;
   mutable double prev_dt2;
   mutable double prev_err1;
   mutable double prev_err2;

public:
   PIDAdjFactor(double kP, double kI, double kD)
      : kI(kI), kP(kP), kD(kD),
        prev_dt1(-1.0), prev_dt2(-1.0), prev_err1(-1.0), prev_err2(-1.0) {}

   double operator()(double err, double dt) const;
};

class DeadZoneLimiter : public ODEStepAdjustmentLimiter
{
private:
   double lo;
   double hi;
   double mx;

public:
   DeadZoneLimiter(double lo, double hi, double mx)
      : lo(lo), hi(hi), mx(mx) {}

   double operator()(double theta) const
   { return std::min(mx, ((lo <= theta && theta <= hi) ? 1.0 : theta)); }
};

class MaxLimiter : public ODEStepAdjustmentLimiter
{
private:
   double mx;

public:
   MaxLimiter(double mx) : mx(mx) {}

   double operator()(double theta) const
   { return std::min(mx, theta); }
};

=======


/// Abstract class for solving systems of ODEs: d2x/dt2 = f(x,dx/dt,t)
class SecondOrderODESolver
{
protected:
   /// Pointer to the associated TimeDependentOperator.
   SecondOrderTimeDependentOperator *f;  // f(.,.,t) : R^n x R^n --> R^n
   MemoryType mem_type;

public:
   SecondOrderODESolver() : f(NULL) { mem_type = MemoryType::HOST; }

   /// Associate a TimeDependentOperator with the ODE solver.
   /** This method has to be called:
       - Before the first call to Step().
       - When the dimensions of the associated TimeDependentOperator change.
       - When a time stepping sequence has to be restarted.
       - To change the associated TimeDependentOperator. */
   virtual void Init(SecondOrderTimeDependentOperator &f);

   /** @brief Perform a time step from time @a t [in] to time @a t [out] based
       on the requested step size @a dt [in]. */
   /** @param[in,out] x    Approximate solution.
       @param[in,out] dxdt Approximate rate.
       @param[in,out] t    Time associated with the
                           approximate solution @a x and rate @ dxdt
       @param[in,out] dt   Time step size.

       The following rules describe the common behavior of the method:
       - The input @a x [in] is the approximate solution for the input time
         @a t [in].
       - The input @a dxdt [in] is the approximate rate for the input time
         @a t [in].
       - The input @a dt [in] is the desired time step size, defining the desired
         target time: t [target] = @a t [in] + @a dt [in].
       - The output @a x [out] is the approximate solution for the output time
         @a t [out].
       - The output @a dxdt [out] is the approximate rate for the output time
         @a t [out].
       - The output @a dt [out] is the last time step taken by the method which
         may be smaller or larger than the input @a dt [in] value, e.g. because
         of time step control.
       - The method may perform more than one time step internally; in this case
         @a dt [out] is the last internal time step size.
       - The output value of @a t [out] may be smaller or larger than
         t [target], however, it is not smaller than @a t [in] + @a dt [out], if
         at least one internal time step was performed.
       - The value @a x [out] may be obtained by interpolation using internally
         stored data.
       - In some cases, the contents of @a x [in] may not be used, e.g. when
         @a x [out] from a previous Step() call was obtained by interpolation.
       - In consecutive calls to this method, the output @a t [out] of one
         Step() call has to be the same as the input @a t [in] to the next
         Step() call.
       - If the previous rule has to be broken, e.g. to restart a time stepping
         sequence, then the ODE solver must be re-initialized by calling Init()
         between the two Step() calls. */
   virtual void Step(Vector &x, Vector &dxdt, double &t, double &dt) = 0;

   /// Perform time integration from time @a t [in] to time @a tf [in].
   /** @param[in,out] x    Approximate solution.
       @param[in,out] dxdt Approximate rate.
       @param[in,out] t    Time associated with the approximate solution @a x.
       @param[in,out] dt   Time step size.
       @param[in]     tf   Requested final time.

       The default implementation makes consecutive calls to Step() until
       reaching @a tf.
       The following rules describe the common behavior of the method:
       - The input @a x [in] is the approximate solution for the input time
         @a t [in].
       - The input @a dxdt [in] is the approximate rate for the input time
         @a t [in].
       - The input @a dt [in] is the initial time step size.
       - The output @a dt [out] is the last time step taken by the method which
         may be smaller or larger than the input @a dt [in] value, e.g. because
         of time step control.
       - The output value of @a t [out] is not smaller than @a tf [in]. */
   virtual void Run(Vector &x, Vector &dxdt, double &t, double &dt, double tf)
   {
      while (t < tf) { Step(x, dxdt, t, dt); }
   }

   virtual ~SecondOrderODESolver() { }
};



/// The classical newmark method.
/// Newmark, N. M. (1959) A method of computation for structural dynamics.
/// Journal of Engineering Mechanics, ASCE, 85 (EM3) 67-94.
class NewmarkSolver : public SecondOrderODESolver
{
private:
   Vector d2xdt2;

   double beta, gamma;
   bool first;

public:
   NewmarkSolver(double beta_ = 0.25, double gamma_ = 0.5) { beta = beta_; gamma = gamma_; };

   virtual void PrintProperties(std::ostream &out = mfem::out);

   virtual void Init(SecondOrderTimeDependentOperator &_f);

   virtual void Step(Vector &x, Vector &dxdt, double &t, double &dt);
};

class LinearAccelerationSolver : public NewmarkSolver
{
public:
   LinearAccelerationSolver() : NewmarkSolver(1.0/6.0, 0.5) { };
};

class CentralDifferenceSolver : public NewmarkSolver
{
public:
   CentralDifferenceSolver() : NewmarkSolver(0.0, 0.5) { };
};

class FoxGoodwinSolver : public NewmarkSolver
{
public:
   FoxGoodwinSolver() : NewmarkSolver(1.0/12.0, 0.5) { };
};

/// Generalized-alpha ODE solver
/// A Time Integration Algorithm for Structural Dynamics With Improved
/// Numerical Dissipation: The Generalized-α Method
/// J.Chung and G.M. Hulbert,  J. Appl. Mech 60(2), 371-375, 1993
/// https://doi.org/10.1115/1.2900803
/// rho_inf in [0,1]
class GeneralizedAlpha2Solver : public SecondOrderODESolver
{
protected:
   Vector xa,va,aa,d2xdt2;
   double alpha_f, alpha_m, beta, gamma;
   bool first;

public:
   GeneralizedAlpha2Solver(double rho_inf = 1.0)
   {
      rho_inf = (rho_inf > 1.0) ? 1.0 : rho_inf;
      rho_inf = (rho_inf < 0.0) ? 0.0 : rho_inf;

      alpha_m = (2.0 - rho_inf)/(1.0 + rho_inf);
      alpha_f = 1.0/(1.0 + rho_inf);
      beta    = 0.25*pow(1.0 + alpha_m - alpha_f,2);
      gamma   = 0.5 + alpha_m - alpha_f;
   };

   virtual void PrintProperties(std::ostream &out = mfem::out);

   virtual void Init(SecondOrderTimeDependentOperator &_f);

   virtual void Step(Vector &x, Vector &dxdt, double &t, double &dt);
};

/// The classical midpoint method.
class AverageAccelerationSolver : public GeneralizedAlpha2Solver
{
public:
   AverageAccelerationSolver()
   {
      alpha_m = 0.5;
      alpha_f = 0.5;
      beta    = 0.25;
      gamma   = 0.5;
   };
};

/// HHT-alpha ODE solver
/// Improved numerical dissipation for time integration algorithms
/// in structural dynamics
/// H.M. Hilber, T.J.R. Hughes and R.L. Taylor 1977
/// https://doi.org/10.1002/eqe.4290050306
/// alpha in [2/3,1] --> Defined differently than in paper.
class HHTAlphaSolver : public GeneralizedAlpha2Solver
{
public:
   HHTAlphaSolver(double alpha = 1.0)
   {
      alpha = (alpha > 1.0) ? 1.0 : alpha;
      alpha = (alpha < 2.0/3.0) ? 2.0/3.0 : alpha;

      alpha_m = 1.0;
      alpha_f = alpha;
      beta    = (2-alpha)*(2-alpha)/4;
      gamma   = 0.5 + alpha_m - alpha_f;
   };

};

/// WBZ-alpha ODE solver
/// An alpha modification of Newmark's method
/// W.L. Wood, M. Bossak and O.C. Zienkiewicz 1980
/// https://doi.org/10.1002/nme.1620151011
/// rho_inf in [0,1]
class WBZAlphaSolver : public GeneralizedAlpha2Solver
{
public:
   WBZAlphaSolver(double rho_inf = 1.0)
   {
      rho_inf = (rho_inf > 1.0) ? 1.0 : rho_inf;
      rho_inf = (rho_inf < 0.0) ? 0.0 : rho_inf;

      alpha_f = 1.0;
      alpha_m = 2.0/(1.0 + rho_inf);
      beta    = 0.25*pow(1.0 + alpha_m - alpha_f,2);
      gamma   = 0.5 + alpha_m - alpha_f;
   };

};


>>>>>>> 61cae911
}

#endif<|MERGE_RESOLUTION|>--- conflicted
+++ resolved
@@ -648,7 +648,6 @@
    Array<double> b_;
 };
 
-<<<<<<< HEAD
 /// Computes the largest absolute/relative difference in a pair of vectors
 /** Computes the maximum of the following ratio:
         max_i |u1_i - u0_i| / |u0_i + eta_i|
@@ -810,8 +809,6 @@
    double operator()(double theta) const
    { return std::min(mx, theta); }
 };
-
-=======
 
 
 /// Abstract class for solving systems of ODEs: d2x/dt2 = f(x,dx/dt,t)
@@ -1028,8 +1025,6 @@
 
 };
 
-
->>>>>>> 61cae911
 }
 
 #endif