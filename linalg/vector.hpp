// Copyright (c) 2010-2021, Lawrence Livermore National Security, LLC. Produced
// at the Lawrence Livermore National Laboratory. All Rights reserved. See files
// LICENSE and NOTICE for details. LLNL-CODE-806117.
//
// This file is part of the MFEM library. For more information and source code
// availability visit https://mfem.org.
//
// MFEM is free software; you can redistribute it and/or modify it under the
// terms of the BSD-3 license. We welcome feedback and contributions, see file
// CONTRIBUTING.md for details.

#ifndef MFEM_VECTOR
#define MFEM_VECTOR

#include "../general/array.hpp"
#ifdef MFEM_USE_ADIOS2
#include "../general/adios2stream.hpp"
#endif
#include "../general/globals.hpp"
#include "../general/mem_manager.hpp"
#include "../general/device.hpp"
#ifdef MFEM_USE_SUNDIALS
#include <nvector/nvector_serial.h>
#endif
#include <cmath>
#include <iostream>
#include <limits>
#if defined(_MSC_VER) && (_MSC_VER < 1800)
#include <float.h>
#define isfinite _finite
#endif

#ifdef MFEM_USE_MPI
#include <mpi.h>
#endif

namespace mfem
{

/** Count the number of entries in an array of doubles for which isfinite
    is false, i.e. the entry is a NaN or +/-Inf. */
inline int CheckFinite(const double *v, const int n);

/// Define a shortcut for std::numeric_limits<double>::infinity()
#ifndef __CYGWIN__
inline double infinity()
{
   return std::numeric_limits<double>::infinity();
}
#else
// On Cygwin math.h defines a function 'infinity()' which will conflict with the
// above definition if we have 'using namespace mfem;' and try to use something
// like 'double a = infinity();'. This 'infinity()' function is non-standard and
// is defined by the Newlib C standard library implementation used by Cygwin,
// see https://en.wikipedia.org/wiki/Newlib, http://www.sourceware.org/newlib.
using ::infinity;
#endif

/// Vector data type.
class Vector
{
protected:

   Memory<double> data;
   int size;

public:

   /// Default constructor for Vector. Sets size = 0 and data = NULL.
   Vector() { data.Reset(); size = 0; }

   /// Copy constructor. Allocates a new data array and copies the data.
   Vector(const Vector &);

   /// @brief Creates vector of size s.
   /// @warning Entries are not initialized to zero!
   explicit Vector(int s);

   /// Creates a vector referencing an array of doubles, owned by someone else.
   /** The pointer @a data_ can be NULL. The data array can be replaced later
       with SetData(). */
   Vector(double *data_, int size_)
   { data.Wrap(data_, size_, false); size = size_; }

   /** @brief Create a Vector referencing a sub-vector of the Vector @a base
       starting at the given offset, @a base_offset, and size @a size_. */
   Vector(Vector &base, int base_offset, int size_)
      : data(base.data, base_offset, size_), size(size_) { }

   /// Create a Vector of size @a size_ using MemoryType @a mt.
   Vector(int size_, MemoryType mt)
      : data(size_, mt), size(size_) { }

   /** @brief Create a Vector of size @a size_ using host MemoryType @a h_mt and
       device MemoryType @a d_mt. */
   Vector(int size_, MemoryType h_mt, MemoryType d_mt)
      : data(size_, h_mt, d_mt), size(size_) { }

   /// Create a vector using a braced initializer list
   template <int N>
   explicit Vector(const double (&values)[N]) : Vector(N)
   { std::copy(values, values + N, GetData()); }

   /// Enable execution of Vector operations using the mfem::Device.
   /** The default is to use Backend::CPU (serial execution on each MPI rank),
       regardless of the mfem::Device configuration.

       When appropriate, MFEM functions and class methods will enable the use
       of the mfem::Device for their Vector parameters.

       Some derived classes, e.g. GridFunction, enable the use of the
       mfem::Device by default. */
   virtual void UseDevice(bool use_dev) const { data.UseDevice(use_dev); }

   /// Return the device flag of the Memory object used by the Vector
   virtual bool UseDevice() const { return data.UseDevice(); }

   /// Reads a vector from multiple files
   void Load(std::istream ** in, int np, int * dim);

   /// Load a vector from an input stream.
   void Load(std::istream &in, int Size);

   /// Load a vector from an input stream, reading the size from the stream.
   void Load(std::istream &in) { int s; in >> s; Load(in, s); }

   /// @brief Resize the vector to size @a s.
   /** If the new size is less than or equal to Capacity() then the internal
       data array remains the same. Otherwise, the old array is deleted, if
       owned, and a new array of size @a s is allocated without copying the
       previous content of the Vector.
       @warning In the second case above (new size greater than current one),
       the vector will allocate new data array, even if it did not own the
       original data! Also, new entries are not initialized! */
   void SetSize(int s);

   /// Resize the vector to size @a s using MemoryType @a mt.
   void SetSize(int s, MemoryType mt);

   /// Resize the vector to size @a s using the MemoryType of @a v.
   void SetSize(int s, Vector &v) { SetSize(s, v.GetMemory().GetMemoryType()); }

   /// Set the Vector data.
   /// @warning This method should be called only when OwnsData() is false.
   void SetData(double *d) { data.Wrap(d, data.Capacity(), false); }

   /// Set the Vector data and size.
   /** The Vector does not assume ownership of the new data. The new size is
       also used as the new Capacity().
       @warning This method should be called only when OwnsData() is false.
       @sa NewDataAndSize(). */
   void SetDataAndSize(double *d, int s) { data.Wrap(d, s, false); size = s; }

   /// Set the Vector data and size, deleting the old data, if owned.
   /** The Vector does not assume ownership of the new data. The new size is
       also used as the new Capacity().
       @sa SetDataAndSize(). */
   void NewDataAndSize(double *d, int s)
   {
      data.Delete();
      SetDataAndSize(d, s);
   }

   /// Reset the Vector to use the given external Memory @a mem and size @a s.
   /** If @a own_mem is false, the Vector will not own any of the pointers of
       @a mem.

<<<<<<< HEAD
       This method should be considered to be for "expert" use only because it
       may have hard to track implications for the new Vector object when
       creating a non-owning Vector (i.e. @a own_mem == `false`) that points to
       the memory of another Vector -- for such use cases we recommend the use
       of the MakeRef() methods.
=======
       Note that when @a own_mem is true, the @a mem object can be destroyed
       immediately by the caller but `mem.Delete()` should NOT be called since
       the Vector object takes ownership of all pointers owned by @a mem.
>>>>>>> 9a73c2d9

       @sa NewDataAndSize(). */
   inline void NewMemoryAndSize(const Memory<double> &mem, int s, bool own_mem);

   /// Reset the Vector to be a reference to a sub-vector of @a base.
   inline void MakeRef(Vector &base, int offset, int size);

   /** @brief Reset the Vector to be a reference to a sub-vector of @a base
       without changing its current size. */
   inline void MakeRef(Vector &base, int offset);

   /// Set the Vector data (host pointer) ownership flag.
   void MakeDataOwner() const { data.SetHostPtrOwner(true); }

   /// Destroy a vector
   void Destroy();

   /** @brief Delete the device pointer, if owned. If @a copy_to_host is true
       and the data is valid only on device, move it to host before deleting.
       Invalidates the device memory. */
   void DeleteDevice(bool copy_to_host = true)
   { data.DeleteDevice(copy_to_host); }

   /// Returns the size of the vector.
   inline int Size() const { return size; }

   /// Return the size of the currently allocated data array.
   /** It is always true that Capacity() >= Size(). */
   inline int Capacity() const { return data.Capacity(); }

   /// Return a pointer to the beginning of the Vector data.
   /** @warning This method should be used with caution as it gives write access
       to the data of const-qualified Vector%s. */
   inline double *GetData() const
   { return const_cast<double*>((const double*)data); }

   /// Conversion to `double *`.
   /** @note This conversion function makes it possible to use [] for indexing
       in addition to the overloaded operator()(int). */
   inline operator double *() { return data; }

   /// Conversion to `const double *`.
   /** @note This conversion function makes it possible to use [] for indexing
       in addition to the overloaded operator()(int). */
   inline operator const double *() const { return data; }

   /// STL-like begin.
   inline double *begin() { return data; }

   /// STL-like end.
   inline double *end() { return data + size; }

   /// STL-like begin (const version).
   inline const double *begin() const { return data; }

   /// STL-like end (const version).
   inline const double *end() const { return data + size; }

   /// Return a reference to the Memory object used by the Vector.
   Memory<double> &GetMemory() { return data; }

   /** @brief Return a reference to the Memory object used by the Vector, const
       version. */
   const Memory<double> &GetMemory() const { return data; }

   /// Update the memory location of the vector to match @a v.
   void SyncMemory(const Vector &v) const { GetMemory().Sync(v.GetMemory()); }

   /// Update the alias memory location of the vector to match @a v.
   void SyncAliasMemory(const Vector &v) const
   { GetMemory().SyncAlias(v.GetMemory(),Size()); }

   /// Read the Vector data (host pointer) ownership flag.
   inline bool OwnsData() const { return data.OwnsHostPtr(); }

   /// Changes the ownership of the data; after the call the Vector is empty
   inline void StealData(double **p)
   { *p = data; data.Reset(); size = 0; }

   /// Changes the ownership of the data; after the call the Vector is empty
   inline double *StealData() { double *p; StealData(&p); return p; }

   /// Access Vector entries. Index i = 0 .. size-1.
   double &Elem(int i);

   /// Read only access to Vector entries. Index i = 0 .. size-1.
   const double &Elem(int i) const;

   /// Access Vector entries using () for 0-based indexing.
   /** @note If MFEM_DEBUG is enabled, bounds checking is performed. */
   inline double &operator()(int i);

   /// Read only access to Vector entries using () for 0-based indexing.
   /** @note If MFEM_DEBUG is enabled, bounds checking is performed. */
   inline const double &operator()(int i) const;

   /// Dot product with a `double *` array.
   double operator*(const double *) const;

   /// Return the inner-product.
   double operator*(const Vector &v) const;

   /// Copy Size() entries from @a v.
   Vector &operator=(const double *v);

   /// Copy assignment.
   /** @note Defining this method overwrites the implicitly defined copy
       assignment operator. */
   Vector &operator=(const Vector &v);

   /// Redefine '=' for vector = constant.
   Vector &operator=(double value);

   Vector &operator*=(double c);

   /// Component-wise scaling: (*this)(i) *= v(i)
   Vector &operator*=(const Vector &v);

   Vector &operator/=(double c);

   /// Component-wise division: (*this)(i) /= v(i)
   Vector &operator/=(const Vector &v);

   Vector &operator-=(double c);

   Vector &operator-=(const Vector &v);

   Vector &operator+=(double c);

   Vector &operator+=(const Vector &v);

   /// (*this) += a * Va
   Vector &Add(const double a, const Vector &Va);

   /// (*this) = a * x
   Vector &Set(const double a, const Vector &x);

   void SetVector(const Vector &v, int offset);

   /// (*this) = -(*this)
   void Neg();

   /// Swap the contents of two Vectors
   inline void Swap(Vector &other);

   /// Set v = v1 + v2.
   friend void add(const Vector &v1, const Vector &v2, Vector &v);

   /// Set v = v1 + alpha * v2.
   friend void add(const Vector &v1, double alpha, const Vector &v2, Vector &v);

   /// z = a * (x + y)
   friend void add(const double a, const Vector &x, const Vector &y, Vector &z);

   /// z = a * x + b * y
   friend void add(const double a, const Vector &x,
                   const double b, const Vector &y, Vector &z);

   /// Set v = v1 - v2.
   friend void subtract(const Vector &v1, const Vector &v2, Vector &v);

   /// z = a * (x - y)
   friend void subtract(const double a, const Vector &x,
                        const Vector &y, Vector &z);

   /// v = median(v,lo,hi) entrywise.  Implementation assumes lo <= hi.
   void median(const Vector &lo, const Vector &hi);

   /// Extract entries listed in @a dofs to the output Vector @a elemvect.
   /** Negative dof values cause the -dof-1 position in @a elemvect to receive
       the -val in from this Vector. */
   void GetSubVector(const Array<int> &dofs, Vector &elemvect) const;

   /// Extract entries listed in @a dofs to the output array @a elem_data.
   /** Negative dof values cause the -dof-1 position in @a elem_data to receive
       the -val in from this Vector. */
   void GetSubVector(const Array<int> &dofs, double *elem_data) const;

   /// Set the entries listed in @a dofs to the given @a value.
   /** Negative dof values cause the -dof-1 position in this Vector to receive
       the -value. */
   void SetSubVector(const Array<int> &dofs, const double value);

   /** @brief Set the entries listed in @a dofs to the values given in the @a
       elemvect Vector. Negative dof values cause the -dof-1 position in this
       Vector to receive the -val from @a elemvect. */
   void SetSubVector(const Array<int> &dofs, const Vector &elemvect);

   /** @brief Set the entries listed in @a dofs to the values given the @a ,
       elem_data array. Negative dof values cause the -dof-1 position in this
       Vector to receive the -val from @a elem_data. */
   void SetSubVector(const Array<int> &dofs, double *elem_data);

   /** @brief Add elements of the @a elemvect Vector to the entries listed in @a
       dofs. Negative dof values cause the -dof-1 position in this Vector to add
       the -val from @a elemvect. */
   void AddElementVector(const Array<int> & dofs, const Vector & elemvect);

   /** @brief Add elements of the @a elem_data array to the entries listed in @a
       dofs. Negative dof values cause the -dof-1 position in this Vector to add
       the -val from @a elem_data. */
   void AddElementVector(const Array<int> & dofs, double *elem_data);

   /** @brief Add @a times the elements of the @a elemvect Vector to the entries
       listed in @a dofs. Negative dof values cause the -dof-1 position in this
       Vector to add the -a*val from @a elemvect. */
   void AddElementVector(const Array<int> & dofs, const double a,
                         const Vector & elemvect);

   /// Set all vector entries NOT in the @a dofs Array to the given @a val.
   void SetSubVectorComplement(const Array<int> &dofs, const double val);

   /// Prints vector to stream out.
   void Print(std::ostream &out = mfem::out, int width = 8) const;

#ifdef MFEM_USE_ADIOS2
   /// Prints vector to stream out.
   /// @param out adios2stream output
   /// @param variable_name variable name associated with current Vector
   void Print(adios2stream & out, const std::string& variable_name) const;
#endif

   /// Prints vector to stream out in HYPRE_Vector format.
   void Print_HYPRE(std::ostream &out) const;

   /// Print the Vector size and hash of its data.
   /** This is a compact text representation of the Vector contents that can be
       used to compare vectors from different runs without the need to save the
       whole vector. */
   void PrintHash(std::ostream &out) const;

   /// Set random values in the vector.
   void Randomize(int seed = 0);
   /// Returns the l2 norm of the vector.
   double Norml2() const;
   /// Returns the l_infinity norm of the vector.
   double Normlinf() const;
   /// Returns the l_1 norm of the vector.
   double Norml1() const;
   /// Returns the l_p norm of the vector.
   double Normlp(double p) const;
   /// Returns the maximal element of the vector.
   double Max() const;
   /// Returns the minimal element of the vector.
   double Min() const;
   /// Return the sum of the vector entries
   double Sum() const;
   /// Compute the square of the Euclidean distance to another vector.
   inline double DistanceSquaredTo(const double *p) const;
   /// Compute the Euclidean distance to another vector.
   inline double DistanceTo(const double *p) const;

   /** @brief Count the number of entries in the Vector for which isfinite
       is false, i.e. the entry is a NaN or +/-Inf. */
   int CheckFinite() const { return mfem::CheckFinite(data, size); }

   /// Destroys vector.
   virtual ~Vector();

   /// Shortcut for mfem::Read(vec.GetMemory(), vec.Size(), on_dev).
   virtual const double *Read(bool on_dev = true) const
   { return mfem::Read(data, size, on_dev); }

   /// Shortcut for mfem::Read(vec.GetMemory(), vec.Size(), false).
   virtual const double *HostRead() const
   { return mfem::Read(data, size, false); }

   /// Shortcut for mfem::Write(vec.GetMemory(), vec.Size(), on_dev).
   virtual double *Write(bool on_dev = true)
   { return mfem::Write(data, size, on_dev); }

   /// Shortcut for mfem::Write(vec.GetMemory(), vec.Size(), false).
   virtual double *HostWrite()
   { return mfem::Write(data, size, false); }

   /// Shortcut for mfem::ReadWrite(vec.GetMemory(), vec.Size(), on_dev).
   virtual double *ReadWrite(bool on_dev = true)
   { return mfem::ReadWrite(data, size, on_dev); }

   /// Shortcut for mfem::ReadWrite(vec.GetMemory(), vec.Size(), false).
   virtual double *HostReadWrite()
   { return mfem::ReadWrite(data, size, false); }

#ifdef MFEM_USE_SUNDIALS
   /// (DEPRECATED) Construct a wrapper Vector from SUNDIALS N_Vector.
   MFEM_DEPRECATED explicit Vector(N_Vector nv);

   /// (DEPRECATED) Return a new wrapper SUNDIALS N_Vector of type SUNDIALS_NVEC_SERIAL.
   /** @deprecated The returned N_Vector must be destroyed by the caller. */
   MFEM_DEPRECATED virtual N_Vector ToNVector()
   { return N_VMake_Serial(Size(), GetData()); }

   /** @deprecated @brief Update an existing wrapper SUNDIALS N_Vector to point to this
       Vector.

       \param[in] nv N_Vector to assign this vector's data to
       \param[in] global_length An optional parameter that designates the global
        length. If nv is a parallel vector and global_length == 0 then this
        method will perform a global reduction and calculate the global length
   */
   MFEM_DEPRECATED virtual void ToNVector(N_Vector &nv, long global_length = 0);
#endif
};

// Inline methods

template <typename T>
inline T ZeroSubnormal(T val)
{
   return (std::fpclassify(val) == FP_SUBNORMAL) ? 0.0 : val;
}

inline bool IsFinite(const double &val)
{
   // isfinite didn't appear in a standard until C99, and later C++11. It wasn't
   // standard in C89 or C++98. PGI as of 14.7 still defines it as a macro.
#ifdef isfinite
   return isfinite(val);
#else
   return std::isfinite(val);
#endif
}

inline int CheckFinite(const double *v, const int n)
{
   int bad = 0;
   for (int i = 0; i < n; i++)
   {
      if (!IsFinite(v[i])) { bad++; }
   }
   return bad;
}

inline Vector::Vector(int s)
{
   if (s > 0)
   {
      size = s;
      data.New(s);
   }
   else
   {
      size = 0;
      data.Reset();
   }
}

inline void Vector::SetSize(int s)
{
   if (s == size)
   {
      return;
   }
   if (s <= data.Capacity())
   {
      size = s;
      return;
   }
   // preserve a valid MemoryType and device flag
   const MemoryType mt = data.GetMemoryType();
   const bool use_dev = data.UseDevice();
   data.Delete();
   size = s;
   data.New(s, mt);
   data.UseDevice(use_dev);
}

inline void Vector::SetSize(int s, MemoryType mt)
{
   if (mt == data.GetMemoryType())
   {
      if (s == size)
      {
         return;
      }
      if (s <= data.Capacity())
      {
         size = s;
         return;
      }
   }
   const bool use_dev = data.UseDevice();
   data.Delete();
   if (s > 0)
   {
      data.New(s, mt);
      size = s;
   }
   else
   {
      data.Reset();
      size = 0;
   }
   data.UseDevice(use_dev);
}

inline void Vector::NewMemoryAndSize(const Memory<double> &mem, int s,
                                     bool own_mem)
{
   data.Delete();
   size = s;
   if (own_mem)
   {
      data = mem;
   }
   else
   {
      data.MakeAlias(mem, 0, s);
   }
}

inline void Vector::MakeRef(Vector &base, int offset, int s)
{
   data.Delete();
   size = s;
   data.MakeAlias(base.GetMemory(), offset, s);
}

inline void Vector::MakeRef(Vector &base, int offset)
{
   data.Delete();
   data.MakeAlias(base.GetMemory(), offset, size);
}

inline void Vector::Destroy()
{
   const bool use_dev = data.UseDevice();
   data.Delete();
   size = 0;
   data.Reset();
   data.UseDevice(use_dev);
}

inline double &Vector::operator()(int i)
{
   MFEM_ASSERT(data && i >= 0 && i < size,
               "index [" << i << "] is out of range [0," << size << ")");

   return data[i];
}

inline const double &Vector::operator()(int i) const
{
   MFEM_ASSERT(data && i >= 0 && i < size,
               "index [" << i << "] is out of range [0," << size << ")");

   return data[i];
}

inline void Vector::Swap(Vector &other)
{
   mfem::Swap(data, other.data);
   mfem::Swap(size, other.size);
}

/// Specialization of the template function Swap<> for class Vector
template<> inline void Swap<Vector>(Vector &a, Vector &b)
{
   a.Swap(b);
}

inline Vector::~Vector()
{
   data.Delete();
}

inline double DistanceSquared(const double *x, const double *y, const int n)
{
   double d = 0.0;

   for (int i = 0; i < n; i++)
   {
      d += (x[i]-y[i])*(x[i]-y[i]);
   }

   return d;
}

inline double Distance(const double *x, const double *y, const int n)
{
   return std::sqrt(DistanceSquared(x, y, n));
}

inline double Vector::DistanceSquaredTo(const double *p) const
{
   return DistanceSquared(data, p, size);
}

inline double Vector::DistanceTo(const double *p) const
{
   return Distance(data, p, size);
}

/// Returns the inner product of x and y
/** In parallel this computes the inner product of the local vectors,
    producing different results on each MPI rank.
*/
inline double InnerProduct(const Vector &x, const Vector &y)
{
   return x * y;
}

#ifdef MFEM_USE_MPI
/// Returns the inner product of x and y in parallel
/** In parallel this computes the inner product of the global vectors,
    producing identical results on each MPI rank.
*/
inline double InnerProduct(MPI_Comm comm, const Vector &x, const Vector &y)
{
   double loc_prod = x * y;
   double glb_prod;
   MPI_Allreduce(&loc_prod, &glb_prod, 1, MPI_DOUBLE, MPI_SUM, comm);
   return glb_prod;
}
#endif

} // namespace mfem

#endif<|MERGE_RESOLUTION|>--- conflicted
+++ resolved
@@ -165,17 +165,9 @@
    /** If @a own_mem is false, the Vector will not own any of the pointers of
        @a mem.
 
-<<<<<<< HEAD
-       This method should be considered to be for "expert" use only because it
-       may have hard to track implications for the new Vector object when
-       creating a non-owning Vector (i.e. @a own_mem == `false`) that points to
-       the memory of another Vector -- for such use cases we recommend the use
-       of the MakeRef() methods.
-=======
        Note that when @a own_mem is true, the @a mem object can be destroyed
        immediately by the caller but `mem.Delete()` should NOT be called since
        the Vector object takes ownership of all pointers owned by @a mem.
->>>>>>> 9a73c2d9
 
        @sa NewDataAndSize(). */
    inline void NewMemoryAndSize(const Memory<double> &mem, int s, bool own_mem);
