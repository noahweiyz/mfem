--- conflicted
+++ resolved
@@ -156,8 +156,6 @@
 MFEM_USE_UMPIRE        = NO
 MFEM_USE_SIMD          = NO
 MFEM_USE_ADIOS2        = NO
-MFEM_USE_CODIPACK      = NO
-MFEM_USE_ADFORWARD     = NO
 MFEM_USE_MKL_CPARDISO  = NO
 MFEM_USE_ADFORWARD     = NO
 MFEM_USE_CODIPACK      = NO
@@ -421,11 +419,7 @@
 # CoDiPack
 CODIPACK_DIR = @MFEM_DIR@/../CoDiPack
 CODIPACK_OPT = -I$(CODIPACK_DIR)
-<<<<<<< HEAD
-CODIPACK_LIB = 
-=======
 CODIPACK_LIB =
->>>>>>> 6a86ca8d
 
 # GSLIB library
 GSLIB_DIR = @MFEM_DIR@/../gslib/build
