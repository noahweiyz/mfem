# Copyright (c) 2010-2022, Lawrence Livermore National Security, LLC. Produced
# at the Lawrence Livermore National Laboratory. All Rights reserved. See files
# LICENSE and NOTICE for details. LLNL-CODE-806117.
#
# This file is part of the MFEM library. For more information and source code
# availability visit https://mfem.org.
#
# MFEM is free software; you can redistribute it and/or modify it under the
# terms of the BSD-3 license. We welcome feedback and contributions, see file
# CONTRIBUTING.md for details.

# Use the MFEM build directory
MFEM_DIR ?= ..
MFEM_BUILD_DIR ?= ..
SRC = $(if $(MFEM_DIR:..=),$(MFEM_DIR)/examples/,)
CONFIG_MK = $(MFEM_BUILD_DIR)/config/config.mk
# Use the MFEM install directory
# MFEM_INSTALL_DIR = ../mfem
# CONFIG_MK = $(MFEM_INSTALL_DIR)/share/mfem/config.mk

MFEM_LIB_FILE = mfem_is_not_built
-include $(CONFIG_MK)

<<<<<<< HEAD
SEQ_EXAMPLES = ex1 ex2 ex3 ex4 ex5 ex6 ex7 ex8 ex9 ex10 ex14 ex15 ex16 ex17\
  ex18 ex19 ex20 ex21 ex22 ex23 ex24 ex25 ex26 ex27 hdg_advection hdg_poisson
PAR_EXAMPLES = ex1p ex2p ex3p ex4p ex5p ex6p ex7p ex8p ex9p ex10p ex11p ex12p\
  ex13p ex14p ex15p ex16p ex17p ex18p ex19p ex20p ex21p ex22p ex24p ex25p\
  ex26p ex27p hdg_advectionp hdg_poissonp
=======
SEQ_EXAMPLES = ex0 ex1 ex2 ex3 ex4 ex5 ex6 ex7 ex8 ex9 ex10 ex14 ex15 ex16 \
  ex17 ex18 ex19 ex20 ex21 ex22 ex23 ex24 ex25 ex26 ex27 ex28 ex29 ex30 \
  ex31
PAR_EXAMPLES = ex0p ex1p ex2p ex3p ex4p ex5p ex6p ex7p ex8p ex9p ex10p ex11p \
  ex12p ex13p ex14p ex15p ex16p ex17p ex18p ex19p ex20p ex21p ex22p ex24p \
  ex25p ex26p ex27p ex28p ex29p ex30p ex31p ex32p
SEQ_DEVICE_EXAMPLES = ex1 ex3 ex4 ex5 ex6 ex9 ex22 ex24 ex25 ex26
PAR_DEVICE_EXAMPLES = ex1p ex2p ex3p ex4p ex5p ex6p ex7p ex9p ex13p ex22p \
  ex24p ex25p ex26p
>>>>>>> a1f6902e

ifeq ($(MFEM_USE_MPI),NO)
   EXAMPLES = $(SEQ_EXAMPLES)
else
   EXAMPLES = $(PAR_EXAMPLES) $(SEQ_EXAMPLES)
endif
SUBDIRS =
ifeq ($(MFEM_USE_AMGX),YES)
   SUBDIRS += amgx
endif
ifeq ($(MFEM_USE_GINKGO),YES)
   SUBDIRS += ginkgo
endif
ifeq ($(MFEM_USE_HIOP),YES)
   SUBDIRS += hiop
endif
ifeq ($(MFEM_USE_PETSC),YES)
   SUBDIRS += petsc
endif
ifeq ($(MFEM_USE_PUMI),YES)
   SUBDIRS += pumi
endif
ifeq ($(MFEM_USE_SUNDIALS),YES)
   SUBDIRS += sundials
endif
ifeq ($(MFEM_USE_SUPERLU),YES)
   SUBDIRS += superlu
endif
ifeq ($(MFEM_USE_CALIPER),YES)
   SUBDIRS += caliper
endif

SUBDIRS_ALL = $(addsuffix /all,$(SUBDIRS))
SUBDIRS_TEST = $(addsuffix /test,$(SUBDIRS))
SUBDIRS_CLEAN = $(addsuffix /clean,$(SUBDIRS))
SUBDIRS_TPRINT = $(addsuffix /test-print,$(SUBDIRS))

.SUFFIXES:
.SUFFIXES: .o .cpp .mk
.PHONY: all clean clean-build clean-exec

# Remove built-in rule
%: %.cpp

# Replace the default implicit rule for *.cpp files
%: $(SRC)%.cpp $(MFEM_LIB_FILE) $(CONFIG_MK)
	$(MFEM_CXX) $(MFEM_FLAGS) $< -o $@ $(MFEM_LIBS)

all: $(EXAMPLES) $(SUBDIRS_ALL)

.PHONY: $(SUBDIRS_ALL) $(SUBDIRS_TEST) $(SUBDIRS_CLEAN) $(SUBDIRS_TPRINT)
$(SUBDIRS_ALL) $(SUBDIRS_TEST) $(SUBDIRS_CLEAN):
	$(MAKE) -C $(@D) $(@F)
$(SUBDIRS_TPRINT):
	@$(MAKE) -C $(@D) $(@F)

# Additional dependencies
ex18: $(SRC)ex18.hpp
ifeq ($(MFEM_USE_MPI),YES)
ex18p: $(SRC)ex18.hpp
endif

MFEM_TESTS = EXAMPLES
include $(MFEM_TEST_MK)
test: $(SUBDIRS_TEST)
test-print: $(SUBDIRS_TPRINT)

# Testing: Parallel vs. serial runs
RUN_MPI = $(MFEM_MPIEXEC) $(MFEM_MPIEXEC_NP) $(MFEM_MPI_NP)
%-test-par: %
	@$(call mfem-test,$<, $(RUN_MPI), Parallel example)
%-test-seq: %
	@$(call mfem-test,$<,, Serial example)
%-test-par-cuda: %
	@$(call mfem-test,$<, $(RUN_MPI), Parallel CUDA example,-d cuda)
%-test-seq-cuda: %
	@$(call mfem-test,$<,, Serial CUDA example,-d cuda)
%-test-par-hip: %
	@$(call mfem-test,$<, $(RUN_MPI), Parallel HIP example,-d hip)
%-test-seq-hip: %
	@$(call mfem-test,$<,, Serial HIP example,-d hip)

# Testing: Specific execution options
ex0-test-seq: ex0
	@$(call mfem-test,$<,, Serial example,,1)
ex0p-test-par: ex0p
	@$(call mfem-test,$<, $(RUN_MPI), Parallel example,,1)
ex1-test-seq: ex1
	@$(call mfem-test,$<,, Serial example)
ex1p-test-par: ex1p
	@$(call mfem-test,$<, $(RUN_MPI), Parallel example)
ex10-test-seq: ex10
	@$(call mfem-test,$<,, Serial example,-tf 5)
ex10p-test-par: ex10p
	@$(call mfem-test,$<, $(RUN_MPI), Parallel example,-tf 5)
ex15-test-seq: ex15
	@$(call mfem-test,$<,, Serial example,-e 1)
ex15p-test-par: ex15p
	@$(call mfem-test,$<, $(RUN_MPI), Parallel example,-e 1)
ex27-test-seq: ex27
	@$(call mfem-test,$<,, Serial example,-dg)
ex27p-test-par: ex27p
	@$(call mfem-test,$<, $(RUN_MPI), Parallel example,-dg)
# Testing: optional tests
ifeq ($(MFEM_USE_STRUMPACK),YES)
ex11p-test-strumpack: ex11p
	@$(call mfem-test,$<, $(RUN_MPI), STRUMPACK example,--strumpack)
test-par-YES: ex11p-test-strumpack
endif
ifeq ($(MFEM_USE_SUPERLU),YES)
ex11p-test-superlu: ex11p
	@$(call mfem-test,$<, $(RUN_MPI), SuperLU_DIST example,--superlu)
test-par-YES: ex11p-test-superlu
endif
ifeq ($(MFEM_USE_MKL_CPARDISO),YES)
ex11p-test-cpardiso: ex11p
	@$(call mfem-test,$<, $(RUN_MPI), MKL_CPARDISO example,--cpardiso)
test-par-YES: ex11p-test-cpardiso
endif

# Testing: "test" target and mfem-test* variables are defined in config/test.mk

# Generate an error message if the MFEM library is not built and exit
$(MFEM_LIB_FILE):
	$(error The MFEM library is not built)

clean: clean-build clean-exec $(SUBDIRS_CLEAN)

clean-build:
	rm -f *.o *~ $(SEQ_EXAMPLES) $(PAR_EXAMPLES)
	rm -rf *.dSYM *.TVD.*breakpoints

clean-exec:
	@rm -f refined.mesh displaced.mesh mesh.* ex5.mesh ex6p-checkpoint.*
	@rm -rf Example5* Example9* Example15* Example16* Example23* ParaView
	@rm -f sphere_refined.* sol.* sol_u.* sol_p.* sol_r.* sol_i.*
	@rm -f ex9.mesh ex9-mesh.* ex9-init.* ex9-final.*
	@rm -f deformed.* velocity.* elastic_energy.* mode_* mode_deriv_* flux.*
	@rm -f ex5-p-*.bp ex9-p-*.bp ex12-p-*.bp ex16-p-*.bp
	@rm -f ex16.mesh ex16-mesh.* ex16-init.* ex16-final.*
	@rm -f vortex-mesh.* vortex.mesh vortex-?-init.* vortex-?-final.*
	@rm -f deformation.* pressure.*
	@rm -f ex20.dat ex20p_?????.dat gnuplot_ex20.inp gnuplot_ex20p.inp
	@rm -f ex21*.mesh ex21*.sol ex21p_*.*
	@rm -f ex23.mesh ex23-*.gf
	@rm -f ex25.mesh ex25-*.gf ex25p-*.*
<<<<<<< HEAD
	@rm -f ex_hdg.mesh sol_*
=======
	@rm -rf ex28_* ex28p_*
>>>>>>> a1f6902e
<|MERGE_RESOLUTION|>--- conflicted
+++ resolved
@@ -21,23 +21,15 @@
 MFEM_LIB_FILE = mfem_is_not_built
 -include $(CONFIG_MK)
 
-<<<<<<< HEAD
-SEQ_EXAMPLES = ex1 ex2 ex3 ex4 ex5 ex6 ex7 ex8 ex9 ex10 ex14 ex15 ex16 ex17\
-  ex18 ex19 ex20 ex21 ex22 ex23 ex24 ex25 ex26 ex27 hdg_advection hdg_poisson
-PAR_EXAMPLES = ex1p ex2p ex3p ex4p ex5p ex6p ex7p ex8p ex9p ex10p ex11p ex12p\
-  ex13p ex14p ex15p ex16p ex17p ex18p ex19p ex20p ex21p ex22p ex24p ex25p\
-  ex26p ex27p hdg_advectionp hdg_poissonp
-=======
 SEQ_EXAMPLES = ex0 ex1 ex2 ex3 ex4 ex5 ex6 ex7 ex8 ex9 ex10 ex14 ex15 ex16 \
   ex17 ex18 ex19 ex20 ex21 ex22 ex23 ex24 ex25 ex26 ex27 ex28 ex29 ex30 \
-  ex31
+  ex31 hdg_advection hdg_poisson
 PAR_EXAMPLES = ex0p ex1p ex2p ex3p ex4p ex5p ex6p ex7p ex8p ex9p ex10p ex11p \
   ex12p ex13p ex14p ex15p ex16p ex17p ex18p ex19p ex20p ex21p ex22p ex24p \
-  ex25p ex26p ex27p ex28p ex29p ex30p ex31p ex32p
+  ex25p ex26p ex27p ex28p ex29p ex30p ex31p ex32p hdg_advectionp hdg_poissonp
 SEQ_DEVICE_EXAMPLES = ex1 ex3 ex4 ex5 ex6 ex9 ex22 ex24 ex25 ex26
 PAR_DEVICE_EXAMPLES = ex1p ex2p ex3p ex4p ex5p ex6p ex7p ex9p ex13p ex22p \
   ex24p ex25p ex26p
->>>>>>> a1f6902e
 
 ifeq ($(MFEM_USE_MPI),NO)
    EXAMPLES = $(SEQ_EXAMPLES)
@@ -184,8 +176,5 @@
 	@rm -f ex21*.mesh ex21*.sol ex21p_*.*
 	@rm -f ex23.mesh ex23-*.gf
 	@rm -f ex25.mesh ex25-*.gf ex25p-*.*
-<<<<<<< HEAD
-	@rm -f ex_hdg.mesh sol_*
-=======
 	@rm -rf ex28_* ex28p_*
->>>>>>> a1f6902e
+	@rm -f ex_hdg.mesh sol_*