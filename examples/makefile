--- conflicted
+++ resolved
@@ -96,11 +96,7 @@
 
 # Additional dependencies
 ex33: $(SRC)ex33.hpp
-<<<<<<< HEAD
-ex34: $(SRC)ex34.hpp
-=======
 ex37: $(SRC)ex37.hpp
->>>>>>> 27e681f9
 
 ifeq ($(MFEM_USE_MPI),YES)
 ex33p: $(SRC)ex33.hpp
