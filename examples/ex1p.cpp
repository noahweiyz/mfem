--- conflicted
+++ resolved
@@ -129,13 +129,7 @@
       }
    }
 
-<<<<<<< HEAD
-
-
-   // 5. Define a parallel mesh by a partitioning of the serial mesh. Refine
-=======
    // 6. Define a parallel mesh by a partitioning of the serial mesh. Refine
->>>>>>> 35a79116
    //    this mesh further in parallel to increase the resolution. Once the
    //    parallel mesh is defined, the serial mesh can be deleted.
    ParMesh pmesh(MPI_COMM_WORLD, mesh);
@@ -155,17 +149,8 @@
    bool delete_fec;
    if (order > 0)
    {
-<<<<<<< HEAD
-      if (dim==4)
-      {
-         if (order==1) { fec = new LinearFECollection; }
-         else { fec = new QuadraticFECollection; }
-      }
-      else { fec = new H1_FECollection(order, dim); }
-=======
       fec = new H1_FECollection(order, dim);
       delete_fec = true;
->>>>>>> 35a79116
    }
    else if (pmesh.GetNodes())
    {
