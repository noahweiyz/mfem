// Copyright (c) 2010-2022, Lawrence Livermore National Security, LLC. Produced
// at the Lawrence Livermore National Laboratory. All Rights reserved. See files
// LICENSE and NOTICE for details. LLNL-CODE-806117.
//
// This file is part of the MFEM library. For more information and source code
// availability visit https://mfem.org.
//
// MFEM is free software; you can redistribute it and/or modify it under the
// terms of the BSD-3 license. We welcome feedback and contributions, see file
// CONTRIBUTING.md for details.

// Implementation of data type mesh

#include "mesh_headers.hpp"
#include "../fem/fem.hpp"
#include "../general/sort_pairs.hpp"
#include "../general/binaryio.hpp"
#include "../general/text.hpp"
#include "../general/device.hpp"
#include "../general/tic_toc.hpp"
#include "../general/gecko.hpp"
#include "../fem/quadinterpolator.hpp"

#include <iostream>
#include <sstream>
#include <fstream>
#include <limits>
#include <cmath>
#include <cstring>
#include <ctime>
#include <functional>
#include <map>
#include <set>

// Include the METIS header, if using version 5. If using METIS 4, the needed
// declarations are inlined below, i.e. no header is needed.
#if defined(MFEM_USE_METIS) && defined(MFEM_USE_METIS_5)
#include "metis.h"
#endif

// METIS 4 prototypes
#if defined(MFEM_USE_METIS) && !defined(MFEM_USE_METIS_5)
typedef int idx_t;
typedef int idxtype;
extern "C" {
   void METIS_PartGraphRecursive(int*, idxtype*, idxtype*, idxtype*, idxtype*,
                                 int*, int*, int*, int*, int*, idxtype*);
   void METIS_PartGraphKway(int*, idxtype*, idxtype*, idxtype*, idxtype*,
                            int*, int*, int*, int*, int*, idxtype*);
   void METIS_PartGraphVKway(int*, idxtype*, idxtype*, idxtype*, idxtype*,
                             int*, int*, int*, int*, int*, idxtype*);
}
#endif

using namespace std;

namespace mfem
{

void Mesh::GetElementJacobian(int i, DenseMatrix &J)
{
   Geometry::Type geom = GetElementBaseGeometry(i);
   ElementTransformation *eltransf = GetElementTransformation(i);
   eltransf->SetIntPoint(&Geometries.GetCenter(geom));
   Geometries.JacToPerfJac(geom, eltransf->Jacobian(), J);
}

void Mesh::GetElementCenter(int i, Vector &center)
{
   center.SetSize(spaceDim);
   int geom = GetElementBaseGeometry(i);
   ElementTransformation *eltransf = GetElementTransformation(i);
   eltransf->Transform(Geometries.GetCenter(geom), center);
}

double Mesh::GetElementSize(ElementTransformation *T, int type)
{
   DenseMatrix J(spaceDim, Dim);

   Geometry::Type geom = T->GetGeometryType();
   T->SetIntPoint(&Geometries.GetCenter(geom));
   Geometries.JacToPerfJac(geom, T->Jacobian(), J);

   if (type == 0)
   {
      return pow(fabs(J.Weight()), 1./Dim);
   }
   else if (type == 1)
   {
      return J.CalcSingularvalue(Dim-1);   // h_min
   }
   else
   {
      return J.CalcSingularvalue(0);   // h_max
   }
}

double Mesh::GetElementSize(int i, int type)
{
   return GetElementSize(GetElementTransformation(i), type);
}

double Mesh::GetElementSize(int i, const Vector &dir)
{
   DenseMatrix J(spaceDim, Dim);
   Vector d_hat(Dim);
   GetElementJacobian(i, J);
   J.MultTranspose(dir, d_hat);
   return sqrt((d_hat * d_hat) / (dir * dir));
}

double Mesh::GetElementVolume(int i)
{
   ElementTransformation *et = GetElementTransformation(i);
   const IntegrationRule &ir = IntRules.Get(GetElementBaseGeometry(i),
                                            et->OrderJ());
   double volume = 0.0;
   for (int j = 0; j < ir.GetNPoints(); j++)
   {
      const IntegrationPoint &ip = ir.IntPoint(j);
      et->SetIntPoint(&ip);
      volume += ip.weight * et->Weight();
   }

   return volume;
}

// Similar to VisualizationSceneSolution3d::FindNewBox in GLVis
void Mesh::GetBoundingBox(Vector &min, Vector &max, int ref)
{
   min.SetSize(spaceDim);
   max.SetSize(spaceDim);

   for (int d = 0; d < spaceDim; d++)
   {
      min(d) = infinity();
      max(d) = -infinity();
   }

   if (Nodes == NULL)
   {
      double *coord;
      for (int i = 0; i < NumOfVertices; i++)
      {
         coord = GetVertex(i);
         for (int d = 0; d < spaceDim; d++)
         {
            if (coord[d] < min(d)) { min(d) = coord[d]; }
            if (coord[d] > max(d)) { max(d) = coord[d]; }
         }
      }
   }
   else
   {
      const bool use_boundary = false; // make this a parameter?
      int ne = use_boundary ? GetNBE() : GetNE();
      int fn, fo;
      DenseMatrix pointmat;
      RefinedGeometry *RefG;
      IntegrationRule eir;
      FaceElementTransformations *Tr;
      ElementTransformation *T;

      for (int i = 0; i < ne; i++)
      {
         if (use_boundary)
         {
            GetBdrElementFace(i, &fn, &fo);
            RefG = GlobGeometryRefiner.Refine(GetFaceGeometry(fn), ref);
            Tr = GetFaceElementTransformations(fn, 5);
            eir.SetSize(RefG->RefPts.GetNPoints());
            Tr->Loc1.Transform(RefG->RefPts, eir);
            Tr->Elem1->Transform(eir, pointmat);
         }
         else
         {
            T = GetElementTransformation(i);
            RefG = GlobGeometryRefiner.Refine(GetElementBaseGeometry(i), ref);
            T->Transform(RefG->RefPts, pointmat);
         }
         for (int j = 0; j < pointmat.Width(); j++)
         {
            for (int d = 0; d < pointmat.Height(); d++)
            {
               if (pointmat(d,j) < min(d)) { min(d) = pointmat(d,j); }
               if (pointmat(d,j) > max(d)) { max(d) = pointmat(d,j); }
            }
         }
      }
   }
}

void Mesh::GetCharacteristics(double &h_min, double &h_max,
                              double &kappa_min, double &kappa_max,
                              Vector *Vh, Vector *Vk)
{
   int i, dim, sdim;
   DenseMatrix J;
   double h, kappa;

   dim = Dimension();
   sdim = SpaceDimension();

   if (Vh) { Vh->SetSize(NumOfElements); }
   if (Vk) { Vk->SetSize(NumOfElements); }

   h_min = kappa_min = infinity();
   h_max = kappa_max = -h_min;
   if (dim == 0) { if (Vh) { *Vh = 1.0; } if (Vk) {*Vk = 1.0; } return; }
   J.SetSize(sdim, dim);
   for (i = 0; i < NumOfElements; i++)
   {
      GetElementJacobian(i, J);
      h = pow(fabs(J.Weight()), 1.0/double(dim));
      kappa = (dim == sdim) ?
              J.CalcSingularvalue(0) / J.CalcSingularvalue(dim-1) : -1.0;
      if (Vh) { (*Vh)(i) = h; }
      if (Vk) { (*Vk)(i) = kappa; }

      if (h < h_min) { h_min = h; }
      if (h > h_max) { h_max = h; }
      if (kappa < kappa_min) { kappa_min = kappa; }
      if (kappa > kappa_max) { kappa_max = kappa; }
   }
}

// static method
void Mesh::PrintElementsByGeometry(int dim,
                                   const Array<int> &num_elems_by_geom,
                                   std::ostream &os)
{
   for (int g = Geometry::DimStart[dim], first = 1;
        g < Geometry::DimStart[dim+1]; g++)
   {
      if (!num_elems_by_geom[g]) { continue; }
      if (!first) { os << " + "; }
      else { first = 0; }
      os << num_elems_by_geom[g] << ' ' << Geometry::Name[g] << "(s)";
   }
}

void Mesh::PrintCharacteristics(Vector *Vh, Vector *Vk, std::ostream &os)
{
   double h_min, h_max, kappa_min, kappa_max;

   os << "Mesh Characteristics:";

   this->GetCharacteristics(h_min, h_max, kappa_min, kappa_max, Vh, Vk);

   Array<int> num_elems_by_geom(Geometry::NumGeom);
   num_elems_by_geom = 0;
   for (int i = 0; i < GetNE(); i++)
   {
      num_elems_by_geom[GetElementBaseGeometry(i)]++;
   }

   os << '\n'
      << "Dimension          : " << Dimension() << '\n'
      << "Space dimension    : " << SpaceDimension();
   if (Dim == 0)
   {
      os << '\n'
         << "Number of vertices : " << GetNV() << '\n'
         << "Number of elements : " << GetNE() << '\n'
         << "Number of bdr elem : " << GetNBE() << '\n';
   }
   else if (Dim == 1)
   {
      os << '\n'
         << "Number of vertices : " << GetNV() << '\n'
         << "Number of elements : " << GetNE() << '\n'
         << "Number of bdr elem : " << GetNBE() << '\n'
         << "h_min              : " << h_min << '\n'
         << "h_max              : " << h_max << '\n';
   }
   else if (Dim == 2)
   {
      os << '\n'
         << "Number of vertices : " << GetNV() << '\n'
         << "Number of edges    : " << GetNEdges() << '\n'
         << "Number of elements : " << GetNE() << "  --  ";
      PrintElementsByGeometry(2, num_elems_by_geom, os);
      os << '\n'
         << "Number of bdr elem : " << GetNBE() << '\n'
         << "Euler Number       : " << EulerNumber2D() << '\n'
         << "h_min              : " << h_min << '\n'
         << "h_max              : " << h_max << '\n'
         << "kappa_min          : " << kappa_min << '\n'
         << "kappa_max          : " << kappa_max << '\n';
   }
   else
   {
      Array<int> num_bdr_elems_by_geom(Geometry::NumGeom);
      num_bdr_elems_by_geom = 0;
      for (int i = 0; i < GetNBE(); i++)
      {
         num_bdr_elems_by_geom[GetBdrElementBaseGeometry(i)]++;
      }
      Array<int> num_faces_by_geom(Geometry::NumGeom);
      num_faces_by_geom = 0;
      for (int i = 0; i < GetNFaces(); i++)
      {
         num_faces_by_geom[GetFaceGeometry(i)]++;
      }

      os << '\n'
         << "Number of vertices : " << GetNV() << '\n'
         << "Number of edges    : " << GetNEdges() << '\n'
         << "Number of faces    : " << GetNFaces() << "  --  ";
      PrintElementsByGeometry(Dim-1, num_faces_by_geom, os);
      os << '\n'
         << "Number of elements : " << GetNE() << "  --  ";
      PrintElementsByGeometry(Dim, num_elems_by_geom, os);
      os << '\n'
         << "Number of bdr elem : " << GetNBE() << "  --  ";
      PrintElementsByGeometry(Dim-1, num_bdr_elems_by_geom, os);
      os << '\n'
         << "Euler Number       : " << EulerNumber() << '\n'
         << "h_min              : " << h_min << '\n'
         << "h_max              : " << h_max << '\n'
         << "kappa_min          : " << kappa_min << '\n'
         << "kappa_max          : " << kappa_max << '\n';
   }
   os << '\n' << std::flush;
}

FiniteElement *Mesh::GetTransformationFEforElementType(Element::Type ElemType)
{
   switch (ElemType)
   {
      case Element::POINT :          return &PointFE;
      case Element::SEGMENT :        return &SegmentFE;
      case Element::TRIANGLE :       return &TriangleFE;
      case Element::QUADRILATERAL :  return &QuadrilateralFE;
      case Element::TETRAHEDRON :    return &TetrahedronFE;
      case Element::HEXAHEDRON :     return &HexahedronFE;
      case Element::WEDGE :          return &WedgeFE;
      case Element::PYRAMID :        return &PyramidFE;
      default:
         MFEM_ABORT("Unknown element type \"" << ElemType << "\"");
         break;
   }
   MFEM_ABORT("Unknown element type");
   return NULL;
}


void Mesh::GetElementTransformation(int i, IsoparametricTransformation *ElTr)
{
   ElTr->Attribute = GetAttribute(i);
   ElTr->ElementNo = i;
   ElTr->ElementType = ElementTransformation::ELEMENT;
   ElTr->mesh = this;
   ElTr->Reset();
   if (Nodes == NULL)
   {
      GetPointMatrix(i, ElTr->GetPointMat());
      ElTr->SetFE(GetTransformationFEforElementType(GetElementType(i)));
   }
   else
   {
      DenseMatrix &pm = ElTr->GetPointMat();
      Array<int> vdofs;
      Nodes->FESpace()->GetElementVDofs(i, vdofs);
      Nodes->HostRead();
      const GridFunction &nodes = *Nodes;
      int n = vdofs.Size()/spaceDim;
      pm.SetSize(spaceDim, n);
      for (int k = 0; k < spaceDim; k++)
      {
         for (int j = 0; j < n; j++)
         {
            pm(k,j) = nodes(vdofs[n*k+j]);
         }
      }
      ElTr->SetFE(Nodes->FESpace()->GetFE(i));
   }
}

void Mesh::GetElementTransformation(int i, const Vector &nodes,
                                    IsoparametricTransformation *ElTr)
{
   ElTr->Attribute = GetAttribute(i);
   ElTr->ElementNo = i;
   ElTr->ElementType = ElementTransformation::ELEMENT;
   ElTr->mesh = this;
   DenseMatrix &pm = ElTr->GetPointMat();
   ElTr->Reset();
   nodes.HostRead();
   if (Nodes == NULL)
   {
      MFEM_ASSERT(nodes.Size() == spaceDim*GetNV(), "");
      int       nv = elements[i]->GetNVertices();
      const int *v = elements[i]->GetVertices();
      int n = vertices.Size();
      pm.SetSize(spaceDim, nv);
      for (int k = 0; k < spaceDim; k++)
      {
         for (int j = 0; j < nv; j++)
         {
            pm(k, j) = nodes(k*n+v[j]);
         }
      }
      ElTr->SetFE(GetTransformationFEforElementType(GetElementType(i)));
   }
   else
   {
      MFEM_ASSERT(nodes.Size() == Nodes->Size(), "");
      Array<int> vdofs;
      Nodes->FESpace()->GetElementVDofs(i, vdofs);
      int n = vdofs.Size()/spaceDim;
      pm.SetSize(spaceDim, n);
      for (int k = 0; k < spaceDim; k++)
      {
         for (int j = 0; j < n; j++)
         {
            pm(k,j) = nodes(vdofs[n*k+j]);
         }
      }
      ElTr->SetFE(Nodes->FESpace()->GetFE(i));
   }
}

ElementTransformation *Mesh::GetElementTransformation(int i)
{
   GetElementTransformation(i, &Transformation);

   return &Transformation;
}

ElementTransformation *Mesh::GetBdrElementTransformation(int i)
{
   GetBdrElementTransformation(i, &BdrTransformation);
   return &BdrTransformation;
}

void Mesh::GetBdrElementTransformation(int i, IsoparametricTransformation* ElTr)
{
   ElTr->Attribute = GetBdrAttribute(i);
   ElTr->ElementNo = i; // boundary element number
   ElTr->ElementType = ElementTransformation::BDR_ELEMENT;
   ElTr->mesh = this;
   DenseMatrix &pm = ElTr->GetPointMat();
   ElTr->Reset();
   if (Nodes == NULL)
   {
      GetBdrPointMatrix(i, pm);
      ElTr->SetFE(GetTransformationFEforElementType(GetBdrElementType(i)));
   }
   else
   {
      const FiniteElement *bdr_el = Nodes->FESpace()->GetBE(i);
      Nodes->HostRead();
      const GridFunction &nodes = *Nodes;
      if (bdr_el)
      {
         Array<int> vdofs;
         Nodes->FESpace()->GetBdrElementVDofs(i, vdofs);
         int n = vdofs.Size()/spaceDim;
         pm.SetSize(spaceDim, n);
         for (int k = 0; k < spaceDim; k++)
         {
            for (int j = 0; j < n; j++)
            {
               pm(k,j) = nodes(vdofs[n*k+j]);
            }
         }
         ElTr->SetFE(bdr_el);
      }
      else // L2 Nodes (e.g., periodic mesh)
      {
         int elem_id, face_info;
         GetBdrElementAdjacentElement2(i, elem_id, face_info);

         GetLocalFaceTransformation(GetBdrElementType(i),
                                    GetElementType(elem_id),
                                    FaceElemTr.Loc1.Transf, face_info);
         // NOTE: FaceElemTr.Loc1 is overwritten here -- used as a temporary

         Geometry::Type face_geom = GetBdrElementBaseGeometry(i);
         const FiniteElement *face_el =
            Nodes->FESpace()->GetTraceElement(elem_id, face_geom);
         MFEM_VERIFY(dynamic_cast<const NodalFiniteElement*>(face_el),
                     "Mesh requires nodal Finite Element.");
         IntegrationRule eir(face_el->GetDof());
         FaceElemTr.Loc1.Transf.ElementNo = elem_id;
         FaceElemTr.Loc1.Transf.mesh = this;
         FaceElemTr.Loc1.Transf.ElementType = ElementTransformation::ELEMENT;
         FaceElemTr.Loc1.Transform(face_el->GetNodes(), eir);
         Nodes->GetVectorValues(FaceElemTr.Loc1.Transf, eir, pm);

         ElTr->SetFE(face_el);
      }
   }
}

void Mesh::GetFaceTransformation(int FaceNo, IsoparametricTransformation *FTr)
{
   FTr->Attribute = (Dim == 1) ? 1 : faces[FaceNo]->GetAttribute();
   FTr->ElementNo = FaceNo;
   FTr->ElementType = ElementTransformation::FACE;
   FTr->mesh = this;
   DenseMatrix &pm = FTr->GetPointMat();
   FTr->Reset();
   if (Nodes == NULL)
   {
      const int *v = (Dim == 1) ? &FaceNo : faces[FaceNo]->GetVertices();
      const int nv = (Dim == 1) ? 1 : faces[FaceNo]->GetNVertices();
      pm.SetSize(spaceDim, nv);
      for (int i = 0; i < spaceDim; i++)
      {
         for (int j = 0; j < nv; j++)
         {
            pm(i, j) = vertices[v[j]](i);
         }
      }
      FTr->SetFE(GetTransformationFEforElementType(GetFaceElementType(FaceNo)));
   }
   else // curved mesh
   {
      const FiniteElement *face_el = Nodes->FESpace()->GetFaceElement(FaceNo);
      Nodes->HostRead();
      const GridFunction &nodes = *Nodes;
      if (face_el)
      {
         Array<int> vdofs;
         Nodes->FESpace()->GetFaceVDofs(FaceNo, vdofs);
         int n = vdofs.Size()/spaceDim;
         pm.SetSize(spaceDim, n);
         for (int i = 0; i < spaceDim; i++)
         {
            for (int j = 0; j < n; j++)
            {
               pm(i, j) = nodes(vdofs[n*i+j]);
            }
         }
         FTr->SetFE(face_el);
      }
      else // L2 Nodes (e.g., periodic mesh), go through the volume of Elem1
      {
         FaceInfo &face_info = faces_info[FaceNo];

         Geometry::Type face_geom = GetFaceGeometry(FaceNo);
         Element::Type  face_type = GetFaceElementType(FaceNo);

         GetLocalFaceTransformation(face_type,
                                    GetElementType(face_info.Elem1No),
                                    FaceElemTr.Loc1.Transf, face_info.Elem1Inf);
         // NOTE: FaceElemTr.Loc1 is overwritten here -- used as a temporary

         face_el = Nodes->FESpace()->GetTraceElement(face_info.Elem1No,
                                                     face_geom);
         MFEM_VERIFY(dynamic_cast<const NodalFiniteElement*>(face_el),
                     "Mesh requires nodal Finite Element.");

         IntegrationRule eir(face_el->GetDof());
         FaceElemTr.Loc1.Transf.ElementNo = face_info.Elem1No;
         FaceElemTr.Loc1.Transf.ElementType = ElementTransformation::ELEMENT;
         FaceElemTr.Loc1.Transf.mesh = this;
         FaceElemTr.Loc1.Transform(face_el->GetNodes(), eir);
         Nodes->GetVectorValues(FaceElemTr.Loc1.Transf, eir, pm);

         FTr->SetFE(face_el);
      }
   }
}

ElementTransformation *Mesh::GetFaceTransformation(int FaceNo)
{
   GetFaceTransformation(FaceNo, &FaceTransformation);
   return &FaceTransformation;
}

void Mesh::GetEdgeTransformation(int EdgeNo, IsoparametricTransformation *EdTr)
{
   if (Dim == 2)
   {
      GetFaceTransformation(EdgeNo, EdTr);
      return;
   }
   if (Dim == 1)
   {
      mfem_error("Mesh::GetEdgeTransformation not defined in 1D \n");
   }

   EdTr->Attribute = 1;
   EdTr->ElementNo = EdgeNo;
   EdTr->ElementType = ElementTransformation::EDGE;
   EdTr->mesh = this;
   DenseMatrix &pm = EdTr->GetPointMat();
   EdTr->Reset();
   if (Nodes == NULL)
   {
      Array<int> v;
      GetEdgeVertices(EdgeNo, v);
      const int nv = 2;
      pm.SetSize(spaceDim, nv);
      for (int i = 0; i < spaceDim; i++)
      {
         for (int j = 0; j < nv; j++)
         {
            pm(i, j) = vertices[v[j]](i);
         }
      }
      EdTr->SetFE(GetTransformationFEforElementType(Element::SEGMENT));
   }
   else
   {
      const FiniteElement *edge_el = Nodes->FESpace()->GetEdgeElement(EdgeNo);
      Nodes->HostRead();
      const GridFunction &nodes = *Nodes;
      if (edge_el)
      {
         Array<int> vdofs;
         Nodes->FESpace()->GetEdgeVDofs(EdgeNo, vdofs);
         int n = vdofs.Size()/spaceDim;
         pm.SetSize(spaceDim, n);
         for (int i = 0; i < spaceDim; i++)
         {
            for (int j = 0; j < n; j++)
            {
               pm(i, j) = nodes(vdofs[n*i+j]);
            }
         }
         EdTr->SetFE(edge_el);
      }
      else
      {
         MFEM_ABORT("Not implemented.");
      }
   }
}

ElementTransformation *Mesh::GetEdgeTransformation(int EdgeNo)
{
   GetEdgeTransformation(EdgeNo, &EdgeTransformation);
   return &EdgeTransformation;
}


void Mesh::GetLocalPtToSegTransformation(
   IsoparametricTransformation &Transf, int i)
{
   const IntegrationRule *SegVert;
   DenseMatrix &locpm = Transf.GetPointMat();
   Transf.Reset();

   Transf.SetFE(&PointFE);
   SegVert = Geometries.GetVertices(Geometry::SEGMENT);
   locpm.SetSize(1, 1);
   locpm(0, 0) = SegVert->IntPoint(i/64).x;
   //  (i/64) is the local face no. in the segment
   //  (i%64) is the orientation of the point (not used)
}

void Mesh::GetLocalSegToTriTransformation(
   IsoparametricTransformation &Transf, int i)
{
   const int *tv, *so;
   const IntegrationRule *TriVert;
   DenseMatrix &locpm = Transf.GetPointMat();
   Transf.Reset();

   Transf.SetFE(&SegmentFE);
   tv = tri_t::Edges[i/64];  //  (i/64) is the local face no. in the triangle
   so = seg_t::Orient[i%64]; //  (i%64) is the orientation of the segment
   TriVert = Geometries.GetVertices(Geometry::TRIANGLE);
   locpm.SetSize(2, 2);
   for (int j = 0; j < 2; j++)
   {
      locpm(0, so[j]) = TriVert->IntPoint(tv[j]).x;
      locpm(1, so[j]) = TriVert->IntPoint(tv[j]).y;
   }
}

void Mesh::GetLocalSegToQuadTransformation(
   IsoparametricTransformation &Transf, int i)
{
   const int *qv, *so;
   const IntegrationRule *QuadVert;
   DenseMatrix &locpm = Transf.GetPointMat();
   Transf.Reset();

   Transf.SetFE(&SegmentFE);
   qv = quad_t::Edges[i/64]; //  (i/64) is the local face no. in the quad
   so = seg_t::Orient[i%64]; //  (i%64) is the orientation of the segment
   QuadVert = Geometries.GetVertices(Geometry::SQUARE);
   locpm.SetSize(2, 2);
   for (int j = 0; j < 2; j++)
   {
      locpm(0, so[j]) = QuadVert->IntPoint(qv[j]).x;
      locpm(1, so[j]) = QuadVert->IntPoint(qv[j]).y;
   }
}

void Mesh::GetLocalTriToTetTransformation(
   IsoparametricTransformation &Transf, int i)
{
   DenseMatrix &locpm = Transf.GetPointMat();
   Transf.Reset();

   Transf.SetFE(&TriangleFE);
   //  (i/64) is the local face no. in the tet
   const int *tv = tet_t::FaceVert[i/64];
   //  (i%64) is the orientation of the tetrahedron face
   //         w.r.t. the face element
   const int *to = tri_t::Orient[i%64];
   const IntegrationRule *TetVert =
      Geometries.GetVertices(Geometry::TETRAHEDRON);
   locpm.SetSize(3, 3);
   for (int j = 0; j < 3; j++)
   {
      const IntegrationPoint &vert = TetVert->IntPoint(tv[to[j]]);
      locpm(0, j) = vert.x;
      locpm(1, j) = vert.y;
      locpm(2, j) = vert.z;
   }
}

void Mesh::GetLocalTriToWdgTransformation(
   IsoparametricTransformation &Transf, int i)
{
   DenseMatrix &locpm = Transf.GetPointMat();
   Transf.Reset();

   Transf.SetFE(&TriangleFE);
   //  (i/64) is the local face no. in the pri
   MFEM_VERIFY(i < 128, "Local face index " << i/64
               << " is not a triangular face of a wedge.");
   const int *pv = pri_t::FaceVert[i/64];
   //  (i%64) is the orientation of the wedge face
   //         w.r.t. the face element
   const int *to = tri_t::Orient[i%64];
   const IntegrationRule *PriVert =
      Geometries.GetVertices(Geometry::PRISM);
   locpm.SetSize(3, 3);
   for (int j = 0; j < 3; j++)
   {
      const IntegrationPoint &vert = PriVert->IntPoint(pv[to[j]]);
      locpm(0, j) = vert.x;
      locpm(1, j) = vert.y;
      locpm(2, j) = vert.z;
   }
}

void Mesh::GetLocalTriToPyrTransformation(
   IsoparametricTransformation &Transf, int i)
{
   DenseMatrix &locpm = Transf.GetPointMat();

   Transf.SetFE(&TriangleFE);
   //  (i/64) is the local face no. in the pyr
   MFEM_VERIFY(i >= 64, "Local face index " << i/64
               << " is not a triangular face of a pyramid.");
   const int *pv = pyr_t::FaceVert[i/64];
   //  (i%64) is the orientation of the pyramid face
   //         w.r.t. the face element
   const int *to = tri_t::Orient[i%64];
   const IntegrationRule *PyrVert =
      Geometries.GetVertices(Geometry::PYRAMID);
   locpm.SetSize(3, 3);
   for (int j = 0; j < 3; j++)
   {
      const IntegrationPoint &vert = PyrVert->IntPoint(pv[to[j]]);
      locpm(0, j) = vert.x;
      locpm(1, j) = vert.y;
      locpm(2, j) = vert.z;
   }
}

void Mesh::GetLocalQuadToHexTransformation(
   IsoparametricTransformation &Transf, int i)
{
   DenseMatrix &locpm = Transf.GetPointMat();
   Transf.Reset();

   Transf.SetFE(&QuadrilateralFE);
   //  (i/64) is the local face no. in the hex
   const int *hv = hex_t::FaceVert[i/64];
   //  (i%64) is the orientation of the quad
   const int *qo = quad_t::Orient[i%64];
   const IntegrationRule *HexVert = Geometries.GetVertices(Geometry::CUBE);
   locpm.SetSize(3, 4);
   for (int j = 0; j < 4; j++)
   {
      const IntegrationPoint &vert = HexVert->IntPoint(hv[qo[j]]);
      locpm(0, j) = vert.x;
      locpm(1, j) = vert.y;
      locpm(2, j) = vert.z;
   }
}

void Mesh::GetLocalQuadToWdgTransformation(
   IsoparametricTransformation &Transf, int i)
{
   DenseMatrix &locpm = Transf.GetPointMat();
   Transf.Reset();

   Transf.SetFE(&QuadrilateralFE);
   //  (i/64) is the local face no. in the pri
   MFEM_VERIFY(i >= 128, "Local face index " << i/64
               << " is not a quadrilateral face of a wedge.");
   const int *pv = pri_t::FaceVert[i/64];
   //  (i%64) is the orientation of the quad
   const int *qo = quad_t::Orient[i%64];
   const IntegrationRule *PriVert = Geometries.GetVertices(Geometry::PRISM);
   locpm.SetSize(3, 4);
   for (int j = 0; j < 4; j++)
   {
      const IntegrationPoint &vert = PriVert->IntPoint(pv[qo[j]]);
      locpm(0, j) = vert.x;
      locpm(1, j) = vert.y;
      locpm(2, j) = vert.z;
   }
}

void Mesh::GetLocalQuadToPyrTransformation(
   IsoparametricTransformation &Transf, int i)
{
   DenseMatrix &locpm = Transf.GetPointMat();

   Transf.SetFE(&QuadrilateralFE);
   //  (i/64) is the local face no. in the pyr
   MFEM_VERIFY(i < 64, "Local face index " << i/64
               << " is not a quadrilateral face of a pyramid.");
   const int *pv = pyr_t::FaceVert[i/64];
   //  (i%64) is the orientation of the quad
   const int *qo = quad_t::Orient[i%64];
   const IntegrationRule *PyrVert = Geometries.GetVertices(Geometry::PYRAMID);
   locpm.SetSize(3, 4);
   for (int j = 0; j < 4; j++)
   {
      const IntegrationPoint &vert = PyrVert->IntPoint(pv[qo[j]]);
      locpm(0, j) = vert.x;
      locpm(1, j) = vert.y;
      locpm(2, j) = vert.z;
   }
}

const GeometricFactors* Mesh::GetGeometricFactors(const IntegrationRule& ir,
                                                  const int flags,
                                                  MemoryType d_mt)
{
   for (int i = 0; i < geom_factors.Size(); i++)
   {
      GeometricFactors *gf = geom_factors[i];
      if (gf->IntRule == &ir && (gf->computed_factors & flags) == flags)
      {
         return gf;
      }
   }

   this->EnsureNodes();

   GeometricFactors *gf = new GeometricFactors(this, ir, flags, d_mt);
   geom_factors.Append(gf);
   return gf;
}

const FaceGeometricFactors* Mesh::GetFaceGeometricFactors(
   const IntegrationRule& ir,
   const int flags, FaceType type, MemoryType d_mt)
{
   for (int i = 0; i < face_geom_factors.Size(); i++)
   {
      FaceGeometricFactors *gf = face_geom_factors[i];
      if (gf->IntRule == &ir && (gf->computed_factors & flags) == flags &&
          gf->type==type)
      {
         return gf;
      }
   }

   this->EnsureNodes();

   FaceGeometricFactors *gf = new FaceGeometricFactors(this, ir, flags, type,
                                                       d_mt);
   face_geom_factors.Append(gf);
   return gf;
}

void Mesh::DeleteGeometricFactors()
{
   for (int i = 0; i < geom_factors.Size(); i++)
   {
      delete geom_factors[i];
   }
   geom_factors.SetSize(0);
   for (int i = 0; i < face_geom_factors.Size(); i++)
   {
      delete face_geom_factors[i];
   }
   face_geom_factors.SetSize(0);
}

void Mesh::GetLocalFaceTransformation(
   int face_type, int elem_type, IsoparametricTransformation &Transf, int info)
{
   switch (face_type)
   {
      case Element::POINT:
         GetLocalPtToSegTransformation(Transf, info);
         break;

      case Element::SEGMENT:
         if (elem_type == Element::TRIANGLE)
         {
            GetLocalSegToTriTransformation(Transf, info);
         }
         else
         {
            MFEM_ASSERT(elem_type == Element::QUADRILATERAL, "");
            GetLocalSegToQuadTransformation(Transf, info);
         }
         break;

      case Element::TRIANGLE:
         if (elem_type == Element::TETRAHEDRON)
         {
            GetLocalTriToTetTransformation(Transf, info);
         }
         else if (elem_type == Element::WEDGE)
         {
            GetLocalTriToWdgTransformation(Transf, info);
         }
         else if (elem_type == Element::PYRAMID)
         {
            GetLocalTriToPyrTransformation(Transf, info);
         }
         else
         {
            MFEM_ABORT("Mesh::GetLocalFaceTransformation not defined for "
                       "face type " << face_type
                       << " and element type " << elem_type << "\n");
         }
         break;

      case Element::QUADRILATERAL:
         if (elem_type == Element::HEXAHEDRON)
         {
            GetLocalQuadToHexTransformation(Transf, info);
         }
         else if (elem_type == Element::WEDGE)
         {
            GetLocalQuadToWdgTransformation(Transf, info);
         }
         else if (elem_type == Element::PYRAMID)
         {
            GetLocalQuadToPyrTransformation(Transf, info);
         }
         else
         {
            MFEM_ABORT("Mesh::GetLocalFaceTransformation not defined for "
                       "face type " << face_type
                       << " and element type " << elem_type << "\n");
         }
         break;
   }
}

FaceElementTransformations *Mesh::GetFaceElementTransformations(int FaceNo,
                                                                int mask)
{
   FaceInfo &face_info = faces_info[FaceNo];

   int cmask = 0;
   FaceElemTr.SetConfigurationMask(cmask);
   FaceElemTr.Elem1 = NULL;
   FaceElemTr.Elem2 = NULL;

   // setup the transformation for the first element
   FaceElemTr.Elem1No = face_info.Elem1No;
   if (mask & FaceElementTransformations::HAVE_ELEM1)
   {
      GetElementTransformation(FaceElemTr.Elem1No, &Transformation);
      FaceElemTr.Elem1 = &Transformation;
      cmask |= 1;
   }

   //  setup the transformation for the second element
   //     return NULL in the Elem2 field if there's no second element, i.e.
   //     the face is on the "boundary"
   FaceElemTr.Elem2No = face_info.Elem2No;
   if ((mask & FaceElementTransformations::HAVE_ELEM2) &&
       FaceElemTr.Elem2No >= 0)
   {
#ifdef MFEM_DEBUG
      if (NURBSext && (mask & FaceElementTransformations::HAVE_ELEM1))
      { MFEM_ABORT("NURBS mesh not supported!"); }
#endif
      GetElementTransformation(FaceElemTr.Elem2No, &Transformation2);
      FaceElemTr.Elem2 = &Transformation2;
      cmask |= 2;
   }

   // setup the face transformation
   if (mask & FaceElementTransformations::HAVE_FACE)
   {
      GetFaceTransformation(FaceNo, &FaceElemTr);
      cmask |= 16;
   }
   else
   {
      FaceElemTr.SetGeometryType(GetFaceGeometry(FaceNo));
   }

   // setup Loc1 & Loc2
   int face_type = GetFaceElementType(FaceNo);
   if (mask & FaceElementTransformations::HAVE_LOC1)
   {
      int elem_type = GetElementType(face_info.Elem1No);
      GetLocalFaceTransformation(face_type, elem_type,
                                 FaceElemTr.Loc1.Transf, face_info.Elem1Inf);
      cmask |= 4;
   }
   if ((mask & FaceElementTransformations::HAVE_LOC2) &&
       FaceElemTr.Elem2No >= 0)
   {
      int elem_type = GetElementType(face_info.Elem2No);
      GetLocalFaceTransformation(face_type, elem_type,
                                 FaceElemTr.Loc2.Transf, face_info.Elem2Inf);

      // NC meshes: prepend slave edge/face transformation to Loc2
      if (Nonconforming() && IsSlaveFace(face_info))
      {
         ApplyLocalSlaveTransformation(FaceElemTr, face_info, false);
      }
      cmask |= 8;
   }

   FaceElemTr.SetConfigurationMask(cmask);

   // This check can be useful for internal debugging, however it will fail on
   // periodic boundary faces, so we keep it disabled in general.
#if 0
#ifdef MFEM_DEBUG
   double dist = FaceElemTr.CheckConsistency();
   if (dist >= 1e-12)
   {
      mfem::out << "\nInternal error: face id = " << FaceNo
                << ", dist = " << dist << '\n';
      FaceElemTr.CheckConsistency(1); // print coordinates
      MFEM_ABORT("internal error");
   }
#endif
#endif

   return &FaceElemTr;
}

bool Mesh::IsSlaveFace(const FaceInfo &fi) const
{
   return fi.NCFace >= 0 && nc_faces_info[fi.NCFace].Slave;
}

void Mesh::ApplyLocalSlaveTransformation(FaceElementTransformations &FT,
                                         const FaceInfo &fi, bool is_ghost)
{
#ifdef MFEM_THREAD_SAFE
   DenseMatrix composition;
#else
   static DenseMatrix composition;
#endif
   MFEM_ASSERT(fi.NCFace >= 0, "");
   MFEM_ASSERT(nc_faces_info[fi.NCFace].Slave, "internal error");
   if (!is_ghost)
   {
      // side 1 -> child side, side 2 -> parent side
      IsoparametricTransformation &LT = FT.Loc2.Transf;
      LT.Transform(*nc_faces_info[fi.NCFace].PointMatrix, composition);
      // In 2D, we need to flip the point matrix since it is aligned with the
      // parent side.
      if (Dim == 2)
      {
         // swap points (columns) 0 and 1
         std::swap(composition(0,0), composition(0,1));
         std::swap(composition(1,0), composition(1,1));
      }
      LT.SetPointMat(composition);
   }
   else // is_ghost == true
   {
      // side 1 -> parent side, side 2 -> child side
      IsoparametricTransformation &LT = FT.Loc1.Transf;
      LT.Transform(*nc_faces_info[fi.NCFace].PointMatrix, composition);
      // In 2D, there is no need to flip the point matrix since it is already
      // aligned with the parent side, see also ParNCMesh::GetFaceNeighbors.
      // In 3D the point matrix was flipped during construction in
      // ParNCMesh::GetFaceNeighbors and due to that it is already aligned with
      // the parent side.
      LT.SetPointMat(composition);
   }
}

FaceElementTransformations *Mesh::GetBdrFaceTransformations(int BdrElemNo)
{
   FaceElementTransformations *tr;
   int fn = GetBdrFace(BdrElemNo);

   // Check if the face is interior, shared, or nonconforming.
   if (FaceIsTrueInterior(fn) || faces_info[fn].NCFace >= 0)
   {
      return NULL;
   }
   tr = GetFaceElementTransformations(fn, 21);
   tr->Attribute = boundary[BdrElemNo]->GetAttribute();
   tr->ElementNo = BdrElemNo;
   tr->ElementType = ElementTransformation::BDR_FACE;
   tr->mesh = this;
   return tr;
}

int Mesh::GetBdrFace(int BdrElemNo) const
{
   int fn;
   if (Dim == 3)
   {
      fn = be_to_face[BdrElemNo];
   }
   else if (Dim == 2)
   {
      fn = be_to_edge[BdrElemNo];
   }
   else
   {
      fn = boundary[BdrElemNo]->GetVertices()[0];
   }
   return fn;
}

Mesh::FaceInformation Mesh::GetFaceInformation(int f) const
{
   FaceInformation face;
   int e1, e2;
   int inf1, inf2;
   int ncface;
   GetFaceElements(f, &e1, &e2);
   GetFaceInfos(f, &inf1, &inf2, &ncface);
   face.element[0].index = e1;
   face.element[0].location = ElementLocation::Local;
   face.element[0].orientation = inf1%64;
   face.element[0].local_face_id = inf1/64;
   face.element[1].local_face_id = inf2/64;
   face.ncface = ncface;
   face.point_matrix = nullptr;
   // The following figures out face.location, face.conformity,
   // face.element[1].index, and face.element[1].orientation.
   if (f < GetNumFaces()) // Non-ghost face
   {
      if (e2>=0)
      {
         if (ncface==-1)
         {
            face.tag = FaceInfoTag::LocalConforming;
            face.topology = FaceTopology::Conforming;
            face.element[1].location = ElementLocation::Local;
            face.element[0].conformity = ElementConformity::Coincident;
            face.element[1].conformity = ElementConformity::Coincident;
            face.element[1].index = e2;
            face.element[1].orientation = inf2%64;
         }
         else // ncface >= 0
         {
            face.tag = FaceInfoTag::LocalSlaveNonconforming;
            face.topology = FaceTopology::Nonconforming;
            face.element[1].location = ElementLocation::Local;
            face.element[0].conformity = ElementConformity::Coincident;
            face.element[1].conformity = ElementConformity::Superset;
            face.element[1].index = e2;
            MFEM_ASSERT(inf2%64==0, "unexpected slave face orientation.");
            face.element[1].orientation = inf2%64;
            face.point_matrix = nc_faces_info[ncface].PointMatrix;
         }
      }
      else // e2<0
      {
         if (ncface==-1)
         {
            if (inf2<0)
            {
               face.tag = FaceInfoTag::Boundary;
               face.topology = FaceTopology::Boundary;
               face.element[1].location = ElementLocation::NA;
               face.element[0].conformity = ElementConformity::Coincident;
               face.element[1].conformity = ElementConformity::NA;
               face.element[1].index = -1;
               face.element[1].orientation = -1;
            }
            else // inf2 >= 0
            {
               face.tag = FaceInfoTag::SharedConforming;
               face.topology = FaceTopology::Conforming;
               face.element[0].conformity = ElementConformity::Coincident;
               face.element[1].conformity = ElementConformity::Coincident;
               face.element[1].location = ElementLocation::FaceNbr;
               face.element[1].index = -1 - e2;
               face.element[1].orientation = inf2%64;
            }
         }
         else // ncface >= 0
         {
            if (inf2 < 0)
            {
               face.tag = FaceInfoTag::MasterNonconforming;
               face.topology = FaceTopology::Nonconforming;
               face.element[1].location = ElementLocation::NA;
               face.element[0].conformity = ElementConformity::Coincident;
               face.element[1].conformity = ElementConformity::Subset;
               face.element[1].index = -1;
               face.element[1].orientation = -1;
            }
            else
            {
               face.tag = FaceInfoTag::SharedSlaveNonconforming;
               face.topology = FaceTopology::Nonconforming;
               face.element[1].location = ElementLocation::FaceNbr;
               face.element[0].conformity = ElementConformity::Coincident;
               face.element[1].conformity = ElementConformity::Superset;
               face.element[1].index = -1 - e2;
               face.element[1].orientation = inf2%64;
            }
            face.point_matrix = nc_faces_info[ncface].PointMatrix;
         }
      }
   }
   else // Ghost face
   {
      if (e1==-1)
      {
         face.tag = FaceInfoTag::GhostMaster;
         face.topology = FaceTopology::NA;
         face.element[1].location = ElementLocation::NA;
         face.element[0].conformity = ElementConformity::NA;
         face.element[1].conformity = ElementConformity::NA;
         face.element[1].index = -1;
         face.element[1].orientation = -1;
      }
      else
      {
         face.tag = FaceInfoTag::GhostSlave;
         face.topology = FaceTopology::Nonconforming;
         face.element[1].location = ElementLocation::FaceNbr;
         face.element[0].conformity = ElementConformity::Superset;
         face.element[1].conformity = ElementConformity::Coincident;
         face.element[1].index = -1 - e2;
         face.element[1].orientation = inf2%64;
         face.point_matrix = nc_faces_info[ncface].PointMatrix;
      }
   }
   return face;
}

Mesh::FaceInformation::operator Mesh::FaceInfo() const
{
   FaceInfo res {-1, -1, -1, -1, -1};
   switch (tag)
   {
      case FaceInfoTag::LocalConforming:
         res.Elem1No = element[0].index;
         res.Elem2No = element[1].index;
         res.Elem1Inf = element[0].orientation + element[0].local_face_id*64;
         res.Elem2Inf = element[1].orientation + element[1].local_face_id*64;
         res.NCFace = ncface;
         break;
      case FaceInfoTag::LocalSlaveNonconforming:
         res.Elem1No = element[0].index;
         res.Elem2No = element[1].index;
         res.Elem1Inf = element[0].orientation + element[0].local_face_id*64;
         res.Elem2Inf = element[1].orientation + element[1].local_face_id*64;
         res.NCFace = ncface;
         break;
      case FaceInfoTag::Boundary:
         res.Elem1No = element[0].index;
         res.Elem1Inf = element[0].orientation + element[0].local_face_id*64;
         break;
      case FaceInfoTag::SharedConforming:
         res.Elem1No = element[0].index;
         res.Elem2No = -1 - element[1].index;
         res.Elem1Inf = element[0].orientation + element[0].local_face_id*64;
         res.Elem2Inf = element[1].orientation + element[1].local_face_id*64;
         break;
      case FaceInfoTag::MasterNonconforming:
         res.Elem1No = element[0].index;
         res.Elem1Inf = element[0].orientation + element[0].local_face_id*64;
         break;
      case FaceInfoTag::SharedSlaveNonconforming:
         res.Elem1No = element[0].index;
         res.Elem2No = -1 - element[1].index;
         res.Elem1Inf = element[0].orientation + element[0].local_face_id*64;
         res.Elem2Inf = element[1].orientation + element[1].local_face_id*64;
         break;
      case FaceInfoTag::GhostMaster:
         break;
      case FaceInfoTag::GhostSlave:
         res.Elem1No = element[0].index;
         res.Elem2No = -1 - element[1].index;
         res.Elem1Inf = element[0].orientation + element[0].local_face_id*64;
         res.Elem2Inf = element[1].orientation + element[1].local_face_id*64;
         break;
   }
   return res;
}

std::ostream& operator<<(std::ostream& os, const Mesh::FaceInformation& info)
{
   os << "face topology=";
   switch (info.topology)
   {
      case Mesh::FaceTopology::Boundary:
         os << "Boundary";
         break;
      case Mesh::FaceTopology::Conforming:
         os << "Conforming";
         break;
      case Mesh::FaceTopology::Nonconforming:
         os << "Non-conforming";
         break;
      case Mesh::FaceTopology::NA:
         os << "NA";
         break;
   }
   os << "element[0].location=";
   switch (info.element[0].location)
   {
      case Mesh::ElementLocation::Local:
         os << "Local";
         break;
      case Mesh::ElementLocation::FaceNbr:
         os << "FaceNbr";
         break;
      case Mesh::ElementLocation::NA:
         os << "NA";
         break;
   }
   os << std::endl;
   os << "element[1].location=";
   switch (info.element[1].location)
   {
      case Mesh::ElementLocation::Local:
         os << "Local";
         break;
      case Mesh::ElementLocation::FaceNbr:
         os << "FaceNbr";
         break;
      case Mesh::ElementLocation::NA:
         os << "NA";
         break;
   }
   os << std::endl;
   os << "element[0].conformity=";
   switch (info.element[0].conformity)
   {
      case Mesh::ElementConformity::Coincident:
         os << "Coincident";
         break;
      case Mesh::ElementConformity::Superset:
         os << "Superset";
         break;
      case Mesh::ElementConformity::Subset:
         os << "Subset";
         break;
      case Mesh::ElementConformity::NA:
         os << "NA";
         break;
   }
   os << std::endl;
   os << "element[1].conformity=";
   switch (info.element[1].conformity)
   {
      case Mesh::ElementConformity::Coincident:
         os << "Coincident";
         break;
      case Mesh::ElementConformity::Superset:
         os << "Superset";
         break;
      case Mesh::ElementConformity::Subset:
         os << "Subset";
         break;
      case Mesh::ElementConformity::NA:
         os << "NA";
         break;
   }
   os << std::endl;
   os << "element[0].index=" << info.element[0].index << std::endl
      << "element[1].index=" << info.element[1].index << std::endl
      << "element[0].local_face_id=" << info.element[0].local_face_id << std::endl
      << "element[1].local_face_id=" << info.element[1].local_face_id << std::endl
      << "element[0].orientation=" << info.element[0].orientation << std::endl
      << "element[1].orientation=" << info.element[1].orientation << std::endl
      << "ncface=" << info.ncface << std::endl;
   return os;
}

void Mesh::GetFaceElements(int Face, int *Elem1, int *Elem2) const
{
   *Elem1 = faces_info[Face].Elem1No;
   *Elem2 = faces_info[Face].Elem2No;
}

void Mesh::GetFaceInfos(int Face, int *Inf1, int *Inf2) const
{
   *Inf1 = faces_info[Face].Elem1Inf;
   *Inf2 = faces_info[Face].Elem2Inf;
}

void Mesh::GetFaceInfos(int Face, int *Inf1, int *Inf2, int *NCFace) const
{
   *Inf1   = faces_info[Face].Elem1Inf;
   *Inf2   = faces_info[Face].Elem2Inf;
   *NCFace = faces_info[Face].NCFace;
}

<<<<<<< HEAD
void Mesh::GetFaceAdjacentElements(int face, Array<int> & elems) const
{
   bool nonconforming_face = ncmesh && (faces_info[face].NCFace != -1);
   MFEM_VERIFY(face < GetNumFaces(), "GetFaceAdjacentElements only implemented"
               "for local faces.");
   if (nonconforming_face) //nonconforming master
   {
      int nc_index = faces_info[face].NCFace;
      const NCFaceInfo &nc_info = nc_faces_info[nc_index];
      if (!nc_info.Slave)
      {
         const mfem::NCMesh::NCList &nc_list = ncmesh->GetNCList(Dim-1);
         elems.Append(ncmesh->elements[nc_list.masters[nc_index].element].index);
         int j_begin = nc_list.masters[nc_index].slaves_begin;
         int j_end = nc_list.masters[nc_index].slaves_end;
         for (int j = j_begin; j<j_end ; j++)
         {
            int fnum = nc_list.slaves[j].index;
            if (fnum >= GetNumFaces())
            {
               const FaceInfo &face_info = faces_info[fnum];
               elems.Append(GetNE() -1 -face_info.Elem2No);
            }
            else
            {
               elems.Append(ncmesh->elements[nc_list.slaves[j].element].index);
            }
         }
      }
   }
   //(i) conforming interior -
   //(ii) conforming processor boundary
   //(iii) true boundary -
   //(iv) nonconforming interior slave -
   //(v) nonconforming processor boundary with slave
   else
   {
      const FaceInfo &face_info = faces_info[face];
      elems.Append(face_info.Elem1No);
      if (face_info.Elem2No >= 0)
      {
         elems.Append(face_info.Elem2No); //(i, iii, iv)
      }
      else
      {
         if (face_info.Elem2Inf >= 0)
         {
            elems.Append(GetNE()-1-face_info.Elem2No); //(ii, v)
         }
      }
   }
}

Geometry::Type Mesh::GetFaceGeometryType(int Face) const
=======
Geometry::Type Mesh::GetFaceGeometry(int Face) const
>>>>>>> f00eb000
{
   switch (Dim)
   {
      case 1: return Geometry::POINT;
      case 2: return Geometry::SEGMENT;
      case 3:
         if (Face < NumOfFaces) // local (non-ghost) face
         {
            return faces[Face]->GetGeometryType();
         }
         // ghost face
         const int nc_face_id = faces_info[Face].NCFace;
         MFEM_ASSERT(nc_face_id >= 0, "parent ghost faces are not supported");
         return faces[nc_faces_info[nc_face_id].MasterFace]->GetGeometryType();
   }
   return Geometry::INVALID;
}

Element::Type Mesh::GetFaceElementType(int Face) const
{
   return (Dim == 1) ? Element::POINT : faces[Face]->GetType();
}

Array<int> Mesh::GetFaceToBdrElMap() const
{
   Array<int> face_to_be(NumOfFaces);
   face_to_be = -1;
   for (int i = 0; i < NumOfBdrElements; i++)
   {
      face_to_be[GetBdrElementEdgeIndex(i)] = i;
   }
   return face_to_be;
}

void Mesh::Init()
{
   // in order of declaration:
   Dim = spaceDim = 0;
   NumOfVertices = -1;
   NumOfElements = NumOfBdrElements = 0;
   NumOfEdges = NumOfFaces = 0;
   nbInteriorFaces = -1;
   nbBoundaryFaces = -1;
   meshgen = mesh_geoms = 0;
   sequence = 0;
   Nodes = NULL;
   own_nodes = 1;
   NURBSext = NULL;
   ncmesh = NULL;
   last_operation = Mesh::NONE;
}

void Mesh::InitTables()
{
   el_to_edge =
      el_to_face = el_to_el = bel_to_edge = face_edge = edge_vertex = NULL;
}

void Mesh::SetEmpty()
{
   Init();
   InitTables();
}

void Mesh::DestroyTables()
{
   delete el_to_edge;
   delete el_to_face;
   delete el_to_el;
   DeleteGeometricFactors();

   if (Dim == 3)
   {
      delete bel_to_edge;
   }

   delete face_edge;
   delete edge_vertex;
}

void Mesh::DestroyPointers()
{
   if (own_nodes) { delete Nodes; }

   delete ncmesh;

   delete NURBSext;

   for (int i = 0; i < NumOfElements; i++)
   {
      FreeElement(elements[i]);
   }

   for (int i = 0; i < NumOfBdrElements; i++)
   {
      FreeElement(boundary[i]);
   }

   for (int i = 0; i < faces.Size(); i++)
   {
      FreeElement(faces[i]);
   }

   DestroyTables();
}

void Mesh::Destroy()
{
   DestroyPointers();

   elements.DeleteAll();
   vertices.DeleteAll();
   boundary.DeleteAll();
   faces.DeleteAll();
   faces_info.DeleteAll();
   nc_faces_info.DeleteAll();
   be_to_edge.DeleteAll();
   be_to_face.DeleteAll();

   // TODO:
   // IsoparametricTransformations
   // Transformation, Transformation2, BdrTransformation, FaceTransformation,
   // EdgeTransformation;
   // FaceElementTransformations FaceElemTr;

   CoarseFineTr.Clear();

#ifdef MFEM_USE_MEMALLOC
   TetMemory.Clear();
#endif

   attributes.DeleteAll();
   bdr_attributes.DeleteAll();
}

void Mesh::ResetLazyData()
{
   delete el_to_el;     el_to_el = NULL;
   delete face_edge;    face_edge = NULL;
   delete edge_vertex;  edge_vertex = NULL;
   DeleteGeometricFactors();
   nbInteriorFaces = -1;
   nbBoundaryFaces = -1;
}

void Mesh::SetAttributes()
{
   Array<int> attribs;

   attribs.SetSize(GetNBE());
   for (int i = 0; i < attribs.Size(); i++)
   {
      attribs[i] = GetBdrAttribute(i);
   }
   attribs.Sort();
   attribs.Unique();
   attribs.Copy(bdr_attributes);
   if (bdr_attributes.Size() > 0 && bdr_attributes[0] <= 0)
   {
      MFEM_WARNING("Non-positive attributes on the boundary!");
   }

   attribs.SetSize(GetNE());
   for (int i = 0; i < attribs.Size(); i++)
   {
      attribs[i] = GetAttribute(i);
   }
   attribs.Sort();
   attribs.Unique();
   attribs.Copy(attributes);
   if (attributes.Size() > 0 && attributes[0] <= 0)
   {
      MFEM_WARNING("Non-positive attributes in the domain!");
   }
}

void Mesh::InitMesh(int Dim_, int spaceDim_, int NVert, int NElem, int NBdrElem)
{
   SetEmpty();

   Dim = Dim_;
   spaceDim = spaceDim_;

   NumOfVertices = 0;
   vertices.SetSize(NVert);  // just allocate space for vertices

   NumOfElements = 0;
   elements.SetSize(NElem);  // just allocate space for Element *

   NumOfBdrElements = 0;
   boundary.SetSize(NBdrElem);  // just allocate space for Element *
}

template<typename T>
static void CheckEnlarge(Array<T> &array, int size)
{
   if (size >= array.Size()) { array.SetSize(size + 1); }
}

int Mesh::AddVertex(double x, double y, double z)
{
   CheckEnlarge(vertices, NumOfVertices);
   double *v = vertices[NumOfVertices]();
   v[0] = x;
   v[1] = y;
   v[2] = z;
   return NumOfVertices++;
}

int Mesh::AddVertex(const double *coords)
{
   CheckEnlarge(vertices, NumOfVertices);
   vertices[NumOfVertices].SetCoords(spaceDim, coords);
   return NumOfVertices++;
}

int Mesh::AddVertex(const Vector &coords)
{
   MFEM_ASSERT(coords.Size() >= spaceDim,
               "invalid 'coords' size: " << coords.Size());
   return AddVertex(coords.GetData());
}

void Mesh::AddVertexParents(int i, int p1, int p2)
{
   tmp_vertex_parents.Append(Triple<int, int, int>(i, p1, p2));

   // if vertex coordinates are defined, make sure the hanging vertex has the
   // correct position
   if (i < vertices.Size())
   {
      double *vi = vertices[i](), *vp1 = vertices[p1](), *vp2 = vertices[p2]();
      for (int j = 0; j < 3; j++)
      {
         vi[j] = (vp1[j] + vp2[j]) * 0.5;
      }
   }
}

int Mesh::AddSegment(int v1, int v2, int attr)
{
   CheckEnlarge(elements, NumOfElements);
   elements[NumOfElements] = new Segment(v1, v2, attr);
   return NumOfElements++;
}

int Mesh::AddSegment(const int *vi, int attr)
{
   CheckEnlarge(elements, NumOfElements);
   elements[NumOfElements] = new Segment(vi, attr);
   return NumOfElements++;
}

int Mesh::AddTriangle(int v1, int v2, int v3, int attr)
{
   CheckEnlarge(elements, NumOfElements);
   elements[NumOfElements] = new Triangle(v1, v2, v3, attr);
   return NumOfElements++;
}

int Mesh::AddTriangle(const int *vi, int attr)
{
   CheckEnlarge(elements, NumOfElements);
   elements[NumOfElements] = new Triangle(vi, attr);
   return NumOfElements++;
}

int Mesh::AddQuad(int v1, int v2, int v3, int v4, int attr)
{
   CheckEnlarge(elements, NumOfElements);
   elements[NumOfElements] = new Quadrilateral(v1, v2, v3, v4, attr);
   return NumOfElements++;
}

int Mesh::AddQuad(const int *vi, int attr)
{
   CheckEnlarge(elements, NumOfElements);
   elements[NumOfElements] = new Quadrilateral(vi, attr);
   return NumOfElements++;
}

int Mesh::AddTet(int v1, int v2, int v3, int v4, int attr)
{
   int vi[4] = {v1, v2, v3, v4};
   return AddTet(vi, attr);
}

int Mesh::AddTet(const int *vi, int attr)
{
   CheckEnlarge(elements, NumOfElements);
#ifdef MFEM_USE_MEMALLOC
   Tetrahedron *tet;
   tet = TetMemory.Alloc();
   tet->SetVertices(vi);
   tet->SetAttribute(attr);
   elements[NumOfElements] = tet;
#else
   elements[NumOfElements] = new Tetrahedron(vi, attr);
#endif
   return NumOfElements++;
}

int Mesh::AddWedge(int v1, int v2, int v3, int v4, int v5, int v6, int attr)
{
   CheckEnlarge(elements, NumOfElements);
   elements[NumOfElements] = new Wedge(v1, v2, v3, v4, v5, v6, attr);
   return NumOfElements++;
}

int Mesh::AddWedge(const int *vi, int attr)
{
   CheckEnlarge(elements, NumOfElements);
   elements[NumOfElements] = new Wedge(vi, attr);
   return NumOfElements++;
}

int Mesh::AddPyramid(int v1, int v2, int v3, int v4, int v5, int attr)
{
   CheckEnlarge(elements, NumOfElements);
   elements[NumOfElements] = new Pyramid(v1, v2, v3, v4, v5, attr);
   return NumOfElements++;
}

int Mesh::AddPyramid(const int *vi, int attr)
{
   CheckEnlarge(elements, NumOfElements);
   elements[NumOfElements] = new Pyramid(vi, attr);
   return NumOfElements++;
}

int Mesh::AddHex(int v1, int v2, int v3, int v4, int v5, int v6, int v7, int v8,
                 int attr)
{
   CheckEnlarge(elements, NumOfElements);
   elements[NumOfElements] =
      new Hexahedron(v1, v2, v3, v4, v5, v6, v7, v8, attr);
   return NumOfElements++;
}

int Mesh::AddHex(const int *vi, int attr)
{
   CheckEnlarge(elements, NumOfElements);
   elements[NumOfElements] = new Hexahedron(vi, attr);
   return NumOfElements++;
}

void Mesh::AddHexAsTets(const int *vi, int attr)
{
   static const int hex_to_tet[6][4] =
   {
      { 0, 1, 2, 6 }, { 0, 5, 1, 6 }, { 0, 4, 5, 6 },
      { 0, 2, 3, 6 }, { 0, 3, 7, 6 }, { 0, 7, 4, 6 }
   };
   int ti[4];

   for (int i = 0; i < 6; i++)
   {
      for (int j = 0; j < 4; j++)
      {
         ti[j] = vi[hex_to_tet[i][j]];
      }
      AddTet(ti, attr);
   }
}

void Mesh::AddHexAsWedges(const int *vi, int attr)
{
   static const int hex_to_wdg[2][6] =
   {
      { 0, 1, 2, 4, 5, 6 }, { 0, 2, 3, 4, 6, 7 }
   };
   int ti[6];

   for (int i = 0; i < 2; i++)
   {
      for (int j = 0; j < 6; j++)
      {
         ti[j] = vi[hex_to_wdg[i][j]];
      }
      AddWedge(ti, attr);
   }
}

void Mesh::AddHexAsPyramids(const int *vi, int attr)
{
   static const int hex_to_pyr[6][5] =
   {
      { 0, 1, 2, 3, 8 }, { 0, 4, 5, 1, 8 }, { 1, 5, 6, 2, 8 },
      { 2, 6, 7, 3, 8 }, { 3, 7, 4, 0, 8 }, { 7, 6, 5, 4, 8 }
   };
   int ti[5];

   for (int i = 0; i < 6; i++)
   {
      for (int j = 0; j < 5; j++)
      {
         ti[j] = vi[hex_to_pyr[i][j]];
      }
      AddPyramid(ti, attr);
   }
}

int Mesh::AddElement(Element *elem)
{
   CheckEnlarge(elements, NumOfElements);
   elements[NumOfElements] = elem;
   return NumOfElements++;
}

int Mesh::AddBdrElement(Element *elem)
{
   CheckEnlarge(boundary, NumOfBdrElements);
   boundary[NumOfBdrElements] = elem;
   return NumOfBdrElements++;
}

int Mesh::AddBdrSegment(int v1, int v2, int attr)
{
   CheckEnlarge(boundary, NumOfBdrElements);
   boundary[NumOfBdrElements] = new Segment(v1, v2, attr);
   return NumOfBdrElements++;
}

int Mesh::AddBdrSegment(const int *vi, int attr)
{
   CheckEnlarge(boundary, NumOfBdrElements);
   boundary[NumOfBdrElements] = new Segment(vi, attr);
   return NumOfBdrElements++;
}

int Mesh::AddBdrTriangle(int v1, int v2, int v3, int attr)
{
   CheckEnlarge(boundary, NumOfBdrElements);
   boundary[NumOfBdrElements] = new Triangle(v1, v2, v3, attr);
   return NumOfBdrElements++;
}

int Mesh::AddBdrTriangle(const int *vi, int attr)
{
   CheckEnlarge(boundary, NumOfBdrElements);
   boundary[NumOfBdrElements] = new Triangle(vi, attr);
   return NumOfBdrElements++;
}

int Mesh::AddBdrQuad(int v1, int v2, int v3, int v4, int attr)
{
   CheckEnlarge(boundary, NumOfBdrElements);
   boundary[NumOfBdrElements] = new Quadrilateral(v1, v2, v3, v4, attr);
   return NumOfBdrElements++;
}

int Mesh::AddBdrQuad(const int *vi, int attr)
{
   CheckEnlarge(boundary, NumOfBdrElements);
   boundary[NumOfBdrElements] = new Quadrilateral(vi, attr);
   return NumOfBdrElements++;
}

void Mesh::AddBdrQuadAsTriangles(const int *vi, int attr)
{
   static const int quad_to_tri[2][3] = { { 0, 1, 2 }, { 0, 2, 3 } };
   int ti[3];

   for (int i = 0; i < 2; i++)
   {
      for (int j = 0; j < 3; j++)
      {
         ti[j] = vi[quad_to_tri[i][j]];
      }
      AddBdrTriangle(ti, attr);
   }
}

int Mesh::AddBdrPoint(int v, int attr)
{
   CheckEnlarge(boundary, NumOfBdrElements);
   boundary[NumOfBdrElements] = new Point(&v, attr);
   return NumOfBdrElements++;
}

void Mesh::GenerateBoundaryElements()
{
   int i, j;
   Array<int> &be2face = (Dim == 2) ? be_to_edge : be_to_face;

   // GenerateFaces();

   for (i = 0; i < boundary.Size(); i++)
   {
      FreeElement(boundary[i]);
   }

   if (Dim == 3)
   {
      delete bel_to_edge;
      bel_to_edge = NULL;
   }

   // count the 'NumOfBdrElements'
   NumOfBdrElements = 0;
   for (i = 0; i < faces_info.Size(); i++)
   {
      if (faces_info[i].Elem2No < 0) { NumOfBdrElements++; }
   }

   boundary.SetSize(NumOfBdrElements);
   be2face.SetSize(NumOfBdrElements);
   for (j = i = 0; i < faces_info.Size(); i++)
   {
      if (faces_info[i].Elem2No < 0)
      {
         boundary[j] = faces[i]->Duplicate(this);
         be2face[j++] = i;
      }
   }
   // In 3D, 'bel_to_edge' is destroyed but it's not updated.
}

void Mesh::FinalizeCheck()
{
   MFEM_VERIFY(vertices.Size() == NumOfVertices ||
               vertices.Size() == 0,
               "incorrect number of vertices: preallocated: " << vertices.Size()
               << ", actually added: " << NumOfVertices);
   MFEM_VERIFY(elements.Size() == NumOfElements,
               "incorrect number of elements: preallocated: " << elements.Size()
               << ", actually added: " << NumOfElements);
   MFEM_VERIFY(boundary.Size() == NumOfBdrElements,
               "incorrect number of boundary elements: preallocated: "
               << boundary.Size() << ", actually added: " << NumOfBdrElements);
}

void Mesh::FinalizeTriMesh(int generate_edges, int refine, bool fix_orientation)
{
   FinalizeCheck();
   CheckElementOrientation(fix_orientation);

   if (refine)
   {
      MarkTriMeshForRefinement();
   }

   if (generate_edges)
   {
      el_to_edge = new Table;
      NumOfEdges = GetElementToEdgeTable(*el_to_edge, be_to_edge);
      GenerateFaces();
      CheckBdrElementOrientation();
   }
   else
   {
      NumOfEdges = 0;
   }

   NumOfFaces = 0;

   SetAttributes();

   SetMeshGen();
}

void Mesh::FinalizeQuadMesh(int generate_edges, int refine,
                            bool fix_orientation)
{
   FinalizeCheck();
   if (fix_orientation)
   {
      CheckElementOrientation(fix_orientation);
   }

   if (generate_edges)
   {
      el_to_edge = new Table;
      NumOfEdges = GetElementToEdgeTable(*el_to_edge, be_to_edge);
      GenerateFaces();
      CheckBdrElementOrientation();
   }
   else
   {
      NumOfEdges = 0;
   }

   NumOfFaces = 0;

   SetAttributes();

   SetMeshGen();
}


class GeckoProgress : public Gecko::Progress
{
   double limit;
   mutable StopWatch sw;
public:
   GeckoProgress(double limit) : limit(limit) { sw.Start(); }
   virtual bool quit() const { return limit > 0 && sw.UserTime() > limit; }
};

class GeckoVerboseProgress : public GeckoProgress
{
   using Float = Gecko::Float;
   using Graph = Gecko::Graph;
   using uint = Gecko::uint;
public:
   GeckoVerboseProgress(double limit) : GeckoProgress(limit) {}

   virtual void beginorder(const Graph* graph, Float cost) const
   { mfem::out << "Begin Gecko ordering, cost = " << cost << std::endl; }
   virtual void endorder(const Graph* graph, Float cost) const
   { mfem::out << "End ordering, cost = " << cost << std::endl; }

   virtual void beginiter(const Graph* graph,
                          uint iter, uint maxiter, uint window) const
   {
      mfem::out << "Iteration " << iter << "/" << maxiter << ", window "
                << window << std::flush;
   }
   virtual void enditer(const Graph* graph, Float mincost, Float cost) const
   { mfem::out << ", cost = " << cost << endl; }
};


double Mesh::GetGeckoElementOrdering(Array<int> &ordering,
                                     int iterations, int window,
                                     int period, int seed, bool verbose,
                                     double time_limit)
{
   Gecko::Graph graph;
   Gecko::FunctionalGeometric functional; // edge product cost

   GeckoProgress progress(time_limit);
   GeckoVerboseProgress vprogress(time_limit);

   // insert elements as nodes in the graph
   for (int elemid = 0; elemid < GetNE(); ++elemid)
   {
      graph.insert_node();
   }

   // insert graph edges for element neighbors
   // NOTE: indices in Gecko are 1 based hence the +1 on insertion
   const Table &my_el_to_el = ElementToElementTable();
   for (int elemid = 0; elemid < GetNE(); ++elemid)
   {
      const int *neighid = my_el_to_el.GetRow(elemid);
      for (int i = 0; i < my_el_to_el.RowSize(elemid); ++i)
      {
         graph.insert_arc(elemid + 1,  neighid[i] + 1);
      }
   }

   // get the ordering from Gecko and copy it into the Array<int>
   graph.order(&functional, iterations, window, period, seed,
               verbose ? &vprogress : &progress);

   ordering.SetSize(GetNE());
   Gecko::Node::Index NE = GetNE();
   for (Gecko::Node::Index gnodeid = 1; gnodeid <= NE; ++gnodeid)
   {
      ordering[gnodeid - 1] = graph.rank(gnodeid);
   }

   return graph.cost();
}


struct HilbertCmp
{
   int coord;
   bool dir;
   const Array<double> &points;
   double mid;

   HilbertCmp(int coord, bool dir, const Array<double> &points, double mid)
      : coord(coord), dir(dir), points(points), mid(mid) {}

   bool operator()(int i) const
   {
      return (points[3*i + coord] < mid) != dir;
   }
};

static void HilbertSort2D(int coord1, // major coordinate to sort points by
                          bool dir1,  // sort coord1 ascending/descending?
                          bool dir2,  // sort coord2 ascending/descending?
                          const Array<double> &points, int *beg, int *end,
                          double xmin, double ymin, double xmax, double ymax)
{
   if (end - beg <= 1) { return; }

   double xmid = (xmin + xmax)*0.5;
   double ymid = (ymin + ymax)*0.5;

   int coord2 = (coord1 + 1) % 2; // the 'other' coordinate

   // sort (partition) points into four quadrants
   int *p0 = beg, *p4 = end;
   int *p2 = std::partition(p0, p4, HilbertCmp(coord1,  dir1, points, xmid));
   int *p1 = std::partition(p0, p2, HilbertCmp(coord2,  dir2, points, ymid));
   int *p3 = std::partition(p2, p4, HilbertCmp(coord2, !dir2, points, ymid));

   if (p1 != p4)
   {
      HilbertSort2D(coord2, dir2, dir1, points, p0, p1,
                    ymin, xmin, ymid, xmid);
   }
   if (p1 != p0 || p2 != p4)
   {
      HilbertSort2D(coord1, dir1, dir2, points, p1, p2,
                    xmin, ymid, xmid, ymax);
   }
   if (p2 != p0 || p3 != p4)
   {
      HilbertSort2D(coord1, dir1, dir2, points, p2, p3,
                    xmid, ymid, xmax, ymax);
   }
   if (p3 != p0)
   {
      HilbertSort2D(coord2, !dir2, !dir1, points, p3, p4,
                    ymid, xmax, ymin, xmid);
   }
}

static void HilbertSort3D(int coord1, bool dir1, bool dir2, bool dir3,
                          const Array<double> &points, int *beg, int *end,
                          double xmin, double ymin, double zmin,
                          double xmax, double ymax, double zmax)
{
   if (end - beg <= 1) { return; }

   double xmid = (xmin + xmax)*0.5;
   double ymid = (ymin + ymax)*0.5;
   double zmid = (zmin + zmax)*0.5;

   int coord2 = (coord1 + 1) % 3;
   int coord3 = (coord1 + 2) % 3;

   // sort (partition) points into eight octants
   int *p0 = beg, *p8 = end;
   int *p4 = std::partition(p0, p8, HilbertCmp(coord1,  dir1, points, xmid));
   int *p2 = std::partition(p0, p4, HilbertCmp(coord2,  dir2, points, ymid));
   int *p6 = std::partition(p4, p8, HilbertCmp(coord2, !dir2, points, ymid));
   int *p1 = std::partition(p0, p2, HilbertCmp(coord3,  dir3, points, zmid));
   int *p3 = std::partition(p2, p4, HilbertCmp(coord3, !dir3, points, zmid));
   int *p5 = std::partition(p4, p6, HilbertCmp(coord3,  dir3, points, zmid));
   int *p7 = std::partition(p6, p8, HilbertCmp(coord3, !dir3, points, zmid));

   if (p1 != p8)
   {
      HilbertSort3D(coord3, dir3, dir1, dir2, points, p0, p1,
                    zmin, xmin, ymin, zmid, xmid, ymid);
   }
   if (p1 != p0 || p2 != p8)
   {
      HilbertSort3D(coord2, dir2, dir3, dir1, points, p1, p2,
                    ymin, zmid, xmin, ymid, zmax, xmid);
   }
   if (p2 != p0 || p3 != p8)
   {
      HilbertSort3D(coord2, dir2, dir3, dir1, points, p2, p3,
                    ymid, zmid, xmin, ymax, zmax, xmid);
   }
   if (p3 != p0 || p4 != p8)
   {
      HilbertSort3D(coord1, dir1, !dir2, !dir3, points, p3, p4,
                    xmin, ymax, zmid, xmid, ymid, zmin);
   }
   if (p4 != p0 || p5 != p8)
   {
      HilbertSort3D(coord1, dir1, !dir2, !dir3, points, p4, p5,
                    xmid, ymax, zmid, xmax, ymid, zmin);
   }
   if (p5 != p0 || p6 != p8)
   {
      HilbertSort3D(coord2, !dir2, dir3, !dir1, points, p5, p6,
                    ymax, zmid, xmax, ymid, zmax, xmid);
   }
   if (p6 != p0 || p7 != p8)
   {
      HilbertSort3D(coord2, !dir2, dir3, !dir1, points, p6, p7,
                    ymid, zmid, xmax, ymin, zmax, xmid);
   }
   if (p7 != p0)
   {
      HilbertSort3D(coord3, !dir3, !dir1, dir2, points, p7, p8,
                    zmid, xmax, ymin, zmin, xmid, ymid);
   }
}

void Mesh::GetHilbertElementOrdering(Array<int> &ordering)
{
   MFEM_VERIFY(spaceDim <= 3, "");

   Vector min, max, center;
   GetBoundingBox(min, max);

   Array<int> indices(GetNE());
   Array<double> points(3*GetNE());

   if (spaceDim < 3) { points = 0.0; }

   // calculate element centers
   for (int i = 0; i < GetNE(); i++)
   {
      GetElementCenter(i, center);
      for (int j = 0; j < spaceDim; j++)
      {
         points[3*i + j] = center(j);
      }
      indices[i] = i;
   }

   if (spaceDim == 1)
   {
      indices.Sort([&](int a, int b)
      { return points[3*a] < points[3*b]; });
   }
   else if (spaceDim == 2)
   {
      // recursively partition the points in 2D
      HilbertSort2D(0, false, false,
                    points, indices.begin(), indices.end(),
                    min(0), min(1), max(0), max(1));
   }
   else
   {
      // recursively partition the points in 3D
      HilbertSort3D(0, false, false, false,
                    points, indices.begin(), indices.end(),
                    min(0), min(1), min(2), max(0), max(1), max(2));
   }

   // return ordering in the format required by ReorderElements
   ordering.SetSize(GetNE());
   for (int i = 0; i < GetNE(); i++)
   {
      ordering[indices[i]] = i;
   }
}


void Mesh::ReorderElements(const Array<int> &ordering, bool reorder_vertices)
{
   if (NURBSext)
   {
      MFEM_WARNING("element reordering of NURBS meshes is not supported.");
      return;
   }
   if (ncmesh)
   {
      MFEM_WARNING("element reordering of non-conforming meshes is not"
                   " supported.");
      return;
   }
   MFEM_VERIFY(ordering.Size() == GetNE(), "invalid reordering array.")

   // Data members that need to be updated:

   // - elements   - reorder of the pointers and the vertex ids if reordering
   //                the vertices
   // - vertices   - if reordering the vertices
   // - boundary   - update the vertex ids, if reordering the vertices
   // - faces      - regenerate
   // - faces_info - regenerate

   // Deleted by DeleteTables():
   // - el_to_edge  - rebuild in 2D and 3D only
   // - el_to_face  - rebuild in 3D only
   // - bel_to_edge - rebuild in 3D only
   // - el_to_el    - no need to rebuild
   // - face_edge   - no need to rebuild
   // - edge_vertex - no need to rebuild
   // - geom_factors - no need to rebuild

   // - be_to_edge  - 2D only
   // - be_to_face  - 3D only

   // - Nodes

   // Save the locations of the Nodes so we can rebuild them later
   Array<Vector*> old_elem_node_vals;
   FiniteElementSpace *nodes_fes = NULL;
   if (Nodes)
   {
      old_elem_node_vals.SetSize(GetNE());
      nodes_fes = Nodes->FESpace();
      Array<int> old_dofs;
      Vector vals;
      for (int old_elid = 0; old_elid < GetNE(); ++old_elid)
      {
         nodes_fes->GetElementVDofs(old_elid, old_dofs);
         Nodes->GetSubVector(old_dofs, vals);
         old_elem_node_vals[old_elid] = new Vector(vals);
      }
   }

   // Get the newly ordered elements
   Array<Element *> new_elements(GetNE());
   for (int old_elid = 0; old_elid < ordering.Size(); ++old_elid)
   {
      int new_elid = ordering[old_elid];
      new_elements[new_elid] = elements[old_elid];
   }
   mfem::Swap(elements, new_elements);
   new_elements.DeleteAll();

   if (reorder_vertices)
   {
      // Get the new vertex ordering permutation vectors and fill the new
      // vertices
      Array<int> vertex_ordering(GetNV());
      vertex_ordering = -1;
      Array<Vertex> new_vertices(GetNV());
      int new_vertex_ind = 0;
      for (int new_elid = 0; new_elid < GetNE(); ++new_elid)
      {
         int *elem_vert = elements[new_elid]->GetVertices();
         int nv = elements[new_elid]->GetNVertices();
         for (int vi = 0; vi < nv; ++vi)
         {
            int old_vertex_ind = elem_vert[vi];
            if (vertex_ordering[old_vertex_ind] == -1)
            {
               vertex_ordering[old_vertex_ind] = new_vertex_ind;
               new_vertices[new_vertex_ind] = vertices[old_vertex_ind];
               new_vertex_ind++;
            }
         }
      }
      mfem::Swap(vertices, new_vertices);
      new_vertices.DeleteAll();

      // Replace the vertex ids in the elements with the reordered vertex
      // numbers
      for (int new_elid = 0; new_elid < GetNE(); ++new_elid)
      {
         int *elem_vert = elements[new_elid]->GetVertices();
         int nv = elements[new_elid]->GetNVertices();
         for (int vi = 0; vi < nv; ++vi)
         {
            elem_vert[vi] = vertex_ordering[elem_vert[vi]];
         }
      }

      // Replace the vertex ids in the boundary with reordered vertex numbers
      for (int belid = 0; belid < GetNBE(); ++belid)
      {
         int *be_vert = boundary[belid]->GetVertices();
         int nv = boundary[belid]->GetNVertices();
         for (int vi = 0; vi < nv; ++vi)
         {
            be_vert[vi] = vertex_ordering[be_vert[vi]];
         }
      }
   }

   // Destroy tables that need to be rebuild
   DeleteTables();

   if (Dim > 1)
   {
      // generate el_to_edge, be_to_edge (2D), bel_to_edge (3D)
      el_to_edge = new Table;
      NumOfEdges = GetElementToEdgeTable(*el_to_edge, be_to_edge);
   }
   if (Dim > 2)
   {
      // generate el_to_face, be_to_face
      GetElementToFaceTable();
   }
   // Update faces and faces_info
   GenerateFaces();

   // Build the nodes from the saved locations if they were around before
   if (Nodes)
   {
      // To force FE space update, we need to increase 'sequence':
      sequence++;
      last_operation = Mesh::NONE;
      nodes_fes->Update(false); // want_transform = false
      Nodes->Update(); // just needed to update Nodes->sequence
      Array<int> new_dofs;
      for (int old_elid = 0; old_elid < GetNE(); ++old_elid)
      {
         int new_elid = ordering[old_elid];
         nodes_fes->GetElementVDofs(new_elid, new_dofs);
         Nodes->SetSubVector(new_dofs, *(old_elem_node_vals[old_elid]));
         delete old_elem_node_vals[old_elid];
      }
   }
}


void Mesh::MarkForRefinement()
{
   if (meshgen & 1)
   {
      if (Dim == 2)
      {
         MarkTriMeshForRefinement();
      }
      else if (Dim == 3)
      {
         DSTable v_to_v(NumOfVertices);
         GetVertexToVertexTable(v_to_v);
         MarkTetMeshForRefinement(v_to_v);
      }
   }
}

void Mesh::MarkTriMeshForRefinement()
{
   // Mark the longest triangle edge by rotating the indices so that
   // vertex 0 - vertex 1 is the longest edge in the triangle.
   DenseMatrix pmat;
   for (int i = 0; i < NumOfElements; i++)
   {
      if (elements[i]->GetType() == Element::TRIANGLE)
      {
         GetPointMatrix(i, pmat);
         static_cast<Triangle*>(elements[i])->MarkEdge(pmat);
      }
   }
}

void Mesh::GetEdgeOrdering(DSTable &v_to_v, Array<int> &order)
{
   NumOfEdges = v_to_v.NumberOfEntries();
   order.SetSize(NumOfEdges);
   Array<Pair<double, int> > length_idx(NumOfEdges);

   for (int i = 0; i < NumOfVertices; i++)
   {
      for (DSTable::RowIterator it(v_to_v, i); !it; ++it)
      {
         int j = it.Index();
         length_idx[j].one = GetLength(i, it.Column());
         length_idx[j].two = j;
      }
   }

   // Sort by increasing edge-length.
   length_idx.Sort();

   for (int i = 0; i < NumOfEdges; i++)
   {
      order[length_idx[i].two] = i;
   }
}

void Mesh::MarkTetMeshForRefinement(DSTable &v_to_v)
{
   // Mark the longest tetrahedral edge by rotating the indices so that
   // vertex 0 - vertex 1 is the longest edge in the element.
   Array<int> order;
   GetEdgeOrdering(v_to_v, order);

   for (int i = 0; i < NumOfElements; i++)
   {
      if (elements[i]->GetType() == Element::TETRAHEDRON)
      {
         elements[i]->MarkEdge(v_to_v, order);
      }
   }
   for (int i = 0; i < NumOfBdrElements; i++)
   {
      if (boundary[i]->GetType() == Element::TRIANGLE)
      {
         boundary[i]->MarkEdge(v_to_v, order);
      }
   }
}

void Mesh::PrepareNodeReorder(DSTable **old_v_to_v, Table **old_elem_vert)
{
   if (*old_v_to_v && *old_elem_vert)
   {
      return;
   }

   FiniteElementSpace *fes = Nodes->FESpace();

   if (*old_v_to_v == NULL)
   {
      bool need_v_to_v = false;
      Array<int> dofs;
      for (int i = 0; i < GetNEdges(); i++)
      {
         // Since edge indices may change, we need to permute edge interior dofs
         // any time an edge index changes and there is at least one dof on that
         // edge.
         fes->GetEdgeInteriorDofs(i, dofs);
         if (dofs.Size() > 0)
         {
            need_v_to_v = true;
            break;
         }
      }
      if (need_v_to_v)
      {
         *old_v_to_v = new DSTable(NumOfVertices);
         GetVertexToVertexTable(*(*old_v_to_v));
      }
   }
   if (*old_elem_vert == NULL)
   {
      bool need_elem_vert = false;
      Array<int> dofs;
      for (int i = 0; i < GetNE(); i++)
      {
         // Since element indices do not change, we need to permute element
         // interior dofs only when there are at least 2 interior dofs in an
         // element (assuming the nodal dofs are non-directional).
         fes->GetElementInteriorDofs(i, dofs);
         if (dofs.Size() > 1)
         {
            need_elem_vert = true;
            break;
         }
      }
      if (need_elem_vert)
      {
         *old_elem_vert = new Table;
         (*old_elem_vert)->MakeI(GetNE());
         for (int i = 0; i < GetNE(); i++)
         {
            (*old_elem_vert)->AddColumnsInRow(i, elements[i]->GetNVertices());
         }
         (*old_elem_vert)->MakeJ();
         for (int i = 0; i < GetNE(); i++)
         {
            (*old_elem_vert)->AddConnections(i, elements[i]->GetVertices(),
                                             elements[i]->GetNVertices());
         }
         (*old_elem_vert)->ShiftUpI();
      }
   }
}

void Mesh::DoNodeReorder(DSTable *old_v_to_v, Table *old_elem_vert)
{
   FiniteElementSpace *fes = Nodes->FESpace();
   const FiniteElementCollection *fec = fes->FEColl();
   Array<int> old_dofs, new_dofs;

   // assuming that all edges have the same number of dofs
   if (NumOfEdges) { fes->GetEdgeInteriorDofs(0, old_dofs); }
   const int num_edge_dofs = old_dofs.Size();

   // Save the original nodes
   const Vector onodes = *Nodes;

   // vertex dofs do not need to be moved
   fes->GetVertexDofs(0, old_dofs);
   int offset = NumOfVertices * old_dofs.Size();

   // edge dofs:
   // edge enumeration may be different but edge orientation is the same
   if (num_edge_dofs > 0)
   {
      DSTable new_v_to_v(NumOfVertices);
      GetVertexToVertexTable(new_v_to_v);

      for (int i = 0; i < NumOfVertices; i++)
      {
         for (DSTable::RowIterator it(new_v_to_v, i); !it; ++it)
         {
            const int old_i = (*old_v_to_v)(i, it.Column());
            const int new_i = it.Index();
            if (new_i == old_i) { continue; }

            old_dofs.SetSize(num_edge_dofs);
            new_dofs.SetSize(num_edge_dofs);
            for (int j = 0; j < num_edge_dofs; j++)
            {
               old_dofs[j] = offset + old_i * num_edge_dofs + j;
               new_dofs[j] = offset + new_i * num_edge_dofs + j;
            }
            fes->DofsToVDofs(old_dofs);
            fes->DofsToVDofs(new_dofs);
            for (int j = 0; j < old_dofs.Size(); j++)
            {
               (*Nodes)(new_dofs[j]) = onodes(old_dofs[j]);
            }
         }
      }
      offset += NumOfEdges * num_edge_dofs;
   }

   // face dofs:
   // both enumeration and orientation of the faces may be different
   if (fes->GetNFDofs() > 0)
   {
      // generate the old face-vertex table using the unmodified 'faces'
      Table old_face_vertex;
      old_face_vertex.MakeI(NumOfFaces);
      for (int i = 0; i < NumOfFaces; i++)
      {
         old_face_vertex.AddColumnsInRow(i, faces[i]->GetNVertices());
      }
      old_face_vertex.MakeJ();
      for (int i = 0; i < NumOfFaces; i++)
         old_face_vertex.AddConnections(i, faces[i]->GetVertices(),
                                        faces[i]->GetNVertices());
      old_face_vertex.ShiftUpI();

      // update 'el_to_face', 'be_to_face', 'faces', and 'faces_info'
      STable3D *faces_tbl = GetElementToFaceTable(1);
      GenerateFaces();

      // compute the new face dof offsets
      Array<int> new_fdofs(NumOfFaces+1);
      new_fdofs[0] = 0;
      for (int i = 0; i < NumOfFaces; i++) // i = old face index
      {
         const int *old_v = old_face_vertex.GetRow(i);
         int new_i; // new face index
         switch (old_face_vertex.RowSize(i))
         {
            case 3:
               new_i = (*faces_tbl)(old_v[0], old_v[1], old_v[2]);
               break;
            case 4:
            default:
               new_i = (*faces_tbl)(old_v[0], old_v[1], old_v[2], old_v[3]);
               break;
         }
         fes->GetFaceInteriorDofs(i, old_dofs);
         new_fdofs[new_i+1] = old_dofs.Size();
      }
      new_fdofs.PartialSum();

      // loop over the old face numbers
      for (int i = 0; i < NumOfFaces; i++)
      {
         const int *old_v = old_face_vertex.GetRow(i), *new_v;
         const int *dof_ord;
         int new_i, new_or;
         switch (old_face_vertex.RowSize(i))
         {
            case 3:
               new_i = (*faces_tbl)(old_v[0], old_v[1], old_v[2]);
               new_v = faces[new_i]->GetVertices();
               new_or = GetTriOrientation(old_v, new_v);
               dof_ord = fec->DofOrderForOrientation(Geometry::TRIANGLE, new_or);
               break;
            case 4:
            default:
               new_i = (*faces_tbl)(old_v[0], old_v[1], old_v[2], old_v[3]);
               new_v = faces[new_i]->GetVertices();
               new_or = GetQuadOrientation(old_v, new_v);
               dof_ord = fec->DofOrderForOrientation(Geometry::SQUARE, new_or);
               break;
         }

         fes->GetFaceInteriorDofs(i, old_dofs);
         new_dofs.SetSize(old_dofs.Size());
         for (int j = 0; j < old_dofs.Size(); j++)
         {
            // we assume the dofs are non-directional, i.e. dof_ord[j] is >= 0
            const int old_j = dof_ord[j];
            new_dofs[old_j] = offset + new_fdofs[new_i] + j;
         }
         fes->DofsToVDofs(old_dofs);
         fes->DofsToVDofs(new_dofs);
         for (int j = 0; j < old_dofs.Size(); j++)
         {
            (*Nodes)(new_dofs[j]) = onodes(old_dofs[j]);
         }
      }

      offset += fes->GetNFDofs();
      delete faces_tbl;
   }

   // element dofs:
   // element orientation may be different
   if (old_elem_vert) // have elements with 2 or more dofs
   {
      // matters when the 'fec' is
      // (this code is executed only for triangles/tets)
      // - Pk on triangles, k >= 4
      // - Qk on quads,     k >= 3
      // - Pk on tets,      k >= 5
      // - Qk on hexes,     k >= 3
      // - DG spaces
      // - ...

      // loop over all elements
      for (int i = 0; i < GetNE(); i++)
      {
         const int *old_v = old_elem_vert->GetRow(i);
         const int *new_v = elements[i]->GetVertices();
         const int *dof_ord;
         int new_or;
         const Geometry::Type geom = elements[i]->GetGeometryType();
         switch (geom)
         {
            case Geometry::SEGMENT:
               new_or = (old_v[0] == new_v[0]) ? +1 : -1;
               break;
            case Geometry::TRIANGLE:
               new_or = GetTriOrientation(old_v, new_v);
               break;
            case Geometry::SQUARE:
               new_or = GetQuadOrientation(old_v, new_v);
               break;
            case Geometry::TETRAHEDRON:
               new_or = GetTetOrientation(old_v, new_v);
               break;
            default:
               new_or = 0;
               MFEM_ABORT(Geometry::Name[geom] << " elements (" << fec->Name()
                          << " FE collection) are not supported yet!");
               break;
         }
         dof_ord = fec->DofOrderForOrientation(geom, new_or);
         MFEM_VERIFY(dof_ord != NULL,
                     "FE collection '" << fec->Name()
                     << "' does not define reordering for "
                     << Geometry::Name[geom] << " elements!");
         fes->GetElementInteriorDofs(i, old_dofs);
         new_dofs.SetSize(old_dofs.Size());
         for (int j = 0; j < new_dofs.Size(); j++)
         {
            // we assume the dofs are non-directional, i.e. dof_ord[j] is >= 0
            const int old_j = dof_ord[j];
            new_dofs[old_j] = offset + j;
         }
         offset += new_dofs.Size();
         fes->DofsToVDofs(old_dofs);
         fes->DofsToVDofs(new_dofs);
         for (int j = 0; j < old_dofs.Size(); j++)
         {
            (*Nodes)(new_dofs[j]) = onodes(old_dofs[j]);
         }
      }
   }

   // Update Tables, faces, etc
   if (Dim > 2)
   {
      if (fes->GetNFDofs() == 0)
      {
         // needed for FE spaces that have face dofs, even if
         // the 'Nodes' do not have face dofs.
         GetElementToFaceTable();
         GenerateFaces();
      }
      CheckBdrElementOrientation();
   }
   if (el_to_edge)
   {
      // update 'el_to_edge', 'be_to_edge' (2D), 'bel_to_edge' (3D)
      NumOfEdges = GetElementToEdgeTable(*el_to_edge, be_to_edge);
      if (Dim == 2)
      {
         // update 'faces' and 'faces_info'
         GenerateFaces();
         CheckBdrElementOrientation();
      }
   }
   // To force FE space update, we need to increase 'sequence':
   sequence++;
   last_operation = Mesh::NONE;
   fes->Update(false); // want_transform = false
   Nodes->Update(); // just needed to update Nodes->sequence
}

void Mesh::FinalizeTetMesh(int generate_edges, int refine, bool fix_orientation)
{
   FinalizeCheck();
   CheckElementOrientation(fix_orientation);

   if (NumOfBdrElements == 0)
   {
      GetElementToFaceTable();
      GenerateFaces();
      GenerateBoundaryElements();
   }

   if (refine)
   {
      DSTable v_to_v(NumOfVertices);
      GetVertexToVertexTable(v_to_v);
      MarkTetMeshForRefinement(v_to_v);
   }

   GetElementToFaceTable();
   GenerateFaces();

   CheckBdrElementOrientation();

   if (generate_edges == 1)
   {
      el_to_edge = new Table;
      NumOfEdges = GetElementToEdgeTable(*el_to_edge, be_to_edge);
   }
   else
   {
      el_to_edge = NULL;  // Not really necessary -- InitTables was called
      bel_to_edge = NULL;
      NumOfEdges = 0;
   }

   SetAttributes();

   SetMeshGen();
}

void Mesh::FinalizeWedgeMesh(int generate_edges, int refine,
                             bool fix_orientation)
{
   FinalizeCheck();
   CheckElementOrientation(fix_orientation);

   if (NumOfBdrElements == 0)
   {
      GetElementToFaceTable();
      GenerateFaces();
      GenerateBoundaryElements();
   }

   GetElementToFaceTable();
   GenerateFaces();

   CheckBdrElementOrientation();

   if (generate_edges == 1)
   {
      el_to_edge = new Table;
      NumOfEdges = GetElementToEdgeTable(*el_to_edge, be_to_edge);
   }
   else
   {
      el_to_edge = NULL;  // Not really necessary -- InitTables was called
      bel_to_edge = NULL;
      NumOfEdges = 0;
   }

   SetAttributes();

   SetMeshGen();
}

void Mesh::FinalizeHexMesh(int generate_edges, int refine, bool fix_orientation)
{
   FinalizeCheck();
   CheckElementOrientation(fix_orientation);

   GetElementToFaceTable();
   GenerateFaces();

   if (NumOfBdrElements == 0)
   {
      GenerateBoundaryElements();
   }

   CheckBdrElementOrientation();

   if (generate_edges)
   {
      el_to_edge = new Table;
      NumOfEdges = GetElementToEdgeTable(*el_to_edge, be_to_edge);
   }
   else
   {
      NumOfEdges = 0;
   }

   SetAttributes();

   SetMeshGen();
}

void Mesh::FinalizeMesh(int refine, bool fix_orientation)
{
   FinalizeTopology();

   Finalize(refine, fix_orientation);
}

void Mesh::FinalizeTopology(bool generate_bdr)
{
   // Requirements: the following should be defined:
   //   1) Dim
   //   2) NumOfElements, elements
   //   3) NumOfBdrElements, boundary
   //   4) NumOfVertices
   // Optional:
   //   2) ncmesh may be defined
   //   3) el_to_edge may be allocated (it will be re-computed)

   FinalizeCheck();
   bool generate_edges = true;

   if (spaceDim == 0) { spaceDim = Dim; }
   if (ncmesh) { ncmesh->spaceDim = spaceDim; }

   // if the user defined any hanging nodes (see AddVertexParent),
   // we're initializing a non-conforming mesh
   if (tmp_vertex_parents.Size())
   {
      MFEM_VERIFY(ncmesh == NULL, "");
      ncmesh = new NCMesh(this);

      // we need to recreate the Mesh because NCMesh reorders the vertices
      // (see NCMesh::UpdateVertices())
      InitFromNCMesh(*ncmesh);
      ncmesh->OnMeshUpdated(this);
      GenerateNCFaceInfo();

      SetAttributes();

      tmp_vertex_parents.DeleteAll();
      return;
   }

   // set the mesh type: 'meshgen', ...
   SetMeshGen();

   // generate the faces
   if (Dim > 2)
   {
      GetElementToFaceTable();
      GenerateFaces();
      if (NumOfBdrElements == 0 && generate_bdr)
      {
         GenerateBoundaryElements();
         GetElementToFaceTable(); // update be_to_face
      }
   }
   else
   {
      NumOfFaces = 0;
   }

   // generate edges if requested
   if (Dim > 1 && generate_edges)
   {
      // el_to_edge may already be allocated (P2 VTK meshes)
      if (!el_to_edge) { el_to_edge = new Table; }
      NumOfEdges = GetElementToEdgeTable(*el_to_edge, be_to_edge);
      if (Dim == 2)
      {
         GenerateFaces(); // 'Faces' in 2D refers to the edges
         if (NumOfBdrElements == 0 && generate_bdr)
         {
            GenerateBoundaryElements();
         }
      }
   }
   else
   {
      NumOfEdges = 0;
   }

   if (Dim == 1)
   {
      GenerateFaces();
   }

   if (ncmesh)
   {
      // tell NCMesh the numbering of edges/faces
      ncmesh->OnMeshUpdated(this);

      // update faces_info with NC relations
      GenerateNCFaceInfo();
   }

   // generate the arrays 'attributes' and 'bdr_attributes'
   SetAttributes();
}

void Mesh::Finalize(bool refine, bool fix_orientation)
{
   if (NURBSext || ncmesh)
   {
      MFEM_ASSERT(CheckElementOrientation(false) == 0, "");
      MFEM_ASSERT(CheckBdrElementOrientation() == 0, "");
      return;
   }

   // Requirements:
   //  1) FinalizeTopology() or equivalent was called
   //  2) if (Nodes == NULL), vertices must be defined
   //  3) if (Nodes != NULL), Nodes must be defined

   const bool check_orientation = true; // for regular elements, not boundary
   const bool curved = (Nodes != NULL);
   const bool may_change_topology =
      ( refine && (Dim > 1 && (meshgen & 1)) ) ||
      ( check_orientation && fix_orientation &&
        (Dim == 2 || (Dim == 3 && (meshgen & 1))) );

   DSTable *old_v_to_v = NULL;
   Table *old_elem_vert = NULL;

   if (curved && may_change_topology)
   {
      PrepareNodeReorder(&old_v_to_v, &old_elem_vert);
   }

   if (check_orientation)
   {
      // check and optionally fix element orientation
      CheckElementOrientation(fix_orientation);
   }
   if (refine)
   {
      MarkForRefinement();   // may change topology!
   }

   if (may_change_topology)
   {
      if (curved)
      {
         DoNodeReorder(old_v_to_v, old_elem_vert); // updates the mesh topology
         delete old_elem_vert;
         delete old_v_to_v;
      }
      else
      {
         FinalizeTopology(); // Re-computes some data unnecessarily.
      }

      // TODO: maybe introduce Mesh::NODE_REORDER operation and FESpace::
      // NodeReorderMatrix and do Nodes->Update() instead of DoNodeReorder?
   }

   // check and fix boundary element orientation
   CheckBdrElementOrientation();

#ifdef MFEM_DEBUG
   // For non-orientable surfaces/manifolds, the check below will fail, so we
   // only perform it when Dim == spaceDim.
   if (Dim >= 2 && Dim == spaceDim)
   {
      const int num_faces = GetNumFaces();
      for (int i = 0; i < num_faces; i++)
      {
         MFEM_VERIFY(faces_info[i].Elem2No < 0 ||
                     faces_info[i].Elem2Inf%2 != 0, "Invalid mesh topology."
                     " Interior face with incompatible orientations.");
      }
   }
#endif
}

void Mesh::Make3D(int nx, int ny, int nz, Element::Type type,
                  double sx, double sy, double sz, bool sfc_ordering)
{
   int x, y, z;

   int NVert, NElem, NBdrElem;

   NVert = (nx+1) * (ny+1) * (nz+1);
   NElem = nx * ny * nz;
   NBdrElem = 2*(nx*ny+nx*nz+ny*nz);
   if (type == Element::TETRAHEDRON)
   {
      NElem *= 6;
      NBdrElem *= 2;
   }
   else if (type == Element::WEDGE)
   {
      NElem *= 2;
      NBdrElem += 2*nx*ny;
   }
   else if (type == Element::PYRAMID)
   {
      NElem *= 6;
      NVert += nx * ny * nz;
   }

   InitMesh(3, 3, NVert, NElem, NBdrElem);

   double coord[3];
   int ind[9];

   // Sets vertices and the corresponding coordinates
   for (z = 0; z <= nz; z++)
   {
      coord[2] = ((double) z / nz) * sz;
      for (y = 0; y <= ny; y++)
      {
         coord[1] = ((double) y / ny) * sy;
         for (x = 0; x <= nx; x++)
         {
            coord[0] = ((double) x / nx) * sx;
            AddVertex(coord);
         }
      }
   }
   if (type == Element::PYRAMID)
   {
      for (z = 0; z < nz; z++)
      {
         coord[2] = (((double) z + 0.5) / nz) * sz;
         for (y = 0; y < ny; y++)
         {
            coord[1] = (((double) y + 0.5 ) / ny) * sy;
            for (x = 0; x < nx; x++)
            {
               coord[0] = (((double) x + 0.5 ) / nx) * sx;
               AddVertex(coord);
            }
         }
      }
   }

#define VTX(XC, YC, ZC) ((XC)+((YC)+(ZC)*(ny+1))*(nx+1))
#define VTXP(XC, YC, ZC) ((nx+1)*(ny+1)*(nz+1)+(XC)+((YC)+(ZC)*ny)*nx)

   // Sets elements and the corresponding indices of vertices
   if (sfc_ordering && type == Element::HEXAHEDRON)
   {
      Array<int> sfc;
      NCMesh::GridSfcOrdering3D(nx, ny, nz, sfc);
      MFEM_VERIFY(sfc.Size() == 3*nx*ny*nz, "");

      for (int k = 0; k < nx*ny*nz; k++)
      {
         x = sfc[3*k + 0];
         y = sfc[3*k + 1];
         z = sfc[3*k + 2];

         // *INDENT-OFF*
         ind[0] = VTX(x  , y  , z  );
         ind[1] = VTX(x+1, y  , z  );
         ind[2] = VTX(x+1, y+1, z  );
         ind[3] = VTX(x  , y+1, z  );
         ind[4] = VTX(x  , y  , z+1);
         ind[5] = VTX(x+1, y  , z+1);
         ind[6] = VTX(x+1, y+1, z+1);
         ind[7] = VTX(x  , y+1, z+1);
         // *INDENT-ON*

         AddHex(ind, 1);
      }
   }
   else
   {
      for (z = 0; z < nz; z++)
      {
         for (y = 0; y < ny; y++)
         {
            for (x = 0; x < nx; x++)
            {
               // *INDENT-OFF*
               ind[0] = VTX(x  , y  , z  );
               ind[1] = VTX(x+1, y  , z  );
               ind[2] = VTX(x+1, y+1, z  );
               ind[3] = VTX(x  , y+1, z  );
               ind[4] = VTX(x  , y  , z+1);
               ind[5] = VTX(x+1, y  , z+1);
               ind[6] = VTX(x+1, y+1, z+1);
               ind[7] = VTX(  x, y+1, z+1);
               // *INDENT-ON*
               if (type == Element::TETRAHEDRON)
               {
                  AddHexAsTets(ind, 1);
               }
               else if (type == Element::WEDGE)
               {
                  AddHexAsWedges(ind, 1);
               }
               else if (type == Element::PYRAMID)
               {
                  ind[8] = VTXP(x, y, z);
                  AddHexAsPyramids(ind, 1);
               }
               else
               {
                  AddHex(ind, 1);
               }
            }
         }
      }
   }

   // Sets boundary elements and the corresponding indices of vertices
   // bottom, bdr. attribute 1
   for (y = 0; y < ny; y++)
   {
      for (x = 0; x < nx; x++)
      {
         // *INDENT-OFF*
         ind[0] = VTX(x  , y  , 0);
         ind[1] = VTX(x  , y+1, 0);
         ind[2] = VTX(x+1, y+1, 0);
         ind[3] = VTX(x+1, y  , 0);
         // *INDENT-ON*
         if (type == Element::TETRAHEDRON)
         {
            AddBdrQuadAsTriangles(ind, 1);
         }
         else if (type == Element::WEDGE)
         {
            AddBdrQuadAsTriangles(ind, 1);
         }
         else
         {
            AddBdrQuad(ind, 1);
         }
      }
   }
   // top, bdr. attribute 6
   for (y = 0; y < ny; y++)
   {
      for (x = 0; x < nx; x++)
      {
         // *INDENT-OFF*
         ind[0] = VTX(x  , y  , nz);
         ind[1] = VTX(x+1, y  , nz);
         ind[2] = VTX(x+1, y+1, nz);
         ind[3] = VTX(x  , y+1, nz);
         // *INDENT-ON*
         if (type == Element::TETRAHEDRON)
         {
            AddBdrQuadAsTriangles(ind, 6);
         }
         else if (type == Element::WEDGE)
         {
            AddBdrQuadAsTriangles(ind, 6);
         }
         else
         {
            AddBdrQuad(ind, 6);
         }
      }
   }
   // left, bdr. attribute 5
   for (z = 0; z < nz; z++)
   {
      for (y = 0; y < ny; y++)
      {
         // *INDENT-OFF*
         ind[0] = VTX(0  , y  , z  );
         ind[1] = VTX(0  , y  , z+1);
         ind[2] = VTX(0  , y+1, z+1);
         ind[3] = VTX(0  , y+1, z  );
         // *INDENT-ON*
         if (type == Element::TETRAHEDRON)
         {
            AddBdrQuadAsTriangles(ind, 5);
         }
         else
         {
            AddBdrQuad(ind, 5);
         }
      }
   }
   // right, bdr. attribute 3
   for (z = 0; z < nz; z++)
   {
      for (y = 0; y < ny; y++)
      {
         // *INDENT-OFF*
         ind[0] = VTX(nx, y  , z  );
         ind[1] = VTX(nx, y+1, z  );
         ind[2] = VTX(nx, y+1, z+1);
         ind[3] = VTX(nx, y  , z+1);
         // *INDENT-ON*
         if (type == Element::TETRAHEDRON)
         {
            AddBdrQuadAsTriangles(ind, 3);
         }
         else
         {
            AddBdrQuad(ind, 3);
         }
      }
   }
   // front, bdr. attribute 2
   for (x = 0; x < nx; x++)
   {
      for (z = 0; z < nz; z++)
      {
         // *INDENT-OFF*
         ind[0] = VTX(x  , 0, z  );
         ind[1] = VTX(x+1, 0, z  );
         ind[2] = VTX(x+1, 0, z+1);
         ind[3] = VTX(x  , 0, z+1);
         // *INDENT-ON*
         if (type == Element::TETRAHEDRON)
         {
            AddBdrQuadAsTriangles(ind, 2);
         }
         else
         {
            AddBdrQuad(ind, 2);
         }
      }
   }
   // back, bdr. attribute 4
   for (x = 0; x < nx; x++)
   {
      for (z = 0; z < nz; z++)
      {
         // *INDENT-OFF*
         ind[0] = VTX(x  , ny, z  );
         ind[1] = VTX(x  , ny, z+1);
         ind[2] = VTX(x+1, ny, z+1);
         ind[3] = VTX(x+1, ny, z  );
         // *INDENT-ON*
         if (type == Element::TETRAHEDRON)
         {
            AddBdrQuadAsTriangles(ind, 4);
         }
         else
         {
            AddBdrQuad(ind, 4);
         }
      }
   }

#undef VTX

#if 0
   ofstream test_stream("debug.mesh");
   Print(test_stream);
   test_stream.close();
#endif

   FinalizeTopology();

   // Finalize(...) can be called after this method, if needed
}

void Mesh::Make2D(int nx, int ny, Element::Type type,
                  double sx, double sy,
                  bool generate_edges, bool sfc_ordering)
{
   int i, j, k;

   SetEmpty();

   Dim = spaceDim = 2;

   // Creates quadrilateral mesh
   if (type == Element::QUADRILATERAL)
   {
      NumOfVertices = (nx+1) * (ny+1);
      NumOfElements = nx * ny;
      NumOfBdrElements = 2 * nx + 2 * ny;

      vertices.SetSize(NumOfVertices);
      elements.SetSize(NumOfElements);
      boundary.SetSize(NumOfBdrElements);

      double cx, cy;
      int ind[4];

      // Sets vertices and the corresponding coordinates
      k = 0;
      for (j = 0; j < ny+1; j++)
      {
         cy = ((double) j / ny) * sy;
         for (i = 0; i < nx+1; i++)
         {
            cx = ((double) i / nx) * sx;
            vertices[k](0) = cx;
            vertices[k](1) = cy;
            k++;
         }
      }

      // Sets elements and the corresponding indices of vertices
      if (sfc_ordering)
      {
         Array<int> sfc;
         NCMesh::GridSfcOrdering2D(nx, ny, sfc);
         MFEM_VERIFY(sfc.Size() == 2*nx*ny, "");

         for (k = 0; k < nx*ny; k++)
         {
            i = sfc[2*k + 0];
            j = sfc[2*k + 1];
            ind[0] = i + j*(nx+1);
            ind[1] = i + 1 +j*(nx+1);
            ind[2] = i + 1 + (j+1)*(nx+1);
            ind[3] = i + (j+1)*(nx+1);
            elements[k] = new Quadrilateral(ind);
         }
      }
      else
      {
         k = 0;
         for (j = 0; j < ny; j++)
         {
            for (i = 0; i < nx; i++)
            {
               ind[0] = i + j*(nx+1);
               ind[1] = i + 1 +j*(nx+1);
               ind[2] = i + 1 + (j+1)*(nx+1);
               ind[3] = i + (j+1)*(nx+1);
               elements[k] = new Quadrilateral(ind);
               k++;
            }
         }
      }

      // Sets boundary elements and the corresponding indices of vertices
      int m = (nx+1)*ny;
      for (i = 0; i < nx; i++)
      {
         boundary[i] = new Segment(i, i+1, 1);
         boundary[nx+i] = new Segment(m+i+1, m+i, 3);
      }
      m = nx+1;
      for (j = 0; j < ny; j++)
      {
         boundary[2*nx+j] = new Segment((j+1)*m, j*m, 4);
         boundary[2*nx+ny+j] = new Segment(j*m+nx, (j+1)*m+nx, 2);
      }
   }
   // Creates triangular mesh
   else if (type == Element::TRIANGLE)
   {
      NumOfVertices = (nx+1) * (ny+1);
      NumOfElements = 2 * nx * ny;
      NumOfBdrElements = 2 * nx + 2 * ny;

      vertices.SetSize(NumOfVertices);
      elements.SetSize(NumOfElements);
      boundary.SetSize(NumOfBdrElements);

      double cx, cy;
      int ind[3];

      // Sets vertices and the corresponding coordinates
      k = 0;
      for (j = 0; j < ny+1; j++)
      {
         cy = ((double) j / ny) * sy;
         for (i = 0; i < nx+1; i++)
         {
            cx = ((double) i / nx) * sx;
            vertices[k](0) = cx;
            vertices[k](1) = cy;
            k++;
         }
      }

      // Sets the elements and the corresponding indices of vertices
      k = 0;
      for (j = 0; j < ny; j++)
      {
         for (i = 0; i < nx; i++)
         {
            ind[0] = i + j*(nx+1);
            ind[1] = i + 1 + (j+1)*(nx+1);
            ind[2] = i + (j+1)*(nx+1);
            elements[k] = new Triangle(ind);
            k++;
            ind[1] = i + 1 + j*(nx+1);
            ind[2] = i + 1 + (j+1)*(nx+1);
            elements[k] = new Triangle(ind);
            k++;
         }
      }

      // Sets boundary elements and the corresponding indices of vertices
      int m = (nx+1)*ny;
      for (i = 0; i < nx; i++)
      {
         boundary[i] = new Segment(i, i+1, 1);
         boundary[nx+i] = new Segment(m+i+1, m+i, 3);
      }
      m = nx+1;
      for (j = 0; j < ny; j++)
      {
         boundary[2*nx+j] = new Segment((j+1)*m, j*m, 4);
         boundary[2*nx+ny+j] = new Segment(j*m+nx, (j+1)*m+nx, 2);
      }

      // MarkTriMeshForRefinement(); // done in Finalize(...)
   }
   else
   {
      MFEM_ABORT("Unsupported element type.");
   }

   SetMeshGen();
   CheckElementOrientation();

   if (generate_edges == 1)
   {
      el_to_edge = new Table;
      NumOfEdges = GetElementToEdgeTable(*el_to_edge, be_to_edge);
      GenerateFaces();
      CheckBdrElementOrientation();
   }
   else
   {
      NumOfEdges = 0;
   }

   NumOfFaces = 0;

   attributes.Append(1);
   bdr_attributes.Append(1); bdr_attributes.Append(2);
   bdr_attributes.Append(3); bdr_attributes.Append(4);

   // Finalize(...) can be called after this method, if needed
}

void Mesh::Make1D(int n, double sx)
{
   int j, ind[1];

   SetEmpty();

   Dim = 1;
   spaceDim = 1;

   NumOfVertices = n + 1;
   NumOfElements = n;
   NumOfBdrElements = 2;
   vertices.SetSize(NumOfVertices);
   elements.SetSize(NumOfElements);
   boundary.SetSize(NumOfBdrElements);

   // Sets vertices and the corresponding coordinates
   for (j = 0; j < n+1; j++)
   {
      vertices[j](0) = ((double) j / n) * sx;
   }

   // Sets elements and the corresponding indices of vertices
   for (j = 0; j < n; j++)
   {
      elements[j] = new Segment(j, j+1, 1);
   }

   // Sets the boundary elements
   ind[0] = 0;
   boundary[0] = new Point(ind, 1);
   ind[0] = n;
   boundary[1] = new Point(ind, 2);

   NumOfEdges = 0;
   NumOfFaces = 0;

   SetMeshGen();
   GenerateFaces();

   attributes.Append(1);
   bdr_attributes.Append(1); bdr_attributes.Append(2);
}

Mesh::Mesh(const Mesh &mesh, bool copy_nodes)
{
   Dim = mesh.Dim;
   spaceDim = mesh.spaceDim;

   NumOfVertices = mesh.NumOfVertices;
   NumOfElements = mesh.NumOfElements;
   NumOfBdrElements = mesh.NumOfBdrElements;
   NumOfEdges = mesh.NumOfEdges;
   NumOfFaces = mesh.NumOfFaces;
   nbInteriorFaces = mesh.nbInteriorFaces;
   nbBoundaryFaces = mesh.nbBoundaryFaces;

   meshgen = mesh.meshgen;
   mesh_geoms = mesh.mesh_geoms;

   // Create the new Mesh instance without a record of its refinement history
   sequence = 0;
   last_operation = Mesh::NONE;

   // Duplicate the elements
   elements.SetSize(NumOfElements);
   for (int i = 0; i < NumOfElements; i++)
   {
      elements[i] = mesh.elements[i]->Duplicate(this);
   }

   // Copy the vertices
   mesh.vertices.Copy(vertices);

   // Duplicate the boundary
   boundary.SetSize(NumOfBdrElements);
   for (int i = 0; i < NumOfBdrElements; i++)
   {
      boundary[i] = mesh.boundary[i]->Duplicate(this);
   }

   // Copy the element-to-face Table, el_to_face
   el_to_face = (mesh.el_to_face) ? new Table(*mesh.el_to_face) : NULL;

   // Copy the boundary-to-face Array, be_to_face.
   mesh.be_to_face.Copy(be_to_face);

   // Copy the element-to-edge Table, el_to_edge
   el_to_edge = (mesh.el_to_edge) ? new Table(*mesh.el_to_edge) : NULL;

   // Copy the boundary-to-edge Table, bel_to_edge (3D)
   bel_to_edge = (mesh.bel_to_edge) ? new Table(*mesh.bel_to_edge) : NULL;

   // Copy the boundary-to-edge Array, be_to_edge (2D)
   mesh.be_to_edge.Copy(be_to_edge);

   // Duplicate the faces and faces_info.
   faces.SetSize(mesh.faces.Size());
   for (int i = 0; i < faces.Size(); i++)
   {
      Element *face = mesh.faces[i]; // in 1D the faces are NULL
      faces[i] = (face) ? face->Duplicate(this) : NULL;
   }
   mesh.faces_info.Copy(faces_info);
   mesh.nc_faces_info.Copy(nc_faces_info);

   // Do NOT copy the element-to-element Table, el_to_el
   el_to_el = NULL;

   // Do NOT copy the face-to-edge Table, face_edge
   face_edge = NULL;

   // Copy the edge-to-vertex Table, edge_vertex
   edge_vertex = (mesh.edge_vertex) ? new Table(*mesh.edge_vertex) : NULL;

   // Copy the attributes and bdr_attributes
   mesh.attributes.Copy(attributes);
   mesh.bdr_attributes.Copy(bdr_attributes);

   // Deep copy the NURBSExtension.
#ifdef MFEM_USE_MPI
   ParNURBSExtension *pNURBSext =
      dynamic_cast<ParNURBSExtension *>(mesh.NURBSext);
   if (pNURBSext)
   {
      NURBSext = new ParNURBSExtension(*pNURBSext);
   }
   else
#endif
   {
      NURBSext = mesh.NURBSext ? new NURBSExtension(*mesh.NURBSext) : NULL;
   }

   // Deep copy the NCMesh.
#ifdef MFEM_USE_MPI
   if (dynamic_cast<const ParMesh*>(&mesh))
   {
      ncmesh = NULL; // skip; will be done in ParMesh copy ctor
   }
   else
#endif
   {
      ncmesh = mesh.ncmesh ? new NCMesh(*mesh.ncmesh) : NULL;
   }

   // Duplicate the Nodes, including the FiniteElementCollection and the
   // FiniteElementSpace
   if (mesh.Nodes && copy_nodes)
   {
      FiniteElementSpace *fes = mesh.Nodes->FESpace();
      const FiniteElementCollection *fec = fes->FEColl();
      FiniteElementCollection *fec_copy =
         FiniteElementCollection::New(fec->Name());
      FiniteElementSpace *fes_copy =
         new FiniteElementSpace(*fes, this, fec_copy);
      Nodes = new GridFunction(fes_copy);
      Nodes->MakeOwner(fec_copy);
      *Nodes = *mesh.Nodes;
      own_nodes = 1;
   }
   else
   {
      Nodes = mesh.Nodes;
      own_nodes = 0;
   }
}

Mesh::Mesh(Mesh &&mesh) : Mesh()
{
   Swap(mesh, true);
}

Mesh& Mesh::operator=(Mesh &&mesh)
{
   Swap(mesh, true);
   return *this;
}

Mesh Mesh::LoadFromFile(const char *filename, int generate_edges, int refine,
                        bool fix_orientation)
{
   Mesh mesh;
   named_ifgzstream imesh(filename);
   if (!imesh) { MFEM_ABORT("Mesh file not found: " << filename << '\n'); }
   else { mesh.Load(imesh, generate_edges, refine, fix_orientation); }
   return mesh;
}

Mesh Mesh::MakeCartesian1D(int n, double sx)
{
   Mesh mesh;
   mesh.Make1D(n, sx);
   // mesh.Finalize(); not needed in this case
   return mesh;
}

Mesh Mesh::MakeCartesian2D(
   int nx, int ny, Element::Type type, bool generate_edges,
   double sx, double sy, bool sfc_ordering)
{
   Mesh mesh;
   mesh.Make2D(nx, ny, type, sx, sy, generate_edges, sfc_ordering);
   mesh.Finalize(true); // refine = true
   return mesh;
}

Mesh Mesh::MakeCartesian3D(
   int nx, int ny, int nz, Element::Type type,
   double sx, double sy, double sz, bool sfc_ordering)
{
   Mesh mesh;
   mesh.Make3D(nx, ny, nz, type, sx, sy, sz, sfc_ordering);
   mesh.Finalize(true); // refine = true
   return mesh;
}

Mesh Mesh::MakeRefined(Mesh &orig_mesh, int ref_factor, int ref_type)
{
   Mesh mesh;
   Array<int> ref_factors(orig_mesh.GetNE());
   ref_factors = ref_factor;
   mesh.MakeRefined_(orig_mesh, ref_factors, ref_type);
   return mesh;
}

Mesh Mesh::MakeRefined(Mesh &orig_mesh, const Array<int> &ref_factors,
                       int ref_type)
{
   Mesh mesh;
   mesh.MakeRefined_(orig_mesh, ref_factors, ref_type);
   return mesh;
}

Mesh::Mesh(const char *filename, int generate_edges, int refine,
           bool fix_orientation)
{
   // Initialization as in the default constructor
   SetEmpty();

   named_ifgzstream imesh(filename);
   if (!imesh)
   {
      // Abort with an error message.
      MFEM_ABORT("Mesh file not found: " << filename << '\n');
   }
   else
   {
      Load(imesh, generate_edges, refine, fix_orientation);
   }
}

Mesh::Mesh(std::istream &input, int generate_edges, int refine,
           bool fix_orientation)
{
   SetEmpty();
   Load(input, generate_edges, refine, fix_orientation);
}

void Mesh::ChangeVertexDataOwnership(double *vertex_data, int len_vertex_data,
                                     bool zerocopy)
{
   // A dimension of 3 is now required since we use mfem::Vertex objects as PODs
   // and these object have a hardcoded double[3] entry
   MFEM_VERIFY(len_vertex_data >= NumOfVertices * 3,
               "Not enough vertices in external array : "
               "len_vertex_data = "<< len_vertex_data << ", "
               "NumOfVertices * 3 = " << NumOfVertices * 3);
   // Allow multiple calls to this method with the same vertex_data
   if (vertex_data == (double *)(vertices.GetData()))
   {
      MFEM_ASSERT(!vertices.OwnsData(), "invalid ownership");
      return;
   }
   if (!zerocopy)
   {
      memcpy(vertex_data, vertices.GetData(),
             NumOfVertices * 3 * sizeof(double));
   }
   // Vertex is POD double[3]
   vertices.MakeRef(reinterpret_cast<Vertex*>(vertex_data), NumOfVertices);
}

Mesh::Mesh(double *vertices_, int num_vertices,
           int *element_indices, Geometry::Type element_type,
           int *element_attributes, int num_elements,
           int *boundary_indices, Geometry::Type boundary_type,
           int *boundary_attributes, int num_boundary_elements,
           int dimension, int space_dimension)
{
   if (space_dimension == -1)
   {
      space_dimension = dimension;
   }

   InitMesh(dimension, space_dimension, /*num_vertices*/ 0, num_elements,
            num_boundary_elements);

   int element_index_stride = Geometry::NumVerts[element_type];
   int boundary_index_stride = num_boundary_elements > 0 ?
                               Geometry::NumVerts[boundary_type] : 0;

   // assuming Vertex is POD
   vertices.MakeRef(reinterpret_cast<Vertex*>(vertices_), num_vertices);
   NumOfVertices = num_vertices;

   for (int i = 0; i < num_elements; i++)
   {
      elements[i] = NewElement(element_type);
      elements[i]->SetVertices(element_indices + i * element_index_stride);
      elements[i]->SetAttribute(element_attributes[i]);
   }
   NumOfElements = num_elements;

   for (int i = 0; i < num_boundary_elements; i++)
   {
      boundary[i] = NewElement(boundary_type);
      boundary[i]->SetVertices(boundary_indices + i * boundary_index_stride);
      boundary[i]->SetAttribute(boundary_attributes[i]);
   }
   NumOfBdrElements = num_boundary_elements;

   FinalizeTopology();
}

Element *Mesh::NewElement(int geom)
{
   switch (geom)
   {
      case Geometry::POINT:     return (new Point);
      case Geometry::SEGMENT:   return (new Segment);
      case Geometry::TRIANGLE:  return (new Triangle);
      case Geometry::SQUARE:    return (new Quadrilateral);
      case Geometry::TETRAHEDRON:
#ifdef MFEM_USE_MEMALLOC
         return TetMemory.Alloc();
#else
         return (new Tetrahedron);
#endif
      case Geometry::CUBE:      return (new Hexahedron);
      case Geometry::PRISM:     return (new Wedge);
      case Geometry::PYRAMID:   return (new Pyramid);
      default:
         MFEM_ABORT("invalid Geometry::Type, geom = " << geom);
   }

   return NULL;
}

Element *Mesh::ReadElementWithoutAttr(std::istream &input)
{
   int geom, nv, *v;
   Element *el;

   input >> geom;
   el = NewElement(geom);
   MFEM_VERIFY(el, "Unsupported element type: " << geom);
   nv = el->GetNVertices();
   v  = el->GetVertices();
   for (int i = 0; i < nv; i++)
   {
      input >> v[i];
   }

   return el;
}

void Mesh::PrintElementWithoutAttr(const Element *el, std::ostream &os)
{
   os << el->GetGeometryType();
   const int nv = el->GetNVertices();
   const int *v = el->GetVertices();
   for (int j = 0; j < nv; j++)
   {
      os << ' ' << v[j];
   }
   os << '\n';
}

Element *Mesh::ReadElement(std::istream &input)
{
   int attr;
   Element *el;

   input >> attr;
   el = ReadElementWithoutAttr(input);
   el->SetAttribute(attr);

   return el;
}

void Mesh::PrintElement(const Element *el, std::ostream &os)
{
   os << el->GetAttribute() << ' ';
   PrintElementWithoutAttr(el, os);
}

void Mesh::SetMeshGen()
{
   meshgen = mesh_geoms = 0;
   for (int i = 0; i < NumOfElements; i++)
   {
      const Element::Type type = GetElement(i)->GetType();
      switch (type)
      {
         case Element::TETRAHEDRON:
            mesh_geoms |= (1 << Geometry::TETRAHEDRON);
         case Element::TRIANGLE:
            mesh_geoms |= (1 << Geometry::TRIANGLE);
         case Element::SEGMENT:
            mesh_geoms |= (1 << Geometry::SEGMENT);
         case Element::POINT:
            mesh_geoms |= (1 << Geometry::POINT);
            meshgen |= 1;
            break;

         case Element::HEXAHEDRON:
            mesh_geoms |= (1 << Geometry::CUBE);
         case Element::QUADRILATERAL:
            mesh_geoms |= (1 << Geometry::SQUARE);
            mesh_geoms |= (1 << Geometry::SEGMENT);
            mesh_geoms |= (1 << Geometry::POINT);
            meshgen |= 2;
            break;

         case Element::WEDGE:
            mesh_geoms |= (1 << Geometry::PRISM);
            mesh_geoms |= (1 << Geometry::SQUARE);
            mesh_geoms |= (1 << Geometry::TRIANGLE);
            mesh_geoms |= (1 << Geometry::SEGMENT);
            mesh_geoms |= (1 << Geometry::POINT);
            meshgen |= 4;
            break;

         case Element::PYRAMID:
            mesh_geoms |= (1 << Geometry::PYRAMID);
            mesh_geoms |= (1 << Geometry::SQUARE);
            mesh_geoms |= (1 << Geometry::TRIANGLE);
            mesh_geoms |= (1 << Geometry::SEGMENT);
            mesh_geoms |= (1 << Geometry::POINT);
            meshgen |= 8;
            break;

         default:
            MFEM_ABORT("invalid element type: " << type);
            break;
      }
   }
}

void Mesh::Loader(std::istream &input, int generate_edges,
                  std::string parse_tag)
{
   int curved = 0, read_gf = 1;
   bool finalize_topo = true;

   if (!input)
   {
      MFEM_ABORT("Input stream is not open");
   }

   Clear();

   string mesh_type;
   input >> ws;
   getline(input, mesh_type);
   filter_dos(mesh_type);

   // MFEM's conforming mesh formats
   int mfem_version = 0;
   if (mesh_type == "MFEM mesh v1.0") { mfem_version = 10; } // serial
   else if (mesh_type == "MFEM mesh v1.2") { mfem_version = 12; } // parallel

   // MFEM nonconforming mesh format
   // (NOTE: previous v1.1 is now under this branch for backward compatibility)
   int mfem_nc_version = 0;
   if (mesh_type == "MFEM NC mesh v1.0") { mfem_nc_version = 10; }
   else if (mesh_type == "MFEM mesh v1.1") { mfem_nc_version = 1 /*legacy*/; }

   if (mfem_version)
   {
      // Formats mfem_v12 and newer have a tag indicating the end of the mesh
      // section in the stream. A user provided parse tag can also be provided
      // via the arguments. For example, if this is called from parallel mesh
      // object, it can indicate to read until parallel mesh section begins.
      if (mfem_version == 12 && parse_tag.empty())
      {
         parse_tag = "mfem_mesh_end";
      }
      ReadMFEMMesh(input, mfem_version, curved);
   }
   else if (mfem_nc_version)
   {
      MFEM_ASSERT(ncmesh == NULL, "internal error");
      int is_nc = 1;

#ifdef MFEM_USE_MPI
      ParMesh *pmesh = dynamic_cast<ParMesh*>(this);
      if (pmesh)
      {
         MFEM_VERIFY(mfem_nc_version >= 10,
                     "Legacy nonconforming format (MFEM mesh v1.1) cannot be "
                     "used to load a parallel nonconforming mesh, sorry.");

         ncmesh = new ParNCMesh(pmesh->GetComm(),
                                input, mfem_nc_version, curved, is_nc);
      }
      else
#endif
      {
         ncmesh = new NCMesh(input, mfem_nc_version, curved, is_nc);
      }
      InitFromNCMesh(*ncmesh);

      if (!is_nc)
      {
         // special case for backward compatibility with MFEM <=4.2:
         // if the "vertex_parents" section is missing in the v1.1 format,
         // the mesh is treated as conforming
         delete ncmesh;
         ncmesh = NULL;
      }
   }
   else if (mesh_type == "linemesh") // 1D mesh
   {
      ReadLineMesh(input);
   }
   else if (mesh_type == "areamesh2" || mesh_type == "curved_areamesh2")
   {
      if (mesh_type == "curved_areamesh2")
      {
         curved = 1;
      }
      ReadNetgen2DMesh(input, curved);
   }
   else if (mesh_type == "NETGEN" || mesh_type == "NETGEN_Neutral_Format")
   {
      ReadNetgen3DMesh(input);
   }
   else if (mesh_type == "TrueGrid")
   {
      ReadTrueGridMesh(input);
   }
   else if (mesh_type.rfind("# vtk DataFile Version") == 0)
   {
      int major_vtk_version = mesh_type[mesh_type.length()-3] - '0';
      // int minor_vtk_version = mesh_type[mesh_type.length()-1] - '0';
      MFEM_VERIFY(major_vtk_version >= 2 && major_vtk_version <= 4,
                  "Unsupported VTK format");
      ReadVTKMesh(input, curved, read_gf, finalize_topo);
   }
   else if (mesh_type.rfind("<VTKFile ") == 0 || mesh_type.rfind("<?xml") == 0)
   {
      ReadXML_VTKMesh(input, curved, read_gf, finalize_topo, mesh_type);
   }
   else if (mesh_type == "MFEM NURBS mesh v1.0")
   {
      ReadNURBSMesh(input, curved, read_gf);
   }
   else if (mesh_type == "MFEM INLINE mesh v1.0")
   {
      ReadInlineMesh(input, generate_edges);
      return; // done with inline mesh construction
   }
   else if (mesh_type == "$MeshFormat") // Gmsh
   {
      ReadGmshMesh(input, curved, read_gf);
   }
   else if
   ((mesh_type.size() > 2 &&
     mesh_type[0] == 'C' && mesh_type[1] == 'D' && mesh_type[2] == 'F') ||
    (mesh_type.size() > 3 &&
     mesh_type[1] == 'H' && mesh_type[2] == 'D' && mesh_type[3] == 'F'))
   {
      named_ifgzstream *mesh_input = dynamic_cast<named_ifgzstream *>(&input);
      if (mesh_input)
      {
#ifdef MFEM_USE_NETCDF
         ReadCubit(mesh_input->filename.c_str(), curved, read_gf);
#else
         MFEM_ABORT("NetCDF support requires configuration with"
                    " MFEM_USE_NETCDF=YES");
         return;
#endif
      }
      else
      {
         MFEM_ABORT("Can not determine Cubit mesh filename!"
                    " Use mfem::named_ifgzstream for input.");
         return;
      }
   }
   else
   {
      MFEM_ABORT("Unknown input mesh format: " << mesh_type);
      return;
   }

   // at this point the following should be defined:
   //  1) Dim
   //  2) NumOfElements, elements
   //  3) NumOfBdrElements, boundary
   //  4) NumOfVertices, with allocated space in vertices
   //  5) curved
   //  5a) if curved == 0, vertices must be defined
   //  5b) if curved != 0 and read_gf != 0,
   //         'input' must point to a GridFunction
   //  5c) if curved != 0 and read_gf == 0,
   //         vertices and Nodes must be defined
   // optional:
   //  1) el_to_edge may be allocated (as in the case of P2 VTK meshes)
   //  2) ncmesh may be allocated

   // FinalizeTopology() will:
   // - assume that generate_edges is true
   // - assume that refine is false
   // - does not check the orientation of regular and boundary elements
   if (finalize_topo)
   {
      // don't generate any boundary elements, especially in parallel
      bool generate_bdr = false;

      FinalizeTopology(generate_bdr);
   }

   if (curved && read_gf)
   {
      Nodes = new GridFunction(this, input);

      own_nodes = 1;
      spaceDim = Nodes->VectorDim();
      if (ncmesh) { ncmesh->spaceDim = spaceDim; }

      // Set vertex coordinates from the 'Nodes'
      SetVerticesFromNodes(Nodes);
   }

   // If a parse tag was supplied, keep reading the stream until the tag is
   // encountered.
   if (mfem_version == 12)
   {
      string line;
      do
      {
         skip_comment_lines(input, '#');
         MFEM_VERIFY(input.good(), "Required mesh-end tag not found");
         getline(input, line);
         filter_dos(line);
         // mfem v1.2 may not have parse_tag in it, e.g. if trying to read a
         // serial mfem v1.2 mesh as parallel with "mfem_serial_mesh_end" as
         // parse_tag. That's why, regardless of parse_tag, we stop reading if
         // we find "mfem_mesh_end" which is required by mfem v1.2 format.
         if (line == "mfem_mesh_end") { break; }
      }
      while (line != parse_tag);
   }
   else if (mfem_nc_version >= 10)
   {
      string ident;
      skip_comment_lines(input, '#');
      input >> ident;
      MFEM_VERIFY(ident == "mfem_mesh_end",
                  "invalid mesh: end of file tag not found");
   }

   // Finalize(...) should be called after this, if needed.
}

Mesh::Mesh(Mesh *mesh_array[], int num_pieces)
{
   int      i, j, ie, ib, iv, *v, nv;
   Element *el;
   Mesh    *m;

   SetEmpty();

   Dim = mesh_array[0]->Dimension();
   spaceDim = mesh_array[0]->SpaceDimension();

   if (mesh_array[0]->NURBSext)
   {
      // assuming the pieces form a partition of a NURBS mesh
      NURBSext = new NURBSExtension(mesh_array, num_pieces);

      NumOfVertices = NURBSext->GetNV();
      NumOfElements = NURBSext->GetNE();

      NURBSext->GetElementTopo(elements);

      // NumOfBdrElements = NURBSext->GetNBE();
      // NURBSext->GetBdrElementTopo(boundary);

      Array<int> lvert_vert, lelem_elem;

      // Here, for visualization purposes, we copy the boundary elements from
      // the individual pieces which include the interior boundaries.  This
      // creates 'boundary' array that is different from the one generated by
      // the NURBSExtension which, in particular, makes the boundary-dof table
      // invalid. This, in turn, causes GetBdrElementTransformation to not
      // function properly.
      NumOfBdrElements = 0;
      for (i = 0; i < num_pieces; i++)
      {
         NumOfBdrElements += mesh_array[i]->GetNBE();
      }
      boundary.SetSize(NumOfBdrElements);
      vertices.SetSize(NumOfVertices);
      ib = 0;
      for (i = 0; i < num_pieces; i++)
      {
         m = mesh_array[i];
         m->NURBSext->GetVertexLocalToGlobal(lvert_vert);
         m->NURBSext->GetElementLocalToGlobal(lelem_elem);
         // copy the element attributes
         for (j = 0; j < m->GetNE(); j++)
         {
            elements[lelem_elem[j]]->SetAttribute(m->GetAttribute(j));
         }
         // copy the boundary
         for (j = 0; j < m->GetNBE(); j++)
         {
            el = m->GetBdrElement(j)->Duplicate(this);
            v  = el->GetVertices();
            nv = el->GetNVertices();
            for (int k = 0; k < nv; k++)
            {
               v[k] = lvert_vert[v[k]];
            }
            boundary[ib++] = el;
         }
         // copy the vertices
         for (j = 0; j < m->GetNV(); j++)
         {
            vertices[lvert_vert[j]].SetCoords(m->SpaceDimension(),
                                              m->GetVertex(j));
         }
      }
   }
   else // not a NURBS mesh
   {
      NumOfElements    = 0;
      NumOfBdrElements = 0;
      NumOfVertices    = 0;
      for (i = 0; i < num_pieces; i++)
      {
         m = mesh_array[i];
         NumOfElements    += m->GetNE();
         NumOfBdrElements += m->GetNBE();
         NumOfVertices    += m->GetNV();
      }
      elements.SetSize(NumOfElements);
      boundary.SetSize(NumOfBdrElements);
      vertices.SetSize(NumOfVertices);
      ie = ib = iv = 0;
      for (i = 0; i < num_pieces; i++)
      {
         m = mesh_array[i];
         // copy the elements
         for (j = 0; j < m->GetNE(); j++)
         {
            el = m->GetElement(j)->Duplicate(this);
            v  = el->GetVertices();
            nv = el->GetNVertices();
            for (int k = 0; k < nv; k++)
            {
               v[k] += iv;
            }
            elements[ie++] = el;
         }
         // copy the boundary elements
         for (j = 0; j < m->GetNBE(); j++)
         {
            el = m->GetBdrElement(j)->Duplicate(this);
            v  = el->GetVertices();
            nv = el->GetNVertices();
            for (int k = 0; k < nv; k++)
            {
               v[k] += iv;
            }
            boundary[ib++] = el;
         }
         // copy the vertices
         for (j = 0; j < m->GetNV(); j++)
         {
            vertices[iv++].SetCoords(m->SpaceDimension(), m->GetVertex(j));
         }
      }
   }

   FinalizeTopology();

   // copy the nodes (curvilinear meshes)
   GridFunction *g = mesh_array[0]->GetNodes();
   if (g)
   {
      Array<GridFunction *> gf_array(num_pieces);
      for (i = 0; i < num_pieces; i++)
      {
         gf_array[i] = mesh_array[i]->GetNodes();
      }
      Nodes = new GridFunction(this, gf_array, num_pieces);
      own_nodes = 1;
   }

#ifdef MFEM_DEBUG
   CheckElementOrientation(false);
   CheckBdrElementOrientation(false);
#endif
}

Mesh::Mesh(Mesh *orig_mesh, int ref_factor, int ref_type)
{
   Array<int> ref_factors(orig_mesh->GetNE());
   ref_factors = ref_factor;
   MakeRefined_(*orig_mesh, ref_factors, ref_type);
}

void Mesh::MakeRefined_(Mesh &orig_mesh, const Array<int> ref_factors,
                        int ref_type)
{
   SetEmpty();
   Dim = orig_mesh.Dimension();
   spaceDim = orig_mesh.SpaceDimension();

   int orig_ne = orig_mesh.GetNE();
   MFEM_VERIFY(ref_factors.Size() == orig_ne && orig_ne > 0,
               "Number of refinement factors must equal number of elements")
   MFEM_VERIFY(ref_factors.Min() >= 1, "Refinement factor must be >= 1");
   const int q_type = BasisType::GetQuadrature1D(ref_type);
   MFEM_VERIFY(Quadrature1D::CheckClosed(q_type) != Quadrature1D::Invalid,
               "Invalid refinement type. Must use closed basis type.");

   int min_ref = ref_factors.Min();
   int max_ref = ref_factors.Max();

   bool var_order = (min_ref != max_ref);

   // variable order space can only be constructed over an NC mesh
   if (var_order) { orig_mesh.EnsureNCMesh(true); }

   // Construct a scalar H1 FE space of order ref_factor and use its dofs as
   // the indices of the new, refined vertices.
   H1_FECollection rfec(min_ref, Dim, ref_type);
   FiniteElementSpace rfes(&orig_mesh, &rfec);

   if (var_order)
   {
      rfes.SetRelaxedHpConformity(false);
      for (int i = 0; i < orig_ne; i++)
      {
         rfes.SetElementOrder(i, ref_factors[i]);
      }
      rfes.Update(false);
   }

   // Set the number of vertices, set the actual coordinates later
   NumOfVertices = rfes.GetNDofs();
   vertices.SetSize(NumOfVertices);

   Array<int> rdofs;
   DenseMatrix phys_pts;

   GeometryRefiner refiner;
   refiner.SetType(q_type);

   // Add refined elements and set vertex coordinates
   for (int el = 0; el < orig_ne; el++)
   {
      Geometry::Type geom = orig_mesh.GetElementGeometry(el);
      int attrib = orig_mesh.GetAttribute(el);
      int nvert = Geometry::NumVerts[geom];
      RefinedGeometry &RG = *refiner.Refine(geom, ref_factors[el]);

      rfes.GetElementDofs(el, rdofs);
      MFEM_ASSERT(rdofs.Size() == RG.RefPts.Size(), "");
      const FiniteElement *rfe = rfes.GetFE(el);
      orig_mesh.GetElementTransformation(el)->Transform(rfe->GetNodes(),
                                                        phys_pts);
      const int *c2h_map = rfec.GetDofMap(geom, ref_factors[el]);
      for (int i = 0; i < phys_pts.Width(); i++)
      {
         vertices[rdofs[i]].SetCoords(spaceDim, phys_pts.GetColumn(i));
      }
      for (int j = 0; j < RG.RefGeoms.Size()/nvert; j++)
      {
         Element *elem = NewElement(geom);
         elem->SetAttribute(attrib);
         int *v = elem->GetVertices();
         for (int k = 0; k < nvert; k++)
         {
            int cid = RG.RefGeoms[k+nvert*j]; // local Cartesian index
            v[k] = rdofs[c2h_map[cid]];
         }
         AddElement(elem);
      }
   }

   if (Dim > 2)
   {
      GetElementToFaceTable(false);
      GenerateFaces();
   }

   // Add refined boundary elements
   for (int el = 0; el < orig_mesh.GetNBE(); el++)
   {
      int i, info;
      orig_mesh.GetBdrElementAdjacentElement(el, i, info);
      Geometry::Type geom = orig_mesh.GetBdrElementBaseGeometry(el);
      int attrib = orig_mesh.GetBdrAttribute(el);
      int nvert = Geometry::NumVerts[geom];
      RefinedGeometry &RG = *refiner.Refine(geom, ref_factors[i]);

      rfes.GetBdrElementDofs(el, rdofs);
      MFEM_ASSERT(rdofs.Size() == RG.RefPts.Size(), "");
      const int *c2h_map = rfec.GetDofMap(geom, ref_factors[i]);
      for (int j = 0; j < RG.RefGeoms.Size()/nvert; j++)
      {
         Element *elem = NewElement(geom);
         elem->SetAttribute(attrib);
         int *v = elem->GetVertices();
         for (int k = 0; k < nvert; k++)
         {
            int cid = RG.RefGeoms[k+nvert*j]; // local Cartesian index
            v[k] = rdofs[c2h_map[cid]];
         }
         AddBdrElement(elem);
      }
   }
   FinalizeTopology(false);
   sequence = orig_mesh.GetSequence() + 1;
   last_operation = Mesh::REFINE;

   // Set up the nodes of the new mesh (if the original mesh has nodes). The new
   // mesh is always straight-sided (i.e. degree 1 finite element space), but
   // the nodes are required for e.g. periodic meshes.
   if (orig_mesh.GetNodes())
   {
      bool discont = orig_mesh.GetNodalFESpace()->IsDGSpace();
      Ordering::Type dof_ordering = orig_mesh.GetNodalFESpace()->GetOrdering();
      Mesh::SetCurvature(1, discont, spaceDim, dof_ordering);
      FiniteElementSpace *nodal_fes = Nodes->FESpace();
      const FiniteElementCollection *nodal_fec = nodal_fes->FEColl();
      H1_FECollection vertex_fec(1, Dim);
      Array<int> dofs;
      int el_counter = 0;
      for (int iel = 0; iel < orig_ne; iel++)
      {
         Geometry::Type geom = orig_mesh.GetElementBaseGeometry(iel);
         int nvert = Geometry::NumVerts[geom];
         RefinedGeometry &RG = *refiner.Refine(geom, ref_factors[iel]);
         rfes.GetElementDofs(iel, rdofs);
         const FiniteElement *rfe = rfes.GetFE(iel);
         orig_mesh.GetElementTransformation(iel)->Transform(rfe->GetNodes(),
                                                            phys_pts);
         const int *node_map = NULL;
         const H1_FECollection *h1_fec =
            dynamic_cast<const H1_FECollection *>(nodal_fec);
         if (h1_fec != NULL) { node_map = h1_fec->GetDofMap(geom); }
         const int *vertex_map = vertex_fec.GetDofMap(geom);
         const int *c2h_map = rfec.GetDofMap(geom, ref_factors[iel]);
         for (int jel = 0; jel < RG.RefGeoms.Size()/nvert; jel++)
         {
            nodal_fes->GetElementVDofs(el_counter++, dofs);
            for (int iv_lex=0; iv_lex<nvert; ++iv_lex)
            {
               // convert from lexicographic to vertex index
               int iv = vertex_map[iv_lex];
               // index of vertex of current element in phys_pts matrix
               int pt_idx = c2h_map[RG.RefGeoms[iv+nvert*jel]];
               // index of current vertex into DOF array
               int node_idx = node_map ? node_map[iv_lex] : iv_lex;
               for (int d=0; d<spaceDim; ++d)
               {
                  (*Nodes)[dofs[node_idx + d*nvert]] = phys_pts(d,pt_idx);
               }
            }
         }
      }
   }

   // Setup the data for the coarse-fine refinement transformations
   CoarseFineTr.embeddings.SetSize(GetNE());
   // First, compute total number of point matrices that we need per geometry
   // and the offsets into that array
   using GeomRef = std::pair<Geometry::Type, int>;
   std::map<GeomRef, int> point_matrices_offsets;
   int n_point_matrices[Geometry::NumGeom] = {}; // initialize to zero
   for (int el_coarse = 0; el_coarse < orig_ne; ++el_coarse)
   {
      Geometry::Type geom = orig_mesh.GetElementBaseGeometry(el_coarse);
      // Have we seen this pair of (goemetry, refinement level) before?
      GeomRef id(geom, ref_factors[el_coarse]);
      if (point_matrices_offsets.find(id) == point_matrices_offsets.end())
      {
         RefinedGeometry &RG = *refiner.Refine(geom, ref_factors[el_coarse]);
         int nvert = Geometry::NumVerts[geom];
         int nref_el = RG.RefGeoms.Size()/nvert;
         // If not, then store the offset and add to the size required
         point_matrices_offsets[id] = n_point_matrices[geom];
         n_point_matrices[geom] += nref_el;
      }
   }

   // Set up the sizes
   for (int geom = 0; geom < Geometry::NumGeom; ++geom)
   {
      int nmatrices = n_point_matrices[geom];
      int nvert = Geometry::NumVerts[geom];
      CoarseFineTr.point_matrices[geom].SetSize(Dim, nvert, nmatrices);
   }

   // Compute the point matrices and embeddings
   int el_fine = 0;
   for (int el_coarse = 0; el_coarse < orig_ne; ++el_coarse)
   {
      Geometry::Type geom = orig_mesh.GetElementBaseGeometry(el_coarse);
      int ref = ref_factors[el_coarse];
      int offset = point_matrices_offsets[GeomRef(geom, ref)];
      int nvert = Geometry::NumVerts[geom];
      RefinedGeometry &RG = *refiner.Refine(geom, ref);
      for (int j = 0; j < RG.RefGeoms.Size()/nvert; j++)
      {
         DenseMatrix &Pj = CoarseFineTr.point_matrices[geom](offset + j);
         for (int k = 0; k < nvert; k++)
         {
            int cid = RG.RefGeoms[k+nvert*j]; // local Cartesian index
            const IntegrationPoint &ip = RG.RefPts[cid];
            ip.Get(Pj.GetColumn(k), Dim);
         }

         Embedding &emb = CoarseFineTr.embeddings[el_fine];
         emb.parent = el_coarse;
         emb.matrix = offset + j;
         ++el_fine;
      }
   }

   MFEM_ASSERT(CheckElementOrientation(false) == 0, "");

   // The check below is disabled because is fails for parallel meshes with
   // interior "boundary" element that, when such "boundary" element is between
   // two elements on different processors.
   // MFEM_ASSERT(CheckBdrElementOrientation(false) == 0, "");
}

Mesh Mesh::MakeSimplicial(const Mesh &orig_mesh)
{
   Mesh mesh;
   mesh.MakeSimplicial_(orig_mesh, NULL);
   return mesh;
}

void Mesh::MakeSimplicial_(const Mesh &orig_mesh, int *vglobal)
{
   MFEM_VERIFY(const_cast<Mesh&>(orig_mesh).CheckElementOrientation(false) == 0,
               "Mesh::MakeSimplicial requires a properly oriented input mesh");
   MFEM_VERIFY(orig_mesh.Conforming(),
               "Mesh::MakeSimplicial does not support non-conforming meshes.")

   int dim = orig_mesh.Dimension();
   int sdim = orig_mesh.SpaceDimension();

   if (dim == 1)
   {
      Mesh copy(orig_mesh);
      Swap(copy, true);
      return;
   }

   int nv = orig_mesh.GetNV();
   int ne = orig_mesh.GetNE();
   int nbe = orig_mesh.GetNBE();

   static int num_subdivisions[Geometry::NUM_GEOMETRIES];
   num_subdivisions[Geometry::POINT] = 1;
   num_subdivisions[Geometry::SEGMENT] = 1;
   num_subdivisions[Geometry::TRIANGLE] = 1;
   num_subdivisions[Geometry::TETRAHEDRON] = 1;
   num_subdivisions[Geometry::SQUARE] = 2;
   num_subdivisions[Geometry::PRISM] = 3;
   num_subdivisions[Geometry::CUBE] = 6;
   // NOTE: some hexes may be subdivided into only 5 tets, so this is an
   // estimate only. The actual number of created tets may be less, so the
   // elements array will need to be shrunk after mesh creation.
   int new_ne = 0, new_nbe = 0;
   for (int i=0; i<ne; ++i)
   {
      new_ne += num_subdivisions[orig_mesh.GetElementBaseGeometry(i)];
   }
   for (int i=0; i<nbe; ++i)
   {
      new_nbe += num_subdivisions[orig_mesh.GetBdrElementBaseGeometry(i)];
   }

   InitMesh(dim, sdim, nv, new_ne, new_nbe);

   // Vertices of the new mesh are same as the original mesh
   NumOfVertices = nv;
   for (int i=0; i<nv; ++i)
   {
      vertices[i].SetCoords(dim, orig_mesh.vertices[i]());
   }

   // We need a global vertex numbering to identify which diagonals to split
   // (quad faces are split using the diagonal originating from the smallest
   // global vertex number). Use the supplied global numbering, if it is
   // non-NULL, otherwise use the local numbering.
   Array<int> vglobal_id;
   if (vglobal == NULL)
   {
      vglobal_id.SetSize(nv);
      for (int i=0; i<nv; ++i) { vglobal_id[i] = i; }
      vglobal = vglobal_id.GetData();
   }

   constexpr int nv_tri = 3, nv_quad = 4, nv_tet = 4, nv_prism = 6, nv_hex = 8;
   constexpr int quad_ntris = 2, prism_ntets = 3;
   static const int quad_trimap[2][nv_tri*quad_ntris] =
   {
      {
         0, 0,
         1, 2,
         2, 3
      },{
         0, 1,
         1, 2,
         3, 3
      }
   };
   static const int prism_rot[nv_prism*nv_prism] =
   {
      0, 1, 2, 3, 4, 5,
      1, 2, 0, 4, 5, 3,
      2, 0, 1, 5, 3, 4,
      3, 5, 4, 0, 2, 1,
      4, 3, 5, 1, 0, 2,
      5, 4, 3, 2, 1, 0
   };
   static const int prism_f[nv_quad] = {1, 2, 5, 4};
   static const int prism_tetmaps[2][nv_prism*prism_ntets] =
   {
      {
         0, 0, 0,
         1, 1, 4,
         2, 5, 5,
         5, 4, 3
      },{
         0, 0, 0,
         1, 4, 4,
         2, 2, 5,
         4, 5, 3
      }
   };
   static const int hex_rot[nv_hex*nv_hex] =
   {
      0, 1, 2, 3, 4, 5, 6, 7,
      1, 0, 4, 5, 2, 3, 7, 6,
      2, 1, 5, 6, 3, 0, 4, 7,
      3, 0, 1, 2, 7, 4, 5, 6,
      4, 0, 3, 7, 5, 1, 2, 6,
      5, 1, 0, 4, 6, 2, 3, 7,
      6, 2, 1, 5, 7, 3, 0, 4,
      7, 3, 2, 6, 4, 0, 1, 5
   };
   static const int hex_f0[nv_quad] = {1, 2, 6, 5};
   static const int hex_f1[nv_quad] = {2, 3, 7, 6};
   static const int hex_f2[nv_quad] = {4, 5, 6, 7};
   static const int num_rot[8] = {0, 1, 2, 0, 0, 2, 1, 0};
   static const int hex_tetmap0[nv_tet*5] =
   {
      0, 0, 0, 0, 2,
      1, 2, 2, 5, 7,
      2, 7, 3, 7, 5,
      5, 5, 7, 4, 6
   };
   static const int hex_tetmap1[nv_tet*6] =
   {
      0, 0, 1, 0, 0, 1,
      5, 1, 6, 7, 7, 7,
      7, 7, 7, 2, 1, 6,
      4, 5, 5, 3, 2, 2
   };
   static const int hex_tetmap2[nv_tet*6] =
   {
      0, 0, 0, 0, 0, 0,
      4, 3, 7, 1, 3, 6,
      5, 7, 4, 2, 6, 5,
      6, 6, 6, 5, 2, 2
   };
   static const int hex_tetmap3[nv_tet*6] =
   {
      0, 0, 0, 0, 1, 1,
      2, 3, 7, 5, 5, 6,
      3, 7, 4, 6, 6, 2,
      6, 6, 6, 4, 0, 0
   };
   static const int *hex_tetmaps[4] =
   {
      hex_tetmap0, hex_tetmap1, hex_tetmap2, hex_tetmap3
   };

   auto find_min = [](const int*a, int n) { return std::min_element(a,a+n)-a; };

   for (int i=0; i<ne; ++i)
   {
      const int *v = orig_mesh.elements[i]->GetVertices();
      const int attrib = orig_mesh.GetAttribute(i);
      const Geometry::Type orig_geom = orig_mesh.GetElementBaseGeometry(i);

      if (num_subdivisions[orig_geom] == 1)
      {
         // (num_subdivisions[orig_geom] == 1) implies that the element does
         // not need to be further split (it is either a segment, triangle,
         // or tetrahedron), and so it is left unchanged.
         Element *e = NewElement(orig_geom);
         e->SetAttribute(attrib);
         e->SetVertices(v);
         AddElement(e);
      }
      else if (orig_geom == Geometry::SQUARE)
      {
         for (int itri=0; itri<quad_ntris; ++itri)
         {
            Element *e = NewElement(Geometry::TRIANGLE);
            e->SetAttribute(attrib);
            int *v2 = e->GetVertices();
            for (int iv=0; iv<nv_tri; ++iv)
            {
               v2[iv] = v[quad_trimap[0][itri + iv*quad_ntris]];
            }
            AddElement(e);
         }
      }
      else if (orig_geom == Geometry::PRISM)
      {
         int vg[nv_prism];
         for (int iv=0; iv<nv_prism; ++iv) { vg[iv] = vglobal[v[iv]]; }
         // Rotate the vertices of the prism so that the smallest vertex index
         // is in the first place
         int irot = find_min(vg, nv_prism);
         for (int iv=0; iv<nv_prism; ++iv)
         {
            int jv = prism_rot[iv + irot*nv_prism];
            vg[iv] = v[jv];
         }
         // Two cases according to which diagonal splits third quad face
         int q[nv_quad];
         for (int iv=0; iv<nv_quad; ++iv) { q[iv] = vglobal[vg[prism_f[iv]]]; }
         int j = find_min(q, nv_quad);
         const int *tetmap = (j == 0 || j == 2) ? prism_tetmaps[0] : prism_tetmaps[1];
         for (int itet=0; itet<prism_ntets; ++itet)
         {
            Element *e = NewElement(Geometry::TETRAHEDRON);
            e->SetAttribute(attrib);
            int *v2 = e->GetVertices();
            for (int iv=0; iv<nv_tet; ++iv)
            {
               v2[iv] = vg[tetmap[itet + iv*prism_ntets]];
            }
            AddElement(e);
         }
      }
      else if (orig_geom == Geometry::CUBE)
      {
         int vg[nv_hex];
         for (int iv=0; iv<nv_hex; ++iv) { vg[iv] = vglobal[v[iv]]; }

         // Rotate the vertices of the hex so that the smallest vertex index is
         // in the first place
         int irot = find_min(vg, nv_hex);
         for (int iv=0; iv<nv_hex; ++iv)
         {
            int jv = hex_rot[iv + irot*nv_hex];
            vg[iv] = v[jv];
         }

         int q[nv_quad];
         // Bitmask is three binary digits, each digit is 1 if the diagonal of
         // the corresponding face goes through the 7th vertex, and 0 if not.
         int bitmask = 0;
         int j;
         // First quad face
         for (int iv=0; iv<nv_quad; ++iv) { q[iv] = vglobal[vg[hex_f0[iv]]]; }
         j = find_min(q, nv_quad);
         if (j == 0 || j == 2) { bitmask += 4; }
         // Second quad face
         for (int iv=0; iv<nv_quad; ++iv) { q[iv] = vglobal[vg[hex_f1[iv]]]; }
         j = find_min(q, nv_quad);
         if (j == 1 || j == 3) { bitmask += 2; }
         // Third quad face
         for (int iv=0; iv<nv_quad; ++iv) { q[iv] = vglobal[vg[hex_f2[iv]]]; }
         j = find_min(q, nv_quad);
         if (j == 0 || j == 2) { bitmask += 1; }

         // Apply rotations
         int nrot = num_rot[bitmask];
         for (int k=0; k<nrot; ++k)
         {
            int vtemp;
            vtemp = vg[1];
            vg[1] = vg[4];
            vg[4] = vg[3];
            vg[3] = vtemp;
            vtemp = vg[5];
            vg[5] = vg[7];
            vg[7] = vg[2];
            vg[2] = vtemp;
         }

         // Sum up nonzero bits in bitmask
         int ndiags = ((bitmask&4) >> 2) + ((bitmask&2) >> 1) + (bitmask&1);
         int ntets = (ndiags == 0) ? 5 : 6;
         const int *tetmap = hex_tetmaps[ndiags];
         for (int itet=0; itet<ntets; ++itet)
         {
            Element *e = NewElement(Geometry::TETRAHEDRON);
            e->SetAttribute(attrib);
            int *v2 = e->GetVertices();
            for (int iv=0; iv<nv_tet; ++iv)
            {
               v2[iv] = vg[tetmap[itet + iv*ntets]];
            }
            AddElement(e);
         }
      }
   }
   // In 3D, shrink the element array because some hexes have only 5 tets
   if (dim == 3) { elements.SetSize(NumOfElements); }

   for (int i=0; i<nbe; ++i)
   {
      const int *v = orig_mesh.boundary[i]->GetVertices();
      const int attrib = orig_mesh.GetBdrAttribute(i);
      const Geometry::Type orig_geom = orig_mesh.GetBdrElementBaseGeometry(i);
      if (num_subdivisions[orig_geom] == 1)
      {
         Element *be = NewElement(orig_geom);
         be->SetAttribute(attrib);
         be->SetVertices(v);
         AddBdrElement(be);
      }
      else if (orig_geom == Geometry::SQUARE)
      {
         int vg[nv_quad];
         for (int iv=0; iv<nv_quad; ++iv) { vg[iv] = vglobal[v[iv]]; }
         // Split quad according the smallest (global) vertex
         int iv_min = find_min(vg, nv_quad);
         int isplit = (iv_min == 0 || iv_min == 2) ? 0 : 1;
         for (int itri=0; itri<quad_ntris; ++itri)
         {
            Element *be = NewElement(Geometry::TRIANGLE);
            be->SetAttribute(attrib);
            int *v2 = be->GetVertices();
            for (int iv=0; iv<nv_tri; ++iv)
            {
               v2[iv] = v[quad_trimap[isplit][itri + iv*quad_ntris]];
            }
            AddBdrElement(be);
         }
      }
      else
      {
         MFEM_ABORT("Unreachable");
      }
   }

   FinalizeTopology(false);
   sequence = orig_mesh.GetSequence();
   last_operation = orig_mesh.last_operation;

   MFEM_ASSERT(CheckElementOrientation(false) == 0, "");
   MFEM_ASSERT(CheckBdrElementOrientation(false) == 0, "");
}

Mesh Mesh::MakePeriodic(const Mesh &orig_mesh, const std::vector<int> &v2v)
{
   Mesh periodic_mesh(orig_mesh, true); // Make a copy of the original mesh
   const FiniteElementSpace *nodal_fes = orig_mesh.GetNodalFESpace();
   int nodal_order = nodal_fes ? nodal_fes->GetMaxElementOrder() : 1;
   periodic_mesh.SetCurvature(nodal_order, true);

   // renumber element vertices
   for (int i = 0; i < periodic_mesh.GetNE(); i++)
   {
      Element *el = periodic_mesh.GetElement(i);
      int *v = el->GetVertices();
      int nv = el->GetNVertices();
      for (int j = 0; j < nv; j++)
      {
         v[j] = v2v[v[j]];
      }
   }
   // renumber boundary element vertices
   for (int i = 0; i < periodic_mesh.GetNBE(); i++)
   {
      Element *el = periodic_mesh.GetBdrElement(i);
      int *v = el->GetVertices();
      int nv = el->GetNVertices();
      for (int j = 0; j < nv; j++)
      {
         v[j] = v2v[v[j]];
      }
   }

   periodic_mesh.RemoveUnusedVertices();
   return periodic_mesh;
}

std::vector<int> Mesh::CreatePeriodicVertexMapping(
   const std::vector<Vector> &translations, double tol) const
{
   int sdim = SpaceDimension();

   Vector coord(sdim), at(sdim), dx(sdim);
   Vector xMax(sdim), xMin(sdim), xDiff(sdim);
   xMax = xMin = xDiff = 0.0;

   // Get a list of all vertices on the boundary
   set<int> bdr_v;
   for (int be = 0; be < GetNBE(); be++)
   {
      Array<int> dofs;
      GetBdrElementVertices(be,dofs);

      for (int i = 0; i < dofs.Size(); i++)
      {
         bdr_v.insert(dofs[i]);

         coord = GetVertex(dofs[i]);
         for (int j = 0; j < sdim; j++)
         {
            xMax[j] = max(xMax[j], coord[j]);
            xMin[j] = min(xMin[j], coord[j]);
         }
      }
   }
   add(xMax, -1.0, xMin, xDiff);
   double dia = xDiff.Norml2(); // compute mesh diameter

   // We now identify coincident vertices. Several originally distinct vertices
   // may become coincident under the periodic mapping. One of these vertices
   // will be identified as the "primary" vertex, and all other coincident
   // vertices will be considered as "replicas".

   // replica2primary[v] is the index of the primary vertex of replica `v`
   map<int, int> replica2primary;
   // primary2replicas[v] is a set of indices of replicas of primary vertex `v`
   map<int, set<int>> primary2replicas;

   // We begin with the assumption that all vertices are primary, and that there
   // are no replicas.
   for (int v : bdr_v) { primary2replicas[v]; }

   // Make `r` and all of `r`'s replicas be replicas of `p`. Delete `r` from the
   // list of primary vertices.
   auto make_replica = [&replica2primary, &primary2replicas](int r, int p)
   {
      if (r == p) { return; }
      primary2replicas[p].insert(r);
      replica2primary[r] = p;
      for (int s : primary2replicas[r])
      {
         primary2replicas[p].insert(s);
         replica2primary[s] = p;
      }
      primary2replicas.erase(r);
   };

   for (unsigned int i = 0; i < translations.size(); i++)
   {
      for (int vi : bdr_v)
      {
         coord = GetVertex(vi);
         add(coord, translations[i], at);

         for (int vj : bdr_v)
         {
            coord = GetVertex(vj);
            add(at, -1.0, coord, dx);
            if (dx.Norml2() > dia*tol) { continue; }

            // The two vertices vi and vj are coincident.

            // Are vertices `vi` and `vj` already primary?
            bool pi = primary2replicas.find(vi) != primary2replicas.end();
            bool pj = primary2replicas.find(vj) != primary2replicas.end();

            if (pi && pj)
            {
               // Both vertices are currently primary
               // Demote `vj` to be a replica of `vi`
               make_replica(vj, vi);
            }
            else if (pi && !pj)
            {
               // `vi` is primary and `vj` is a replica
               int owner_of_vj = replica2primary[vj];
               // Make `vi` and its replicas be replicas of `vj`'s owner
               make_replica(vi, owner_of_vj);
            }
            else if (!pi && pj)
            {
               // `vi` is currently a replica and `vj` is currently primary
               // Make `vj` and its replicas be replicas of `vi`'s owner
               int owner_of_vi = replica2primary[vi];
               make_replica(vj, owner_of_vi);
            }
            else
            {
               // Both vertices are currently replicas
               // Make `vj`'s owner and all of its owner's replicas be replicas
               // of `vi`'s owner
               int owner_of_vi = replica2primary[vi];
               int owner_of_vj = replica2primary[vj];
               make_replica(owner_of_vj, owner_of_vi);
            }
            break;
         }
      }
   }

   std::vector<int> v2v(GetNV());
   for (size_t i = 0; i < v2v.size(); i++)
   {
      v2v[i] = i;
   }
   for (auto &&r2p : replica2primary)
   {
      v2v[r2p.first] = r2p.second;
   }
   return v2v;
}

void Mesh::KnotInsert(Array<KnotVector *> &kv)
{
   if (NURBSext == NULL)
   {
      mfem_error("Mesh::KnotInsert : Not a NURBS mesh!");
   }

   if (kv.Size() != NURBSext->GetNKV())
   {
      mfem_error("Mesh::KnotInsert : KnotVector array size mismatch!");
   }

   NURBSext->ConvertToPatches(*Nodes);

   NURBSext->KnotInsert(kv);

   last_operation = Mesh::NONE; // FiniteElementSpace::Update is not supported
   sequence++;

   UpdateNURBS();
}

void Mesh::KnotInsert(Array<Vector *> &kv)
{
   if (NURBSext == NULL)
   {
      mfem_error("Mesh::KnotInsert : Not a NURBS mesh!");
   }

   if (kv.Size() != NURBSext->GetNKV())
   {
      mfem_error("Mesh::KnotInsert : KnotVector array size mismatch!");
   }

   NURBSext->ConvertToPatches(*Nodes);

   NURBSext->KnotInsert(kv);

   last_operation = Mesh::NONE; // FiniteElementSpace::Update is not supported
   sequence++;

   UpdateNURBS();
}

void Mesh::NURBSUniformRefinement()
{
   // do not check for NURBSext since this method is protected
   NURBSext->ConvertToPatches(*Nodes);

   NURBSext->UniformRefinement();

   last_operation = Mesh::NONE; // FiniteElementSpace::Update is not supported
   sequence++;

   UpdateNURBS();
}

void Mesh::DegreeElevate(int rel_degree, int degree)
{
   if (NURBSext == NULL)
   {
      mfem_error("Mesh::DegreeElevate : Not a NURBS mesh!");
   }

   NURBSext->ConvertToPatches(*Nodes);

   NURBSext->DegreeElevate(rel_degree, degree);

   last_operation = Mesh::NONE; // FiniteElementSpace::Update is not supported
   sequence++;

   UpdateNURBS();
}

void Mesh::UpdateNURBS()
{
   ResetLazyData();

   NURBSext->SetKnotsFromPatches();

   Dim = NURBSext->Dimension();
   spaceDim = Dim;

   if (NumOfElements != NURBSext->GetNE())
   {
      for (int i = 0; i < elements.Size(); i++)
      {
         FreeElement(elements[i]);
      }
      NumOfElements = NURBSext->GetNE();
      NURBSext->GetElementTopo(elements);
   }

   if (NumOfBdrElements != NURBSext->GetNBE())
   {
      for (int i = 0; i < boundary.Size(); i++)
      {
         FreeElement(boundary[i]);
      }
      NumOfBdrElements = NURBSext->GetNBE();
      NURBSext->GetBdrElementTopo(boundary);
   }

   Nodes->FESpace()->Update();
   Nodes->Update();
   NURBSext->SetCoordsFromPatches(*Nodes);

   if (NumOfVertices != NURBSext->GetNV())
   {
      NumOfVertices = NURBSext->GetNV();
      vertices.SetSize(NumOfVertices);
      int vd = Nodes->VectorDim();
      for (int i = 0; i < vd; i++)
      {
         Vector vert_val;
         Nodes->GetNodalValues(vert_val, i+1);
         for (int j = 0; j < NumOfVertices; j++)
         {
            vertices[j](i) = vert_val(j);
         }
      }
   }

   if (el_to_edge)
   {
      NumOfEdges = GetElementToEdgeTable(*el_to_edge, be_to_edge);
      if (Dim == 2)
      {
         GenerateFaces();
      }
   }

   if (el_to_face)
   {
      GetElementToFaceTable();
      GenerateFaces();
   }
}

void Mesh::LoadPatchTopo(std::istream &input, Array<int> &edge_to_knot)
{
   SetEmpty();

   // Read MFEM NURBS mesh v1.0 format
   string ident;

   skip_comment_lines(input, '#');

   input >> ident; // 'dimension'
   input >> Dim;
   spaceDim = Dim;

   skip_comment_lines(input, '#');

   input >> ident; // 'elements'
   input >> NumOfElements;
   elements.SetSize(NumOfElements);
   for (int j = 0; j < NumOfElements; j++)
   {
      elements[j] = ReadElement(input);
   }

   skip_comment_lines(input, '#');

   input >> ident; // 'boundary'
   input >> NumOfBdrElements;
   boundary.SetSize(NumOfBdrElements);
   for (int j = 0; j < NumOfBdrElements; j++)
   {
      boundary[j] = ReadElement(input);
   }

   skip_comment_lines(input, '#');

   input >> ident; // 'edges'
   input >> NumOfEdges;
   edge_vertex = new Table(NumOfEdges, 2);
   edge_to_knot.SetSize(NumOfEdges);
   for (int j = 0; j < NumOfEdges; j++)
   {
      int *v = edge_vertex->GetRow(j);
      input >> edge_to_knot[j] >> v[0] >> v[1];
      if (v[0] > v[1])
      {
         edge_to_knot[j] = -1 - edge_to_knot[j];
      }
   }

   skip_comment_lines(input, '#');

   input >> ident; // 'vertices'
   input >> NumOfVertices;
   vertices.SetSize(0);

   FinalizeTopology();
   CheckBdrElementOrientation(); // check and fix boundary element orientation
}

void XYZ_VectorFunction(const Vector &p, Vector &v)
{
   if (p.Size() >= v.Size())
   {
      for (int d = 0; d < v.Size(); d++)
      {
         v(d) = p(d);
      }
   }
   else
   {
      int d;
      for (d = 0; d < p.Size(); d++)
      {
         v(d) = p(d);
      }
      for ( ; d < v.Size(); d++)
      {
         v(d) = 0.0;
      }
   }
}

void Mesh::GetNodes(GridFunction &nodes) const
{
   if (Nodes == NULL || Nodes->FESpace() != nodes.FESpace())
   {
      const int newSpaceDim = nodes.FESpace()->GetVDim();
      VectorFunctionCoefficient xyz(newSpaceDim, XYZ_VectorFunction);
      nodes.ProjectCoefficient(xyz);
   }
   else
   {
      nodes = *Nodes;
   }
}

void Mesh::SetNodalFESpace(FiniteElementSpace *nfes)
{
   GridFunction *nodes = new GridFunction(nfes);
   SetNodalGridFunction(nodes, true);
}

void Mesh::EnsureNodes()
{
   if (Nodes)
   {
      const FiniteElementCollection *fec = GetNodalFESpace()->FEColl();
      if (dynamic_cast<const H1_FECollection*>(fec)
          || dynamic_cast<const L2_FECollection*>(fec))
      {
         return;
      }
      else // Mesh using a legacy FE_Collection
      {
         const int order = GetNodalFESpace()->GetElementOrder(0);
         if (NURBSext)
         {
#ifndef MFEM_USE_MPI
            const bool warn = true;
#else
            ParMesh *pmesh = dynamic_cast<ParMesh*>(this);
            const bool warn = !pmesh || pmesh->GetMyRank() == 0;
#endif
            if (warn)
            {
               MFEM_WARNING("converting NURBS mesh to order " << order <<
                            " H1-continuous mesh!\n   "
                            "If this is the desired behavior, you can silence"
                            " this warning by converting\n   "
                            "the NURBS mesh to high-order mesh in advance by"
                            " calling the method\n   "
                            "Mesh::SetCurvature().");
            }
         }
         SetCurvature(order, false, -1, Ordering::byVDIM);
      }
   }
   else // First order H1 mesh
   {
      SetCurvature(1, false, -1, Ordering::byVDIM);
   }
}

void Mesh::SetNodalGridFunction(GridFunction *nodes, bool make_owner)
{
   GetNodes(*nodes);
   NewNodes(*nodes, make_owner);
}

const FiniteElementSpace *Mesh::GetNodalFESpace() const
{
   return ((Nodes) ? Nodes->FESpace() : NULL);
}

void Mesh::SetCurvature(int order, bool discont, int space_dim, int ordering)
{
   space_dim = (space_dim == -1) ? spaceDim : space_dim;
   FiniteElementCollection* nfec;
   if (discont)
   {
      const int type = 1; // Gauss-Lobatto points
      nfec = new L2_FECollection(order, Dim, type);
   }
   else
   {
      nfec = new H1_FECollection(order, Dim);
   }
   FiniteElementSpace* nfes = new FiniteElementSpace(this, nfec, space_dim,
                                                     ordering);
   SetNodalFESpace(nfes);
   Nodes->MakeOwner(nfec);
}

void Mesh::SetVerticesFromNodes(const GridFunction *nodes)
{
   MFEM_ASSERT(nodes != NULL, "");
   for (int i = 0; i < spaceDim; i++)
   {
      Vector vert_val;
      nodes->GetNodalValues(vert_val, i+1);
      for (int j = 0; j < NumOfVertices; j++)
      {
         vertices[j](i) = vert_val(j);
      }
   }
}

int Mesh::GetNumFaces() const
{
   switch (Dim)
   {
      case 1: return GetNV();
      case 2: return GetNEdges();
      case 3: return GetNFaces();
   }
   return 0;
}

int Mesh::GetNumFacesWithGhost() const
{
   return faces_info.Size();
}

int Mesh::GetNFbyType(FaceType type) const
{
   const bool isInt = type==FaceType::Interior;
   int &nf = isInt ? nbInteriorFaces : nbBoundaryFaces;
   if (nf<0)
   {
      nf = 0;
      for (int f = 0; f < GetNumFacesWithGhost(); ++f)
      {
         FaceInformation face = GetFaceInformation(f);
         if ( face.IsOfFaceType(type) )
         {
            if (face.IsNonconformingCoarse())
            {
               // We don't count nonconforming coarse faces.
               continue;
            }
            nf++;
         }
      }
   }
   return nf;
}

#if (!defined(MFEM_USE_MPI) || defined(MFEM_DEBUG))
static const char *fixed_or_not[] = { "fixed", "NOT FIXED" };
#endif

int Mesh::CheckElementOrientation(bool fix_it)
{
   int i, j, k, wo = 0, fo = 0;
   double *v[4];

   if (Dim == 2 && spaceDim == 2)
   {
      DenseMatrix J(2, 2);

      for (i = 0; i < NumOfElements; i++)
      {
         int *vi = elements[i]->GetVertices();
         if (Nodes == NULL)
         {
            for (j = 0; j < 3; j++)
            {
               v[j] = vertices[vi[j]]();
            }
            for (j = 0; j < 2; j++)
               for (k = 0; k < 2; k++)
               {
                  J(j, k) = v[j+1][k] - v[0][k];
               }
         }
         else
         {
            // only check the Jacobian at the center of the element
            GetElementJacobian(i, J);
         }
         if (J.Det() < 0.0)
         {
            if (fix_it)
            {
               switch (GetElementType(i))
               {
                  case Element::TRIANGLE:
                     mfem::Swap(vi[0], vi[1]);
                     break;
                  case Element::QUADRILATERAL:
                     mfem::Swap(vi[1], vi[3]);
                     break;
                  default:
                     MFEM_ABORT("Invalid 2D element type \""
                                << GetElementType(i) << "\"");
                     break;
               }
               fo++;
            }
            wo++;
         }
      }
   }

   if (Dim == 3)
   {
      DenseMatrix J(3, 3);

      for (i = 0; i < NumOfElements; i++)
      {
         int *vi = elements[i]->GetVertices();
         switch (GetElementType(i))
         {
            case Element::TETRAHEDRON:
               if (Nodes == NULL)
               {
                  for (j = 0; j < 4; j++)
                  {
                     v[j] = vertices[vi[j]]();
                  }
                  for (j = 0; j < 3; j++)
                     for (k = 0; k < 3; k++)
                     {
                        J(j, k) = v[j+1][k] - v[0][k];
                     }
               }
               else
               {
                  // only check the Jacobian at the center of the element
                  GetElementJacobian(i, J);
               }
               if (J.Det() < 0.0)
               {
                  wo++;
                  if (fix_it)
                  {
                     mfem::Swap(vi[0], vi[1]);
                     fo++;
                  }
               }
               break;

            case Element::WEDGE:
               // only check the Jacobian at the center of the element
               GetElementJacobian(i, J);
               if (J.Det() < 0.0)
               {
                  wo++;
                  if (fix_it)
                  {
                     // how?
                  }
               }
               break;

            case Element::PYRAMID:
               // only check the Jacobian at the center of the element
               GetElementJacobian(i, J);
               if (J.Det() < 0.0)
               {
                  wo++;
                  if (fix_it)
                  {
                     // how?
                  }
               }
               break;

            case Element::HEXAHEDRON:
               // only check the Jacobian at the center of the element
               GetElementJacobian(i, J);
               if (J.Det() < 0.0)
               {
                  wo++;
                  if (fix_it)
                  {
                     // how?
                  }
               }
               break;

            default:
               MFEM_ABORT("Invalid 3D element type \""
                          << GetElementType(i) << "\"");
               break;
         }
      }
   }
#if (!defined(MFEM_USE_MPI) || defined(MFEM_DEBUG))
   if (wo > 0)
   {
      mfem::out << "Elements with wrong orientation: " << wo << " / "
                << NumOfElements << " (" << fixed_or_not[(wo == fo) ? 0 : 1]
                << ")" << endl;
   }
#endif
   return wo;
}

int Mesh::GetTriOrientation(const int *base, const int *test)
{
   // Static method.
   // This function computes the index 'j' of the permutation that transforms
   // test into base: test[tri_orientation[j][i]]=base[i].
   // tri_orientation = Geometry::Constants<Geometry::TRIANGLE>::Orient
   int orient;

   if (test[0] == base[0])
      if (test[1] == base[1])
      {
         orient = 0;   //  (0, 1, 2)
      }
      else
      {
         orient = 5;   //  (0, 2, 1)
      }
   else if (test[0] == base[1])
      if (test[1] == base[0])
      {
         orient = 1;   //  (1, 0, 2)
      }
      else
      {
         orient = 2;   //  (1, 2, 0)
      }
   else // test[0] == base[2]
      if (test[1] == base[0])
      {
         orient = 4;   //  (2, 0, 1)
      }
      else
      {
         orient = 3;   //  (2, 1, 0)
      }

#ifdef MFEM_DEBUG
   const int *aor = tri_t::Orient[orient];
   for (int j = 0; j < 3; j++)
      if (test[aor[j]] != base[j])
      {
         mfem_error("Mesh::GetTriOrientation(...)");
      }
#endif

   return orient;
}

int Mesh::GetQuadOrientation(const int *base, const int *test)
{
   int i;

   for (i = 0; i < 4; i++)
      if (test[i] == base[0])
      {
         break;
      }

#ifdef MFEM_DEBUG
   int orient;
   if (test[(i+1)%4] == base[1])
   {
      orient = 2*i;
   }
   else
   {
      orient = 2*i+1;
   }
   const int *aor = quad_t::Orient[orient];
   for (int j = 0; j < 4; j++)
      if (test[aor[j]] != base[j])
      {
         mfem::err << "Mesh::GetQuadOrientation(...)" << endl;
         mfem::err << " base = [";
         for (int k = 0; k < 4; k++)
         {
            mfem::err << " " << base[k];
         }
         mfem::err << " ]\n test = [";
         for (int k = 0; k < 4; k++)
         {
            mfem::err << " " << test[k];
         }
         mfem::err << " ]" << endl;
         mfem_error();
      }
#endif

   if (test[(i+1)%4] == base[1])
   {
      return 2*i;
   }

   return 2*i+1;
}

int Mesh::GetTetOrientation(const int *base, const int *test)
{
   // Static method.
   // This function computes the index 'j' of the permutation that transforms
   // test into base: test[tet_orientation[j][i]]=base[i].
   // tet_orientation = Geometry::Constants<Geometry::TETRAHEDRON>::Orient
   int orient;

   if (test[0] == base[0])
      if (test[1] == base[1])
         if (test[2] == base[2])
         {
            orient = 0;   //  (0, 1, 2, 3)
         }
         else
         {
            orient = 1;   //  (0, 1, 3, 2)
         }
      else if (test[2] == base[1])
         if (test[3] == base[2])
         {
            orient = 2;   //  (0, 2, 3, 1)
         }
         else
         {
            orient = 3;   //  (0, 2, 1, 3)
         }
      else // test[3] == base[1]
         if (test[1] == base[2])
         {
            orient = 4;   //  (0, 3, 1, 2)
         }
         else
         {
            orient = 5;   //  (0, 3, 2, 1)
         }
   else if (test[1] == base[0])
      if (test[2] == base[1])
         if (test[0] == base[2])
         {
            orient = 6;   //  (1, 2, 0, 3)
         }
         else
         {
            orient = 7;   //  (1, 2, 3, 0)
         }
      else if (test[3] == base[1])
         if (test[2] == base[2])
         {
            orient = 8;   //  (1, 3, 2, 0)
         }
         else
         {
            orient = 9;   //  (1, 3, 0, 2)
         }
      else // test[0] == base[1]
         if (test[3] == base[2])
         {
            orient = 10;   //  (1, 0, 3, 2)
         }
         else
         {
            orient = 11;   //  (1, 0, 2, 3)
         }
   else if (test[2] == base[0])
      if (test[3] == base[1])
         if (test[0] == base[2])
         {
            orient = 12;   //  (2, 3, 0, 1)
         }
         else
         {
            orient = 13;   //  (2, 3, 1, 0)
         }
      else if (test[0] == base[1])
         if (test[1] == base[2])
         {
            orient = 14;   //  (2, 0, 1, 3)
         }
         else
         {
            orient = 15;   //  (2, 0, 3, 1)
         }
      else // test[1] == base[1]
         if (test[3] == base[2])
         {
            orient = 16;   //  (2, 1, 3, 0)
         }
         else
         {
            orient = 17;   //  (2, 1, 0, 3)
         }
   else // (test[3] == base[0])
      if (test[0] == base[1])
         if (test[2] == base[2])
         {
            orient = 18;   //  (3, 0, 2, 1)
         }
         else
         {
            orient = 19;   //  (3, 0, 1, 2)
         }
      else if (test[1] == base[1])
         if (test[0] == base[2])
         {
            orient = 20;   //  (3, 1, 0, 2)
         }
         else
         {
            orient = 21;   //  (3, 1, 2, 0)
         }
      else // test[2] == base[1]
         if (test[1] == base[2])
         {
            orient = 22;   //  (3, 2, 1, 0)
         }
         else
         {
            orient = 23;   //  (3, 2, 0, 1)
         }

#ifdef MFEM_DEBUG
   const int *aor = tet_t::Orient[orient];
   for (int j = 0; j < 4; j++)
      if (test[aor[j]] != base[j])
      {
         mfem_error("Mesh::GetTetOrientation(...)");
      }
#endif

   return orient;
}

int Mesh::CheckBdrElementOrientation(bool fix_it)
{
   int wo = 0; // count wrong orientations

   if (Dim == 2)
   {
      if (el_to_edge == NULL) // edges were not generated
      {
         el_to_edge = new Table;
         NumOfEdges = GetElementToEdgeTable(*el_to_edge, be_to_edge);
         GenerateFaces(); // 'Faces' in 2D refers to the edges
      }
      for (int i = 0; i < NumOfBdrElements; i++)
      {
         if (faces_info[be_to_edge[i]].Elem2No < 0) // boundary face
         {
            int *bv = boundary[i]->GetVertices();
            int *fv = faces[be_to_edge[i]]->GetVertices();
            if (bv[0] != fv[0])
            {
               if (fix_it)
               {
                  mfem::Swap<int>(bv[0], bv[1]);
               }
               wo++;
            }
         }
      }
   }

   if (Dim == 3)
   {
      for (int i = 0; i < NumOfBdrElements; i++)
      {
         const int fi = be_to_face[i];

         if (faces_info[fi].Elem2No >= 0) { continue; }

         // boundary face
         int *bv = boundary[i]->GetVertices();
         // Make sure the 'faces' are generated:
         MFEM_ASSERT(fi < faces.Size(), "internal error");
         const int *fv = faces[fi]->GetVertices();
         int orientation; // orientation of the bdr. elem. w.r.t. the
         // corresponding face element (that's the base)
         const Element::Type bdr_type = GetBdrElementType(i);
         switch (bdr_type)
         {
            case Element::TRIANGLE:
            {
               orientation = GetTriOrientation(fv, bv);
               break;
            }
            case Element::QUADRILATERAL:
            {
               orientation = GetQuadOrientation(fv, bv);
               break;
            }
            default:
               MFEM_ABORT("Invalid 2D boundary element type \""
                          << bdr_type << "\"");
               orientation = 0; // suppress a warning
               break;
         }

         if (orientation % 2 == 0) { continue; }
         wo++;
         if (!fix_it) { continue; }

         switch (bdr_type)
         {
            case Element::TRIANGLE:
            {
               // swap vertices 0 and 1 so that we don't change the marked edge:
               // (0,1,2) -> (1,0,2)
               mfem::Swap<int>(bv[0], bv[1]);
               if (bel_to_edge)
               {
                  int *be = bel_to_edge->GetRow(i);
                  mfem::Swap<int>(be[1], be[2]);
               }
               break;
            }
            case Element::QUADRILATERAL:
            {
               mfem::Swap<int>(bv[0], bv[2]);
               if (bel_to_edge)
               {
                  int *be = bel_to_edge->GetRow(i);
                  mfem::Swap<int>(be[0], be[1]);
                  mfem::Swap<int>(be[2], be[3]);
               }
               break;
            }
            default: // unreachable
               break;
         }
      }
   }
   // #if (!defined(MFEM_USE_MPI) || defined(MFEM_DEBUG))
#ifdef MFEM_DEBUG
   if (wo > 0)
   {
      mfem::out << "Boundary elements with wrong orientation: " << wo << " / "
                << NumOfBdrElements << " (" << fixed_or_not[fix_it ? 0 : 1]
                << ")" << endl;
   }
#endif
   return wo;
}

int Mesh::GetNumGeometries(int dim) const
{
   MFEM_ASSERT(0 <= dim && dim <= Dim, "invalid dim: " << dim);
   int num_geoms = 0;
   for (int g = Geometry::DimStart[dim]; g < Geometry::DimStart[dim+1]; g++)
   {
      if (HasGeometry(Geometry::Type(g))) { num_geoms++; }
   }
   return num_geoms;
}

void Mesh::GetGeometries(int dim, Array<Geometry::Type> &el_geoms) const
{
   MFEM_ASSERT(0 <= dim && dim <= Dim, "invalid dim: " << dim);
   el_geoms.SetSize(0);
   for (int g = Geometry::DimStart[dim]; g < Geometry::DimStart[dim+1]; g++)
   {
      if (HasGeometry(Geometry::Type(g)))
      {
         el_geoms.Append(Geometry::Type(g));
      }
   }
}

void Mesh::GetElementEdges(int i, Array<int> &edges, Array<int> &cor) const
{
   if (el_to_edge)
   {
      el_to_edge->GetRow(i, edges);
   }
   else
   {
      mfem_error("Mesh::GetElementEdges(...) element to edge table "
                 "is not generated.");
   }

   const int *v = elements[i]->GetVertices();
   const int ne = elements[i]->GetNEdges();
   cor.SetSize(ne);
   for (int j = 0; j < ne; j++)
   {
      const int *e = elements[i]->GetEdgeVertices(j);
      cor[j] = (v[e[0]] < v[e[1]]) ? (1) : (-1);
   }
}

void Mesh::GetBdrElementEdges(int i, Array<int> &edges, Array<int> &cor) const
{
   if (Dim == 2)
   {
      edges.SetSize(1);
      cor.SetSize(1);
      edges[0] = be_to_edge[i];
      const int *v = boundary[i]->GetVertices();
      cor[0] = (v[0] < v[1]) ? (1) : (-1);
   }
   else if (Dim == 3)
   {
      if (bel_to_edge)
      {
         bel_to_edge->GetRow(i, edges);
      }
      else
      {
         mfem_error("Mesh::GetBdrElementEdges(...)");
      }

      const int *v = boundary[i]->GetVertices();
      const int ne = boundary[i]->GetNEdges();
      cor.SetSize(ne);
      for (int j = 0; j < ne; j++)
      {
         const int *e = boundary[i]->GetEdgeVertices(j);
         cor[j] = (v[e[0]] < v[e[1]]) ? (1) : (-1);
      }
   }
}

void Mesh::GetFaceEdges(int i, Array<int> &edges, Array<int> &o) const
{
   if (Dim == 2)
   {
      edges.SetSize(1);
      edges[0] = i;
      o.SetSize(1);
      const int *v = faces[i]->GetVertices();
      o[0] = (v[0] < v[1]) ? (1) : (-1);
   }

   if (Dim != 3)
   {
      return;
   }

   GetFaceEdgeTable(); // generate face_edge Table (if not generated)

   face_edge->GetRow(i, edges);

   const int *v = faces[i]->GetVertices();
   const int ne = faces[i]->GetNEdges();
   o.SetSize(ne);
   for (int j = 0; j < ne; j++)
   {
      const int *e = faces[i]->GetEdgeVertices(j);
      o[j] = (v[e[0]] < v[e[1]]) ? (1) : (-1);
   }
}

void Mesh::GetEdgeVertices(int i, Array<int> &vert) const
{
   // the two vertices are sorted: vert[0] < vert[1]
   // this is consistent with the global edge orientation
   // generate edge_vertex Table (if not generated)
   if (!edge_vertex) { GetEdgeVertexTable(); }
   edge_vertex->GetRow(i, vert);
}

Table *Mesh::GetFaceEdgeTable() const
{
   if (face_edge)
   {
      return face_edge;
   }

   if (Dim != 3)
   {
      return NULL;
   }

#ifdef MFEM_DEBUG
   if (faces.Size() != NumOfFaces)
   {
      mfem_error("Mesh::GetFaceEdgeTable : faces were not generated!");
   }
#endif

   DSTable v_to_v(NumOfVertices);
   GetVertexToVertexTable(v_to_v);

   face_edge = new Table;
   GetElementArrayEdgeTable(faces, v_to_v, *face_edge);

   return (face_edge);
}

Table *Mesh::GetEdgeVertexTable() const
{
   if (edge_vertex)
   {
      return edge_vertex;
   }

   DSTable v_to_v(NumOfVertices);
   GetVertexToVertexTable(v_to_v);

   int nedges = v_to_v.NumberOfEntries();
   edge_vertex = new Table(nedges, 2);
   for (int i = 0; i < NumOfVertices; i++)
   {
      for (DSTable::RowIterator it(v_to_v, i); !it; ++it)
      {
         int j = it.Index();
         edge_vertex->Push(j, i);
         edge_vertex->Push(j, it.Column());
      }
   }
   edge_vertex->Finalize();

   return edge_vertex;
}

Table *Mesh::GetVertexToElementTable()
{
   int i, j, nv, *v;

   Table *vert_elem = new Table;

   vert_elem->MakeI(NumOfVertices);

   for (i = 0; i < NumOfElements; i++)
   {
      nv = elements[i]->GetNVertices();
      v  = elements[i]->GetVertices();
      for (j = 0; j < nv; j++)
      {
         vert_elem->AddAColumnInRow(v[j]);
      }
   }

   vert_elem->MakeJ();

   for (i = 0; i < NumOfElements; i++)
   {
      nv = elements[i]->GetNVertices();
      v  = elements[i]->GetVertices();
      for (j = 0; j < nv; j++)
      {
         vert_elem->AddConnection(v[j], i);
      }
   }

   vert_elem->ShiftUpI();

   return vert_elem;
}

Table *Mesh::GetFaceToElementTable() const
{
   Table *face_elem = new Table;

   face_elem->MakeI(faces_info.Size());

   for (int i = 0; i < faces_info.Size(); i++)
   {
      if (faces_info[i].Elem2No >= 0)
      {
         face_elem->AddColumnsInRow(i, 2);
      }
      else
      {
         face_elem->AddAColumnInRow(i);
      }
   }

   face_elem->MakeJ();

   for (int i = 0; i < faces_info.Size(); i++)
   {
      face_elem->AddConnection(i, faces_info[i].Elem1No);
      if (faces_info[i].Elem2No >= 0)
      {
         face_elem->AddConnection(i, faces_info[i].Elem2No);
      }
   }

   face_elem->ShiftUpI();

   return face_elem;
}

void Mesh::GetElementFaces(int i, Array<int> &el_faces, Array<int> &ori) const
{
   MFEM_VERIFY(el_to_face != NULL, "el_to_face not generated");

   el_to_face->GetRow(i, el_faces);

   int n = el_faces.Size();
   ori.SetSize(n);

   for (int j = 0; j < n; j++)
   {
      if (faces_info[el_faces[j]].Elem1No == i)
      {
         ori[j] = faces_info[el_faces[j]].Elem1Inf % 64;
      }
      else
      {
         MFEM_ASSERT(faces_info[el_faces[j]].Elem2No == i, "internal error");
         ori[j] = faces_info[el_faces[j]].Elem2Inf % 64;
      }
   }
}

void Mesh::GetBdrElementFace(int i, int *f, int *o) const
{
   const int *bv, *fv;

   *f = be_to_face[i];
   bv = boundary[i]->GetVertices();
   fv = faces[be_to_face[i]]->GetVertices();

   // find the orientation of the bdr. elem. w.r.t.
   // the corresponding face element (that's the base)
   switch (GetBdrElementType(i))
   {
      case Element::TRIANGLE:
         *o = GetTriOrientation(fv, bv);
         break;
      case Element::QUADRILATERAL:
         *o = GetQuadOrientation(fv, bv);
         break;
      default:
         MFEM_ABORT("invalid geometry");
   }
}

int Mesh::GetBdrElementEdgeIndex(int i) const
{
   switch (Dim)
   {
      case 1: return boundary[i]->GetVertices()[0];
      case 2: return be_to_edge[i];
      case 3: return be_to_face[i];
      default: MFEM_ABORT("invalid dimension!");
   }
   return -1;
}

void Mesh::GetBdrElementAdjacentElement(int bdr_el, int &el, int &info) const
{
   int fid = GetBdrElementEdgeIndex(bdr_el);

   const FaceInfo &fi = faces_info[fid];
   MFEM_ASSERT(fi.Elem1Inf % 64 == 0, "internal error"); // orientation == 0

   const int *fv = (Dim > 1) ? faces[fid]->GetVertices() : NULL;
   const int *bv = boundary[bdr_el]->GetVertices();
   int ori;
   switch (GetBdrElementGeometry(bdr_el))
   {
      case Geometry::POINT:    ori = 0; break;
      case Geometry::SEGMENT:  ori = (fv[0] == bv[0]) ? 0 : 1; break;
      case Geometry::TRIANGLE: ori = GetTriOrientation(fv, bv); break;
      case Geometry::SQUARE:   ori = GetQuadOrientation(fv, bv); break;
      default: MFEM_ABORT("boundary element type not implemented"); ori = 0;
   }
   el   = fi.Elem1No;
   info = fi.Elem1Inf + ori;
}

void Mesh::GetBdrElementAdjacentElement2(int bdr_el, int &el, int &info) const
{
   int fid = GetBdrElementEdgeIndex(bdr_el);

   const FaceInfo &fi = faces_info[fid];
   MFEM_ASSERT(fi.Elem1Inf % 64 == 0, "internal error"); // orientation == 0

   const int *fv = (Dim > 1) ? faces[fid]->GetVertices() : NULL;
   const int *bv = boundary[bdr_el]->GetVertices();
   int ori;
   switch (GetBdrElementGeometry(bdr_el))
   {
      case Geometry::POINT:    ori = 0; break;
      case Geometry::SEGMENT:  ori = (fv[0] == bv[0]) ? 0 : 1; break;
      case Geometry::TRIANGLE: ori = GetTriOrientation(bv, fv); break;
      case Geometry::SQUARE:   ori = GetQuadOrientation(bv, fv); break;
      default: MFEM_ABORT("boundary element type not implemented"); ori = 0;
   }
   el   = fi.Elem1No;
   info = fi.Elem1Inf + ori;
}

Element::Type Mesh::GetElementType(int i) const
{
   return elements[i]->GetType();
}

Element::Type Mesh::GetBdrElementType(int i) const
{
   return boundary[i]->GetType();
}

void Mesh::GetPointMatrix(int i, DenseMatrix &pointmat) const
{
   int k, j, nv;
   const int *v;

   v  = elements[i]->GetVertices();
   nv = elements[i]->GetNVertices();

   pointmat.SetSize(spaceDim, nv);
   for (k = 0; k < spaceDim; k++)
   {
      for (j = 0; j < nv; j++)
      {
         pointmat(k, j) = vertices[v[j]](k);
      }
   }
}

void Mesh::GetBdrPointMatrix(int i,DenseMatrix &pointmat) const
{
   int k, j, nv;
   const int *v;

   v  = boundary[i]->GetVertices();
   nv = boundary[i]->GetNVertices();

   pointmat.SetSize(spaceDim, nv);
   for (k = 0; k < spaceDim; k++)
      for (j = 0; j < nv; j++)
      {
         pointmat(k, j) = vertices[v[j]](k);
      }
}

double Mesh::GetLength(int i, int j) const
{
   const double *vi = vertices[i]();
   const double *vj = vertices[j]();
   double length = 0.;

   for (int k = 0; k < spaceDim; k++)
   {
      length += (vi[k]-vj[k])*(vi[k]-vj[k]);
   }

   return sqrt(length);
}

// static method
void Mesh::GetElementArrayEdgeTable(const Array<Element*> &elem_array,
                                    const DSTable &v_to_v, Table &el_to_edge)
{
   el_to_edge.MakeI(elem_array.Size());
   for (int i = 0; i < elem_array.Size(); i++)
   {
      el_to_edge.AddColumnsInRow(i, elem_array[i]->GetNEdges());
   }
   el_to_edge.MakeJ();
   for (int i = 0; i < elem_array.Size(); i++)
   {
      const int *v = elem_array[i]->GetVertices();
      const int ne = elem_array[i]->GetNEdges();
      for (int j = 0; j < ne; j++)
      {
         const int *e = elem_array[i]->GetEdgeVertices(j);
         el_to_edge.AddConnection(i, v_to_v(v[e[0]], v[e[1]]));
      }
   }
   el_to_edge.ShiftUpI();
}

void Mesh::GetVertexToVertexTable(DSTable &v_to_v) const
{
   if (edge_vertex)
   {
      for (int i = 0; i < edge_vertex->Size(); i++)
      {
         const int *v = edge_vertex->GetRow(i);
         v_to_v.Push(v[0], v[1]);
      }
   }
   else
   {
      for (int i = 0; i < NumOfElements; i++)
      {
         const int *v = elements[i]->GetVertices();
         const int ne = elements[i]->GetNEdges();
         for (int j = 0; j < ne; j++)
         {
            const int *e = elements[i]->GetEdgeVertices(j);
            v_to_v.Push(v[e[0]], v[e[1]]);
         }
      }
   }
}

int Mesh::GetElementToEdgeTable(Table & e_to_f, Array<int> &be_to_f)
{
   int i, NumberOfEdges;

   DSTable v_to_v(NumOfVertices);
   GetVertexToVertexTable(v_to_v);

   NumberOfEdges = v_to_v.NumberOfEntries();

   // Fill the element to edge table
   GetElementArrayEdgeTable(elements, v_to_v, e_to_f);

   if (Dim == 2)
   {
      // Initialize the indices for the boundary elements.
      be_to_f.SetSize(NumOfBdrElements);
      for (i = 0; i < NumOfBdrElements; i++)
      {
         const int *v = boundary[i]->GetVertices();
         be_to_f[i] = v_to_v(v[0], v[1]);
      }
   }
   else if (Dim == 3)
   {
      if (bel_to_edge == NULL)
      {
         bel_to_edge = new Table;
      }
      GetElementArrayEdgeTable(boundary, v_to_v, *bel_to_edge);
   }
   else
   {
      mfem_error("1D GetElementToEdgeTable is not yet implemented.");
   }

   // Return the number of edges
   return NumberOfEdges;
}

const Table & Mesh::ElementToElementTable()
{
   if (el_to_el)
   {
      return *el_to_el;
   }

   // Note that, for ParNCMeshes, faces_info will contain also the ghost faces
   MFEM_ASSERT(faces_info.Size() >= GetNumFaces(), "faces were not generated!");

   Array<Connection> conn;
   conn.Reserve(2*faces_info.Size());

   for (int i = 0; i < faces_info.Size(); i++)
   {
      const FaceInfo &fi = faces_info[i];
      if (fi.Elem2No >= 0)
      {
         conn.Append(Connection(fi.Elem1No, fi.Elem2No));
         conn.Append(Connection(fi.Elem2No, fi.Elem1No));
      }
      else if (fi.Elem2Inf >= 0)
      {
         int nbr_elem_idx = NumOfElements - 1 - fi.Elem2No;
         conn.Append(Connection(fi.Elem1No, nbr_elem_idx));
         conn.Append(Connection(nbr_elem_idx, fi.Elem1No));
      }
   }

   conn.Sort();
   conn.Unique();
   el_to_el = new Table(NumOfElements, conn);

   return *el_to_el;
}

const Table & Mesh::ElementToFaceTable() const
{
   if (el_to_face == NULL)
   {
      mfem_error("Mesh::ElementToFaceTable()");
   }
   return *el_to_face;
}

const Table & Mesh::ElementToEdgeTable() const
{
   if (el_to_edge == NULL)
   {
      mfem_error("Mesh::ElementToEdgeTable()");
   }
   return *el_to_edge;
}

void Mesh::AddPointFaceElement(int lf, int gf, int el)
{
   if (faces_info[gf].Elem1No == -1)  // this will be elem1
   {
      // faces[gf] = new Point(&gf);
      faces_info[gf].Elem1No  = el;
      faces_info[gf].Elem1Inf = 64 * lf; // face lf with orientation 0
      faces_info[gf].Elem2No  = -1; // in case there's no other side
      faces_info[gf].Elem2Inf = -1; // face is not shared
   }
   else  //  this will be elem2
   {
      /* WARNING: Without the following check the mesh faces_info data structure
         may contain unreliable data. Normally, the order in which elements are
         processed could swap which elements appear as Elem1No and Elem2No. In
         branched meshes, where more than two elements can meet at a given node,
         the indices stored in Elem1No and Elem2No will be the first and last,
         respectively, elements found which touch a given node. This can lead to
         inconsistencies in any algorithms which rely on this data structure. To
         properly support branched meshes this data structure should be extended
         to support multiple elements per face. */
      /*
      MFEM_VERIFY(faces_info[gf].Elem2No < 0, "Invalid mesh topology. "
                  "Interior point found connecting 1D elements "
                  << faces_info[gf].Elem1No << ", " << faces_info[gf].Elem2No
                  << " and " << el << ".");
      */
      faces_info[gf].Elem2No  = el;
      faces_info[gf].Elem2Inf = 64 * lf + 1;
   }
}

void Mesh::AddSegmentFaceElement(int lf, int gf, int el, int v0, int v1)
{
   if (faces[gf] == NULL)  // this will be elem1
   {
      faces[gf] = new Segment(v0, v1);
      faces_info[gf].Elem1No  = el;
      faces_info[gf].Elem1Inf = 64 * lf; // face lf with orientation 0
      faces_info[gf].Elem2No  = -1; // in case there's no other side
      faces_info[gf].Elem2Inf = -1; // face is not shared
   }
   else  //  this will be elem2
   {
      MFEM_VERIFY(faces_info[gf].Elem2No < 0, "Invalid mesh topology.  "
                  "Interior edge found between 2D elements "
                  << faces_info[gf].Elem1No << ", " << faces_info[gf].Elem2No
                  << " and " << el << ".");
      int *v = faces[gf]->GetVertices();
      faces_info[gf].Elem2No  = el;
      if ( v[1] == v0 && v[0] == v1 )
      {
         faces_info[gf].Elem2Inf = 64 * lf + 1;
      }
      else if ( v[0] == v0 && v[1] == v1 )
      {
         // Temporarily allow even edge orientations: see the remark in
         // AddTriangleFaceElement().
         // Also, in a non-orientable surface mesh, the orientation will be even
         // for edges that connect elements with opposite orientations.
         faces_info[gf].Elem2Inf = 64 * lf;
      }
      else
      {
         MFEM_ABORT("internal error");
      }
   }
}

void Mesh::AddTriangleFaceElement(int lf, int gf, int el,
                                  int v0, int v1, int v2)
{
   if (faces[gf] == NULL)  // this will be elem1
   {
      faces[gf] = new Triangle(v0, v1, v2);
      faces_info[gf].Elem1No  = el;
      faces_info[gf].Elem1Inf = 64 * lf; // face lf with orientation 0
      faces_info[gf].Elem2No  = -1; // in case there's no other side
      faces_info[gf].Elem2Inf = -1; // face is not shared
   }
   else  //  this will be elem2
   {
      MFEM_VERIFY(faces_info[gf].Elem2No < 0, "Invalid mesh topology.  "
                  "Interior triangular face found connecting elements "
                  << faces_info[gf].Elem1No << ", " << faces_info[gf].Elem2No
                  << " and " << el << ".");
      int orientation, vv[3] = { v0, v1, v2 };
      orientation = GetTriOrientation(faces[gf]->GetVertices(), vv);
      // In a valid mesh, we should have (orientation % 2 != 0), however, if
      // one of the adjacent elements has wrong orientation, both face
      // orientations can be even, until the element orientations are fixed.
      // MFEM_ASSERT(orientation % 2 != 0, "");
      faces_info[gf].Elem2No  = el;
      faces_info[gf].Elem2Inf = 64 * lf + orientation;
   }
}

void Mesh::AddQuadFaceElement(int lf, int gf, int el,
                              int v0, int v1, int v2, int v3)
{
   if (faces_info[gf].Elem1No < 0)  // this will be elem1
   {
      faces[gf] = new Quadrilateral(v0, v1, v2, v3);
      faces_info[gf].Elem1No  = el;
      faces_info[gf].Elem1Inf = 64 * lf; // face lf with orientation 0
      faces_info[gf].Elem2No  = -1; // in case there's no other side
      faces_info[gf].Elem2Inf = -1; // face is not shared
   }
   else  //  this will be elem2
   {
      MFEM_VERIFY(faces_info[gf].Elem2No < 0, "Invalid mesh topology.  "
                  "Interior quadrilateral face found connecting elements "
                  << faces_info[gf].Elem1No << ", " << faces_info[gf].Elem2No
                  << " and " << el << ".");
      int vv[4] = { v0, v1, v2, v3 };
      int oo = GetQuadOrientation(faces[gf]->GetVertices(), vv);
      // Temporarily allow even face orientations: see the remark in
      // AddTriangleFaceElement().
      // MFEM_ASSERT(oo % 2 != 0, "");
      faces_info[gf].Elem2No  = el;
      faces_info[gf].Elem2Inf = 64 * lf + oo;
   }
}

void Mesh::GenerateFaces()
{
   int i, nfaces = GetNumFaces();

   for (i = 0; i < faces.Size(); i++)
   {
      FreeElement(faces[i]);
   }

   // (re)generate the interior faces and the info for them
   faces.SetSize(nfaces);
   faces_info.SetSize(nfaces);
   for (i = 0; i < nfaces; i++)
   {
      faces[i] = NULL;
      faces_info[i].Elem1No = -1;
      faces_info[i].NCFace = -1;
   }
   for (i = 0; i < NumOfElements; i++)
   {
      const int *v = elements[i]->GetVertices();
      const int *ef;
      if (Dim == 1)
      {
         AddPointFaceElement(0, v[0], i);
         AddPointFaceElement(1, v[1], i);
      }
      else if (Dim == 2)
      {
         ef = el_to_edge->GetRow(i);
         const int ne = elements[i]->GetNEdges();
         for (int j = 0; j < ne; j++)
         {
            const int *e = elements[i]->GetEdgeVertices(j);
            AddSegmentFaceElement(j, ef[j], i, v[e[0]], v[e[1]]);
         }
      }
      else
      {
         ef = el_to_face->GetRow(i);
         switch (GetElementType(i))
         {
            case Element::TETRAHEDRON:
            {
               for (int j = 0; j < 4; j++)
               {
                  const int *fv = tet_t::FaceVert[j];
                  AddTriangleFaceElement(j, ef[j], i,
                                         v[fv[0]], v[fv[1]], v[fv[2]]);
               }
               break;
            }
            case Element::WEDGE:
            {
               for (int j = 0; j < 2; j++)
               {
                  const int *fv = pri_t::FaceVert[j];
                  AddTriangleFaceElement(j, ef[j], i,
                                         v[fv[0]], v[fv[1]], v[fv[2]]);
               }
               for (int j = 2; j < 5; j++)
               {
                  const int *fv = pri_t::FaceVert[j];
                  AddQuadFaceElement(j, ef[j], i,
                                     v[fv[0]], v[fv[1]], v[fv[2]], v[fv[3]]);
               }
               break;
            }
            case Element::PYRAMID:
            {
               for (int j = 0; j < 1; j++)
               {
                  const int *fv = pyr_t::FaceVert[j];
                  AddQuadFaceElement(j, ef[j], i,
                                     v[fv[0]], v[fv[1]], v[fv[2]], v[fv[3]]);
               }
               for (int j = 1; j < 5; j++)
               {
                  const int *fv = pyr_t::FaceVert[j];
                  AddTriangleFaceElement(j, ef[j], i,
                                         v[fv[0]], v[fv[1]], v[fv[2]]);
               }
               break;
            }
            case Element::HEXAHEDRON:
            {
               for (int j = 0; j < 6; j++)
               {
                  const int *fv = hex_t::FaceVert[j];
                  AddQuadFaceElement(j, ef[j], i,
                                     v[fv[0]], v[fv[1]], v[fv[2]], v[fv[3]]);
               }
               break;
            }
            default:
               MFEM_ABORT("Unexpected type of Element.");
         }
      }
   }
}

void Mesh::GenerateNCFaceInfo()
{
   MFEM_VERIFY(ncmesh, "missing NCMesh.");

   for (int i = 0; i < faces_info.Size(); i++)
   {
      faces_info[i].NCFace = -1;
   }

   const NCMesh::NCList &list =
      (Dim == 2) ? ncmesh->GetEdgeList() : ncmesh->GetFaceList();

   nc_faces_info.SetSize(0);
   nc_faces_info.Reserve(list.masters.Size() + list.slaves.Size());

   int nfaces = GetNumFaces();

   // add records for master faces
   for (int i = 0; i < list.masters.Size(); i++)
   {
      const NCMesh::Master &master = list.masters[i];
      if (master.index >= nfaces) { continue; }

      FaceInfo &master_fi = faces_info[master.index];
      master_fi.NCFace = nc_faces_info.Size();
      nc_faces_info.Append(NCFaceInfo(false, master.local, NULL));
      // NOTE: one of the unused members stores local face no. to be used below
      MFEM_ASSERT(master_fi.Elem2No == -1, "internal error");
      MFEM_ASSERT(master_fi.Elem2Inf == -1, "internal error");
   }

   // add records for slave faces
   for (int i = 0; i < list.slaves.Size(); i++)
   {
      const NCMesh::Slave &slave = list.slaves[i];

      if (slave.index < 0 || // degenerate slave face
          slave.index >= nfaces || // ghost slave
          slave.master >= nfaces) // has ghost master
      {
         continue;
      }

      FaceInfo &slave_fi = faces_info[slave.index];
      FaceInfo &master_fi = faces_info[slave.master];
      NCFaceInfo &master_nc = nc_faces_info[master_fi.NCFace];

      slave_fi.NCFace = nc_faces_info.Size();
      slave_fi.Elem2No = master_fi.Elem1No;
      slave_fi.Elem2Inf = 64 * master_nc.MasterFace; // get lf no. stored above
      // NOTE: In 3D, the orientation part of Elem2Inf is encoded in the point
      //       matrix. In 2D, the point matrix has the orientation of the parent
      //       edge, so its columns need to be flipped when applying it, see
      //       ApplyLocalSlaveTransformation.

      nc_faces_info.Append(
         NCFaceInfo(true, slave.master,
                    list.point_matrices[slave.geom][slave.matrix]));
   }
}

STable3D *Mesh::GetFacesTable()
{
   STable3D *faces_tbl = new STable3D(NumOfVertices);
   for (int i = 0; i < NumOfElements; i++)
   {
      const int *v = elements[i]->GetVertices();
      switch (GetElementType(i))
      {
         case Element::TETRAHEDRON:
         {
            for (int j = 0; j < 4; j++)
            {
               const int *fv = tet_t::FaceVert[j];
               faces_tbl->Push(v[fv[0]], v[fv[1]], v[fv[2]]);
            }
            break;
         }
         case Element::PYRAMID:
         {
            for (int j = 0; j < 1; j++)
            {
               const int *fv = pyr_t::FaceVert[j];
               faces_tbl->Push4(v[fv[0]], v[fv[1]], v[fv[2]], v[fv[3]]);
            }
            for (int j = 1; j < 5; j++)
            {
               const int *fv = pyr_t::FaceVert[j];
               faces_tbl->Push(v[fv[0]], v[fv[1]], v[fv[2]]);
            }
            break;
         }
         case Element::WEDGE:
         {
            for (int j = 0; j < 2; j++)
            {
               const int *fv = pri_t::FaceVert[j];
               faces_tbl->Push(v[fv[0]], v[fv[1]], v[fv[2]]);
            }
            for (int j = 2; j < 5; j++)
            {
               const int *fv = pri_t::FaceVert[j];
               faces_tbl->Push4(v[fv[0]], v[fv[1]], v[fv[2]], v[fv[3]]);
            }
            break;
         }
         case Element::HEXAHEDRON:
         {
            // find the face by the vertices with the smallest 3 numbers
            // z = 0, y = 0, x = 1, y = 1, x = 0, z = 1
            for (int j = 0; j < 6; j++)
            {
               const int *fv = hex_t::FaceVert[j];
               faces_tbl->Push4(v[fv[0]], v[fv[1]], v[fv[2]], v[fv[3]]);
            }
            break;
         }
         default:
            MFEM_ABORT("Unexpected type of Element.");
      }
   }
   return faces_tbl;
}

STable3D *Mesh::GetElementToFaceTable(int ret_ftbl)
{
   int i, *v;
   STable3D *faces_tbl;

   if (el_to_face != NULL)
   {
      delete el_to_face;
   }
   el_to_face = new Table(NumOfElements, 6);  // must be 6 for hexahedra
   faces_tbl = new STable3D(NumOfVertices);
   for (i = 0; i < NumOfElements; i++)
   {
      v = elements[i]->GetVertices();
      switch (GetElementType(i))
      {
         case Element::TETRAHEDRON:
         {
            for (int j = 0; j < 4; j++)
            {
               const int *fv = tet_t::FaceVert[j];
               el_to_face->Push(
                  i, faces_tbl->Push(v[fv[0]], v[fv[1]], v[fv[2]]));
            }
            break;
         }
         case Element::WEDGE:
         {
            for (int j = 0; j < 2; j++)
            {
               const int *fv = pri_t::FaceVert[j];
               el_to_face->Push(
                  i, faces_tbl->Push(v[fv[0]], v[fv[1]], v[fv[2]]));
            }
            for (int j = 2; j < 5; j++)
            {
               const int *fv = pri_t::FaceVert[j];
               el_to_face->Push(
                  i, faces_tbl->Push4(v[fv[0]], v[fv[1]], v[fv[2]], v[fv[3]]));
            }
            break;
         }
         case Element::PYRAMID:
         {
            for (int j = 0; j < 1; j++)
            {
               const int *fv = pyr_t::FaceVert[j];
               el_to_face->Push(
                  i, faces_tbl->Push4(v[fv[0]], v[fv[1]], v[fv[2]], v[fv[3]]));
            }
            for (int j = 1; j < 5; j++)
            {
               const int *fv = pyr_t::FaceVert[j];
               el_to_face->Push(
                  i, faces_tbl->Push(v[fv[0]], v[fv[1]], v[fv[2]]));
            }
            break;
         }
         case Element::HEXAHEDRON:
         {
            // find the face by the vertices with the smallest 3 numbers
            // z = 0, y = 0, x = 1, y = 1, x = 0, z = 1
            for (int j = 0; j < 6; j++)
            {
               const int *fv = hex_t::FaceVert[j];
               el_to_face->Push(
                  i, faces_tbl->Push4(v[fv[0]], v[fv[1]], v[fv[2]], v[fv[3]]));
            }
            break;
         }
         default:
            MFEM_ABORT("Unexpected type of Element.");
      }
   }
   el_to_face->Finalize();
   NumOfFaces = faces_tbl->NumberOfElements();
   be_to_face.SetSize(NumOfBdrElements);
   for (i = 0; i < NumOfBdrElements; i++)
   {
      v = boundary[i]->GetVertices();
      switch (GetBdrElementType(i))
      {
         case Element::TRIANGLE:
         {
            be_to_face[i] = (*faces_tbl)(v[0], v[1], v[2]);
            break;
         }
         case Element::QUADRILATERAL:
         {
            be_to_face[i] = (*faces_tbl)(v[0], v[1], v[2], v[3]);
            break;
         }
         default:
            MFEM_ABORT("Unexpected type of boundary Element.");
      }
   }

   if (ret_ftbl)
   {
      return faces_tbl;
   }
   delete faces_tbl;
   return NULL;
}

// shift cyclically 3 integers so that the smallest is first
static inline
void Rotate3(int &a, int &b, int &c)
{
   if (a < b)
   {
      if (a > c)
      {
         ShiftRight(a, b, c);
      }
   }
   else
   {
      if (b < c)
      {
         ShiftRight(c, b, a);
      }
      else
      {
         ShiftRight(a, b, c);
      }
   }
}

void Mesh::ReorientTetMesh()
{
   if (Dim != 3 || !(meshgen & 1))
   {
      return;
   }

   ResetLazyData();

   DSTable *old_v_to_v = NULL;
   Table *old_elem_vert = NULL;

   if (Nodes)
   {
      PrepareNodeReorder(&old_v_to_v, &old_elem_vert);
   }

   for (int i = 0; i < NumOfElements; i++)
   {
      if (GetElementType(i) == Element::TETRAHEDRON)
      {
         int *v = elements[i]->GetVertices();

         Rotate3(v[0], v[1], v[2]);
         if (v[0] < v[3])
         {
            Rotate3(v[1], v[2], v[3]);
         }
         else
         {
            ShiftRight(v[0], v[1], v[3]);
         }
      }
   }

   for (int i = 0; i < NumOfBdrElements; i++)
   {
      if (GetBdrElementType(i) == Element::TRIANGLE)
      {
         int *v = boundary[i]->GetVertices();

         Rotate3(v[0], v[1], v[2]);
      }
   }

   if (!Nodes)
   {
      GetElementToFaceTable();
      GenerateFaces();
      if (el_to_edge)
      {
         NumOfEdges = GetElementToEdgeTable(*el_to_edge, be_to_edge);
      }
   }
   else
   {
      DoNodeReorder(old_v_to_v, old_elem_vert);
      delete old_elem_vert;
      delete old_v_to_v;
   }
}

int *Mesh::CartesianPartitioning(int nxyz[])
{
   int *partitioning;
   double pmin[3] = { infinity(), infinity(), infinity() };
   double pmax[3] = { -infinity(), -infinity(), -infinity() };
   // find a bounding box using the vertices
   for (int vi = 0; vi < NumOfVertices; vi++)
   {
      const double *p = vertices[vi]();
      for (int i = 0; i < spaceDim; i++)
      {
         if (p[i] < pmin[i]) { pmin[i] = p[i]; }
         if (p[i] > pmax[i]) { pmax[i] = p[i]; }
      }
   }

   partitioning = new int[NumOfElements];

   // determine the partitioning using the centers of the elements
   double ppt[3];
   Vector pt(ppt, spaceDim);
   for (int el = 0; el < NumOfElements; el++)
   {
      GetElementTransformation(el)->Transform(
         Geometries.GetCenter(GetElementBaseGeometry(el)), pt);
      int part = 0;
      for (int i = spaceDim-1; i >= 0; i--)
      {
         int idx = (int)floor(nxyz[i]*((pt(i) - pmin[i])/(pmax[i] - pmin[i])));
         if (idx < 0) { idx = 0; }
         if (idx >= nxyz[i]) { idx = nxyz[i]-1; }
         part = part * nxyz[i] + idx;
      }
      partitioning[el] = part;
   }

   return partitioning;
}

void FindPartitioningComponents(Table &elem_elem,
                                const Array<int> &partitioning,
                                Array<int> &component,
                                Array<int> &num_comp);

int *Mesh::GeneratePartitioning(int nparts, int part_method)
{
#ifdef MFEM_USE_METIS

   int print_messages = 1;
   // If running in parallel, print messages only from rank 0.
#ifdef MFEM_USE_MPI
   int init_flag, fin_flag;
   MPI_Initialized(&init_flag);
   MPI_Finalized(&fin_flag);
   if (init_flag && !fin_flag)
   {
      int rank;
      MPI_Comm_rank(GetGlobalMPI_Comm(), &rank);
      if (rank != 0) { print_messages = 0; }
   }
#endif

   int i, *partitioning;

   ElementToElementTable();

   partitioning = new int[NumOfElements];

   if (nparts == 1)
   {
      for (i = 0; i < NumOfElements; i++)
      {
         partitioning[i] = 0;
      }
   }
   else if (NumOfElements <= nparts)
   {
      for (i = 0; i < NumOfElements; i++)
      {
         partitioning[i] = i;
      }
   }
   else
   {
      idx_t *I, *J, n;
#ifndef MFEM_USE_METIS_5
      idx_t wgtflag = 0;
      idx_t numflag = 0;
      idx_t options[5];
#else
      idx_t ncon = 1;
      idx_t errflag;
      idx_t options[40];
#endif
      idx_t edgecut;

      // In case METIS have been compiled with 64bit indices
      bool freedata = false;
      idx_t mparts = (idx_t) nparts;
      idx_t *mpartitioning;

      n = NumOfElements;
      if (sizeof(idx_t) == sizeof(int))
      {
         I = (idx_t*) el_to_el->GetI();
         J = (idx_t*) el_to_el->GetJ();
         mpartitioning = (idx_t*) partitioning;
      }
      else
      {
         int *iI = el_to_el->GetI();
         int *iJ = el_to_el->GetJ();
         int m = iI[n];
         I = new idx_t[n+1];
         J = new idx_t[m];
         for (int k = 0; k < n+1; k++) { I[k] = iI[k]; }
         for (int k = 0; k < m; k++) { J[k] = iJ[k]; }
         mpartitioning = new idx_t[n];
         freedata = true;
      }
#ifndef MFEM_USE_METIS_5
      options[0] = 0;
#else
      METIS_SetDefaultOptions(options);
      options[METIS_OPTION_CONTIG] = 1; // set METIS_OPTION_CONTIG
      // If the mesh is disconnected, disable METIS_OPTION_CONTIG.
      {
         Array<int> part(partitioning, NumOfElements);
         part = 0; // single part for the whole mesh
         Array<int> component; // size will be set to num. elem.
         Array<int> num_comp;  // size will be set to num. parts (1)
         FindPartitioningComponents(*el_to_el, part, component, num_comp);
         if (num_comp[0] > 1) { options[METIS_OPTION_CONTIG] = 0; }
      }
#endif

      // Sort the neighbor lists
      if (part_method >= 0 && part_method <= 2)
      {
         for (i = 0; i < n; i++)
         {
            // Sort in increasing order.
            // std::sort(J+I[i], J+I[i+1]);

            // Sort in decreasing order, as in previous versions of MFEM.
            std::sort(J+I[i], J+I[i+1], std::greater<idx_t>());
         }
      }

      // This function should be used to partition a graph into a small
      // number of partitions (less than 8).
      if (part_method == 0 || part_method == 3)
      {
#ifndef MFEM_USE_METIS_5
         METIS_PartGraphRecursive(&n,
                                  I,
                                  J,
                                  NULL,
                                  NULL,
                                  &wgtflag,
                                  &numflag,
                                  &mparts,
                                  options,
                                  &edgecut,
                                  mpartitioning);
#else
         errflag = METIS_PartGraphRecursive(&n,
                                            &ncon,
                                            I,
                                            J,
                                            NULL,
                                            NULL,
                                            NULL,
                                            &mparts,
                                            NULL,
                                            NULL,
                                            options,
                                            &edgecut,
                                            mpartitioning);
         if (errflag != 1)
         {
            mfem_error("Mesh::GeneratePartitioning: "
                       " error in METIS_PartGraphRecursive!");
         }
#endif
      }

      // This function should be used to partition a graph into a large
      // number of partitions (greater than 8).
      if (part_method == 1 || part_method == 4)
      {
#ifndef MFEM_USE_METIS_5
         METIS_PartGraphKway(&n,
                             I,
                             J,
                             NULL,
                             NULL,
                             &wgtflag,
                             &numflag,
                             &mparts,
                             options,
                             &edgecut,
                             mpartitioning);
#else
         errflag = METIS_PartGraphKway(&n,
                                       &ncon,
                                       I,
                                       J,
                                       NULL,
                                       NULL,
                                       NULL,
                                       &mparts,
                                       NULL,
                                       NULL,
                                       options,
                                       &edgecut,
                                       mpartitioning);
         if (errflag != 1)
         {
            mfem_error("Mesh::GeneratePartitioning: "
                       " error in METIS_PartGraphKway!");
         }
#endif
      }

      // The objective of this partitioning is to minimize the total
      // communication volume
      if (part_method == 2 || part_method == 5)
      {
#ifndef MFEM_USE_METIS_5
         METIS_PartGraphVKway(&n,
                              I,
                              J,
                              NULL,
                              NULL,
                              &wgtflag,
                              &numflag,
                              &mparts,
                              options,
                              &edgecut,
                              mpartitioning);
#else
         options[METIS_OPTION_OBJTYPE] = METIS_OBJTYPE_VOL;
         errflag = METIS_PartGraphKway(&n,
                                       &ncon,
                                       I,
                                       J,
                                       NULL,
                                       NULL,
                                       NULL,
                                       &mparts,
                                       NULL,
                                       NULL,
                                       options,
                                       &edgecut,
                                       mpartitioning);
         if (errflag != 1)
         {
            mfem_error("Mesh::GeneratePartitioning: "
                       " error in METIS_PartGraphKway!");
         }
#endif
      }

#ifdef MFEM_DEBUG
      if (print_messages)
      {
         mfem::out << "Mesh::GeneratePartitioning(...): edgecut = "
                   << edgecut << endl;
      }
#endif
      nparts = (int) mparts;
      if (mpartitioning != (idx_t*)partitioning)
      {
         for (int k = 0; k<NumOfElements; k++)
         {
            partitioning[k] = mpartitioning[k];
         }
      }
      if (freedata)
      {
         delete[] I;
         delete[] J;
         delete[] mpartitioning;
      }
   }

   delete el_to_el;
   el_to_el = NULL;

   // Check for empty partitionings (a "feature" in METIS)
   if (nparts > 1 && NumOfElements > nparts)
   {
      Array< Pair<int,int> > psize(nparts);
      int empty_parts;

      // Count how many elements are in each partition, and store the result in
      // psize, where psize[i].one is the number of elements, and psize[i].two
      // is partition index. Keep track of the number of empty parts.
      auto count_partition_elements = [&]()
      {
         for (i = 0; i < nparts; i++)
         {
            psize[i].one = 0;
            psize[i].two = i;
         }

         for (i = 0; i < NumOfElements; i++)
         {
            psize[partitioning[i]].one++;
         }

         empty_parts = 0;
         for (i = 0; i < nparts; i++)
         {
            if (psize[i].one == 0) { empty_parts++; }
         }
      };

      count_partition_elements();

      // This code just split the largest partitionings in two.
      // Do we need to replace it with something better?
      while (empty_parts)
      {
         if (print_messages)
         {
            mfem::err << "Mesh::GeneratePartitioning(...): METIS returned "
                      << empty_parts << " empty parts!"
                      << " Applying a simple fix ..." << endl;
         }

         SortPairs<int,int>(psize, nparts);

         for (i = nparts-1; i > nparts-1-empty_parts; i--)
         {
            psize[i].one /= 2;
         }

         for (int j = 0; j < NumOfElements; j++)
         {
            for (i = nparts-1; i > nparts-1-empty_parts; i--)
            {
               if (psize[i].one == 0 || partitioning[j] != psize[i].two)
               {
                  continue;
               }
               else
               {
                  partitioning[j] = psize[nparts-1-i].two;
                  psize[i].one--;
               }
            }
         }

         // Check for empty partitionings again
         count_partition_elements();
      }
   }

   return partitioning;

#else

   mfem_error("Mesh::GeneratePartitioning(...): "
              "MFEM was compiled without Metis.");

   return NULL;

#endif
}

/* required: 0 <= partitioning[i] < num_part */
void FindPartitioningComponents(Table &elem_elem,
                                const Array<int> &partitioning,
                                Array<int> &component,
                                Array<int> &num_comp)
{
   int i, j, k;
   int num_elem, *i_elem_elem, *j_elem_elem;

   num_elem    = elem_elem.Size();
   i_elem_elem = elem_elem.GetI();
   j_elem_elem = elem_elem.GetJ();

   component.SetSize(num_elem);

   Array<int> elem_stack(num_elem);
   int stack_p, stack_top_p, elem;
   int num_part;

   num_part = -1;
   for (i = 0; i < num_elem; i++)
   {
      if (partitioning[i] > num_part)
      {
         num_part = partitioning[i];
      }
      component[i] = -1;
   }
   num_part++;

   num_comp.SetSize(num_part);
   for (i = 0; i < num_part; i++)
   {
      num_comp[i] = 0;
   }

   stack_p = 0;
   stack_top_p = 0;  // points to the first unused element in the stack
   for (elem = 0; elem < num_elem; elem++)
   {
      if (component[elem] >= 0)
      {
         continue;
      }

      component[elem] = num_comp[partitioning[elem]]++;

      elem_stack[stack_top_p++] = elem;

      for ( ; stack_p < stack_top_p; stack_p++)
      {
         i = elem_stack[stack_p];
         for (j = i_elem_elem[i]; j < i_elem_elem[i+1]; j++)
         {
            k = j_elem_elem[j];
            if (partitioning[k] == partitioning[i])
            {
               if (component[k] < 0)
               {
                  component[k] = component[i];
                  elem_stack[stack_top_p++] = k;
               }
               else if (component[k] != component[i])
               {
                  mfem_error("FindPartitioningComponents");
               }
            }
         }
      }
   }
}

void Mesh::CheckPartitioning(int *partitioning_)
{
   int i, n_empty, n_mcomp;
   Array<int> component, num_comp;
   const Array<int> partitioning(partitioning_, GetNE());

   ElementToElementTable();

   FindPartitioningComponents(*el_to_el, partitioning, component, num_comp);

   n_empty = n_mcomp = 0;
   for (i = 0; i < num_comp.Size(); i++)
      if (num_comp[i] == 0)
      {
         n_empty++;
      }
      else if (num_comp[i] > 1)
      {
         n_mcomp++;
      }

   if (n_empty > 0)
   {
      mfem::out << "Mesh::CheckPartitioning(...) :\n"
                << "The following subdomains are empty :\n";
      for (i = 0; i < num_comp.Size(); i++)
         if (num_comp[i] == 0)
         {
            mfem::out << ' ' << i;
         }
      mfem::out << endl;
   }
   if (n_mcomp > 0)
   {
      mfem::out << "Mesh::CheckPartitioning(...) :\n"
                << "The following subdomains are NOT connected :\n";
      for (i = 0; i < num_comp.Size(); i++)
         if (num_comp[i] > 1)
         {
            mfem::out << ' ' << i;
         }
      mfem::out << endl;
   }
   if (n_empty == 0 && n_mcomp == 0)
      mfem::out << "Mesh::CheckPartitioning(...) : "
                "All subdomains are connected." << endl;

   if (el_to_el)
   {
      delete el_to_el;
   }
   el_to_el = NULL;
}

// compute the coefficients of the polynomial in t:
//   c(0)+c(1)*t+...+c(d)*t^d = det(A+t*B)
// where A, B are (d x d), d=2,3
void DetOfLinComb(const DenseMatrix &A, const DenseMatrix &B, Vector &c)
{
   const double *a = A.Data();
   const double *b = B.Data();

   c.SetSize(A.Width()+1);
   switch (A.Width())
   {
      case 2:
      {
         // det(A+t*B) = |a0 a2|   / |a0 b2| + |b0 a2| \       |b0 b2|
         //              |a1 a3| + \ |a1 b3|   |b1 a3| / * t + |b1 b3| * t^2
         c(0) = a[0]*a[3]-a[1]*a[2];
         c(1) = a[0]*b[3]-a[1]*b[2]+b[0]*a[3]-b[1]*a[2];
         c(2) = b[0]*b[3]-b[1]*b[2];
      }
      break;

      case 3:
      {
         /*              |a0 a3 a6|
          * det(A+t*B) = |a1 a4 a7| +
          *              |a2 a5 a8|

          *     /  |b0 a3 a6|   |a0 b3 a6|   |a0 a3 b6| \
          *   + |  |b1 a4 a7| + |a1 b4 a7| + |a1 a4 b7| | * t +
          *     \  |b2 a5 a8|   |a2 b5 a8|   |a2 a5 b8| /

          *     /  |a0 b3 b6|   |b0 a3 b6|   |b0 b3 a6| \
          *   + |  |a1 b4 b7| + |b1 a4 b7| + |b1 b4 a7| | * t^2 +
          *     \  |a2 b5 b8|   |b2 a5 b8|   |b2 b5 a8| /

          *     |b0 b3 b6|
          *   + |b1 b4 b7| * t^3
          *     |b2 b5 b8|       */
         c(0) = (a[0] * (a[4] * a[8] - a[5] * a[7]) +
                 a[1] * (a[5] * a[6] - a[3] * a[8]) +
                 a[2] * (a[3] * a[7] - a[4] * a[6]));

         c(1) = (b[0] * (a[4] * a[8] - a[5] * a[7]) +
                 b[1] * (a[5] * a[6] - a[3] * a[8]) +
                 b[2] * (a[3] * a[7] - a[4] * a[6]) +

                 a[0] * (b[4] * a[8] - b[5] * a[7]) +
                 a[1] * (b[5] * a[6] - b[3] * a[8]) +
                 a[2] * (b[3] * a[7] - b[4] * a[6]) +

                 a[0] * (a[4] * b[8] - a[5] * b[7]) +
                 a[1] * (a[5] * b[6] - a[3] * b[8]) +
                 a[2] * (a[3] * b[7] - a[4] * b[6]));

         c(2) = (a[0] * (b[4] * b[8] - b[5] * b[7]) +
                 a[1] * (b[5] * b[6] - b[3] * b[8]) +
                 a[2] * (b[3] * b[7] - b[4] * b[6]) +

                 b[0] * (a[4] * b[8] - a[5] * b[7]) +
                 b[1] * (a[5] * b[6] - a[3] * b[8]) +
                 b[2] * (a[3] * b[7] - a[4] * b[6]) +

                 b[0] * (b[4] * a[8] - b[5] * a[7]) +
                 b[1] * (b[5] * a[6] - b[3] * a[8]) +
                 b[2] * (b[3] * a[7] - b[4] * a[6]));

         c(3) = (b[0] * (b[4] * b[8] - b[5] * b[7]) +
                 b[1] * (b[5] * b[6] - b[3] * b[8]) +
                 b[2] * (b[3] * b[7] - b[4] * b[6]));
      }
      break;

      default:
         mfem_error("DetOfLinComb(...)");
   }
}

// compute the real roots of
//   z(0)+z(1)*x+...+z(d)*x^d = 0,  d=2,3;
// the roots are returned in x, sorted in increasing order;
// it is assumed that x is at least of size d;
// return the number of roots counting multiplicity;
// return -1 if all z(i) are 0.
int FindRoots(const Vector &z, Vector &x)
{
   int d = z.Size()-1;
   if (d > 3 || d < 0)
   {
      mfem_error("FindRoots(...)");
   }

   while (z(d) == 0.0)
   {
      if (d == 0)
      {
         return (-1);
      }
      d--;
   }
   switch (d)
   {
      case 0:
      {
         return 0;
      }

      case 1:
      {
         x(0) = -z(0)/z(1);
         return 1;
      }

      case 2:
      {
         double a = z(2), b = z(1), c = z(0);
         double D = b*b-4*a*c;
         if (D < 0.0)
         {
            return 0;
         }
         if (D == 0.0)
         {
            x(0) = x(1) = -0.5 * b / a;
            return 2; // root with multiplicity 2
         }
         if (b == 0.0)
         {
            x(0) = -(x(1) = fabs(0.5 * sqrt(D) / a));
            return 2;
         }
         else
         {
            double t;
            if (b > 0.0)
            {
               t = -0.5 * (b + sqrt(D));
            }
            else
            {
               t = -0.5 * (b - sqrt(D));
            }
            x(0) = t / a;
            x(1) = c / t;
            if (x(0) > x(1))
            {
               Swap<double>(x(0), x(1));
            }
            return 2;
         }
      }

      case 3:
      {
         double a = z(2)/z(3), b = z(1)/z(3), c = z(0)/z(3);

         // find the real roots of x^3 + a x^2 + b x + c = 0
         double Q = (a * a - 3 * b) / 9;
         double R = (2 * a * a * a - 9 * a * b + 27 * c) / 54;
         double Q3 = Q * Q * Q;
         double R2 = R * R;

         if (R2 == Q3)
         {
            if (Q == 0)
            {
               x(0) = x(1) = x(2) = - a / 3;
            }
            else
            {
               double sqrtQ = sqrt(Q);

               if (R > 0)
               {
                  x(0) = -2 * sqrtQ - a / 3;
                  x(1) = x(2) = sqrtQ - a / 3;
               }
               else
               {
                  x(0) = x(1) = - sqrtQ - a / 3;
                  x(2) = 2 * sqrtQ - a / 3;
               }
            }
            return 3;
         }
         else if (R2 < Q3)
         {
            double theta = acos(R / sqrt(Q3));
            double A = -2 * sqrt(Q);
            double x0, x1, x2;
            x0 = A * cos(theta / 3) - a / 3;
            x1 = A * cos((theta + 2.0 * M_PI) / 3) - a / 3;
            x2 = A * cos((theta - 2.0 * M_PI) / 3) - a / 3;

            /* Sort x0, x1, x2 */
            if (x0 > x1)
            {
               Swap<double>(x0, x1);
            }
            if (x1 > x2)
            {
               Swap<double>(x1, x2);
               if (x0 > x1)
               {
                  Swap<double>(x0, x1);
               }
            }
            x(0) = x0;
            x(1) = x1;
            x(2) = x2;
            return 3;
         }
         else
         {
            double A;
            if (R >= 0.0)
            {
               A = -pow(sqrt(R2 - Q3) + R, 1.0/3.0);
            }
            else
            {
               A =  pow(sqrt(R2 - Q3) - R, 1.0/3.0);
            }
            x(0) = A + Q / A - a / 3;
            return 1;
         }
      }
   }
   return 0;
}

void FindTMax(Vector &c, Vector &x, double &tmax,
              const double factor, const int Dim)
{
   const double c0 = c(0);
   c(0) = c0 * (1.0 - pow(factor, -Dim));
   int nr = FindRoots(c, x);
   for (int j = 0; j < nr; j++)
   {
      if (x(j) > tmax)
      {
         break;
      }
      if (x(j) >= 0.0)
      {
         tmax = x(j);
         break;
      }
   }
   c(0) = c0 * (1.0 - pow(factor, Dim));
   nr = FindRoots(c, x);
   for (int j = 0; j < nr; j++)
   {
      if (x(j) > tmax)
      {
         break;
      }
      if (x(j) >= 0.0)
      {
         tmax = x(j);
         break;
      }
   }
}

void Mesh::CheckDisplacements(const Vector &displacements, double &tmax)
{
   int nvs = vertices.Size();
   DenseMatrix P, V, DS, PDS(spaceDim), VDS(spaceDim);
   Vector c(spaceDim+1), x(spaceDim);
   const double factor = 2.0;

   // check for tangling assuming constant speed
   if (tmax < 1.0)
   {
      tmax = 1.0;
   }
   for (int i = 0; i < NumOfElements; i++)
   {
      Element *el = elements[i];
      int nv = el->GetNVertices();
      int *v = el->GetVertices();
      P.SetSize(spaceDim, nv);
      V.SetSize(spaceDim, nv);
      for (int j = 0; j < spaceDim; j++)
         for (int k = 0; k < nv; k++)
         {
            P(j, k) = vertices[v[k]](j);
            V(j, k) = displacements(v[k]+j*nvs);
         }
      DS.SetSize(nv, spaceDim);
      const FiniteElement *fe =
         GetTransformationFEforElementType(el->GetType());
      // check if  det(P.DShape+t*V.DShape) > 0 for all x and 0<=t<=1
      switch (el->GetType())
      {
         case Element::TRIANGLE:
         case Element::TETRAHEDRON:
         {
            // DS is constant
            fe->CalcDShape(Geometries.GetCenter(fe->GetGeomType()), DS);
            Mult(P, DS, PDS);
            Mult(V, DS, VDS);
            DetOfLinComb(PDS, VDS, c);
            if (c(0) <= 0.0)
            {
               tmax = 0.0;
            }
            else
            {
               FindTMax(c, x, tmax, factor, Dim);
            }
         }
         break;

         case Element::QUADRILATERAL:
         {
            const IntegrationRule &ir = fe->GetNodes();
            for (int j = 0; j < nv; j++)
            {
               fe->CalcDShape(ir.IntPoint(j), DS);
               Mult(P, DS, PDS);
               Mult(V, DS, VDS);
               DetOfLinComb(PDS, VDS, c);
               if (c(0) <= 0.0)
               {
                  tmax = 0.0;
               }
               else
               {
                  FindTMax(c, x, tmax, factor, Dim);
               }
            }
         }
         break;

         default:
            mfem_error("Mesh::CheckDisplacements(...)");
      }
   }
}

void Mesh::MoveVertices(const Vector &displacements)
{
   for (int i = 0, nv = vertices.Size(); i < nv; i++)
      for (int j = 0; j < spaceDim; j++)
      {
         vertices[i](j) += displacements(j*nv+i);
      }
}

void Mesh::GetVertices(Vector &vert_coord) const
{
   int nv = vertices.Size();
   vert_coord.SetSize(nv*spaceDim);
   for (int i = 0; i < nv; i++)
      for (int j = 0; j < spaceDim; j++)
      {
         vert_coord(j*nv+i) = vertices[i](j);
      }
}

void Mesh::SetVertices(const Vector &vert_coord)
{
   for (int i = 0, nv = vertices.Size(); i < nv; i++)
      for (int j = 0; j < spaceDim; j++)
      {
         vertices[i](j) = vert_coord(j*nv+i);
      }
}

void Mesh::GetNode(int i, double *coord) const
{
   if (Nodes)
   {
      FiniteElementSpace *fes = Nodes->FESpace();
      for (int j = 0; j < spaceDim; j++)
      {
         coord[j] = (*Nodes)(fes->DofToVDof(i, j));
      }
   }
   else
   {
      for (int j = 0; j < spaceDim; j++)
      {
         coord[j] = vertices[i](j);
      }
   }
}

void Mesh::SetNode(int i, const double *coord)
{
   if (Nodes)
   {
      FiniteElementSpace *fes = Nodes->FESpace();
      for (int j = 0; j < spaceDim; j++)
      {
         (*Nodes)(fes->DofToVDof(i, j)) = coord[j];
      }
   }
   else
   {
      for (int j = 0; j < spaceDim; j++)
      {
         vertices[i](j) = coord[j];
      }

   }
}

void Mesh::MoveNodes(const Vector &displacements)
{
   if (Nodes)
   {
      (*Nodes) += displacements;
   }
   else
   {
      MoveVertices(displacements);
   }
}

void Mesh::GetNodes(Vector &node_coord) const
{
   if (Nodes)
   {
      node_coord = (*Nodes);
   }
   else
   {
      GetVertices(node_coord);
   }
}

void Mesh::SetNodes(const Vector &node_coord)
{
   if (Nodes)
   {
      (*Nodes) = node_coord;
   }
   else
   {
      SetVertices(node_coord);
   }

   // Invalidate the old geometric factors
   NodesUpdated();
}

void Mesh::NewNodes(GridFunction &nodes, bool make_owner)
{
   if (own_nodes) { delete Nodes; }
   Nodes = &nodes;
   spaceDim = Nodes->FESpace()->GetVDim();
   own_nodes = (int)make_owner;

   if (NURBSext != nodes.FESpace()->GetNURBSext())
   {
      delete NURBSext;
      NURBSext = nodes.FESpace()->StealNURBSext();
   }

   if (ncmesh)
   {
      ncmesh->MakeTopologyOnly();
   }

   // Invalidate the old geometric factors
   NodesUpdated();
}

void Mesh::SwapNodes(GridFunction *&nodes, int &own_nodes_)
{
   mfem::Swap<GridFunction*>(Nodes, nodes);
   mfem::Swap<int>(own_nodes, own_nodes_);
   // TODO:
   // if (nodes)
   //    nodes->FESpace()->MakeNURBSextOwner();
   // NURBSext = (Nodes) ? Nodes->FESpace()->StealNURBSext() : NULL;

   // Invalidate the old geometric factors
   NodesUpdated();
}

void Mesh::AverageVertices(const int *indexes, int n, int result)
{
   int j, k;

   for (k = 0; k < spaceDim; k++)
   {
      vertices[result](k) = vertices[indexes[0]](k);
   }

   for (j = 1; j < n; j++)
      for (k = 0; k < spaceDim; k++)
      {
         vertices[result](k) += vertices[indexes[j]](k);
      }

   for (k = 0; k < spaceDim; k++)
   {
      vertices[result](k) *= (1.0 / n);
   }
}

void Mesh::UpdateNodes()
{
   if (Nodes)
   {
      Nodes->FESpace()->Update();
      Nodes->Update();

      // update vertex coordinates for compatibility (e.g., GetVertex())
      SetVerticesFromNodes(Nodes);

      // Invalidate the old geometric factors
      NodesUpdated();
   }
}

void Mesh::UniformRefinement2D_base(bool update_nodes)
{
   ResetLazyData();

   if (el_to_edge == NULL)
   {
      el_to_edge = new Table;
      NumOfEdges = GetElementToEdgeTable(*el_to_edge, be_to_edge);
   }

   int quad_counter = 0;
   for (int i = 0; i < NumOfElements; i++)
   {
      if (elements[i]->GetType() == Element::QUADRILATERAL)
      {
         quad_counter++;
      }
   }

   const int oedge = NumOfVertices;
   const int oelem = oedge + NumOfEdges;

   Array<Element*> new_elements;
   Array<Element*> new_boundary;

   vertices.SetSize(oelem + quad_counter);
   new_elements.SetSize(4 * NumOfElements);
   quad_counter = 0;

   for (int i = 0, j = 0; i < NumOfElements; i++)
   {
      const Element::Type el_type = elements[i]->GetType();
      const int attr = elements[i]->GetAttribute();
      int *v = elements[i]->GetVertices();
      const int *e = el_to_edge->GetRow(i);
      int vv[2];

      if (el_type == Element::TRIANGLE)
      {
         for (int ei = 0; ei < 3; ei++)
         {
            for (int k = 0; k < 2; k++)
            {
               vv[k] = v[tri_t::Edges[ei][k]];
            }
            AverageVertices(vv, 2, oedge+e[ei]);
         }

         new_elements[j++] =
            new Triangle(v[0], oedge+e[0], oedge+e[2], attr);
         new_elements[j++] =
            new Triangle(oedge+e[1], oedge+e[2], oedge+e[0], attr);
         new_elements[j++] =
            new Triangle(oedge+e[0], v[1], oedge+e[1], attr);
         new_elements[j++] =
            new Triangle(oedge+e[2], oedge+e[1], v[2], attr);
      }
      else if (el_type == Element::QUADRILATERAL)
      {
         const int qe = quad_counter;
         quad_counter++;
         AverageVertices(v, 4, oelem+qe);

         for (int ei = 0; ei < 4; ei++)
         {
            for (int k = 0; k < 2; k++)
            {
               vv[k] = v[quad_t::Edges[ei][k]];
            }
            AverageVertices(vv, 2, oedge+e[ei]);
         }

         new_elements[j++] =
            new Quadrilateral(v[0], oedge+e[0], oelem+qe, oedge+e[3], attr);
         new_elements[j++] =
            new Quadrilateral(oedge+e[0], v[1], oedge+e[1], oelem+qe, attr);
         new_elements[j++] =
            new Quadrilateral(oelem+qe, oedge+e[1], v[2], oedge+e[2], attr);
         new_elements[j++] =
            new Quadrilateral(oedge+e[3], oelem+qe, oedge+e[2], v[3], attr);
      }
      else
      {
         MFEM_ABORT("unknown element type: " << el_type);
      }
      FreeElement(elements[i]);
   }
   mfem::Swap(elements, new_elements);

   // refine boundary elements
   new_boundary.SetSize(2 * NumOfBdrElements);
   for (int i = 0, j = 0; i < NumOfBdrElements; i++)
   {
      const int attr = boundary[i]->GetAttribute();
      int *v = boundary[i]->GetVertices();

      new_boundary[j++] = new Segment(v[0], oedge+be_to_edge[i], attr);
      new_boundary[j++] = new Segment(oedge+be_to_edge[i], v[1], attr);

      FreeElement(boundary[i]);
   }
   mfem::Swap(boundary, new_boundary);

   static const double A = 0.0, B = 0.5, C = 1.0;
   static double tri_children[2*3*4] =
   {
      A,A, B,A, A,B,
      B,B, A,B, B,A,
      B,A, C,A, B,B,
      A,B, B,B, A,C
   };
   static double quad_children[2*4*4] =
   {
      A,A, B,A, B,B, A,B, // lower-left
      B,A, C,A, C,B, B,B, // lower-right
      B,B, C,B, C,C, B,C, // upper-right
      A,B, B,B, B,C, A,C  // upper-left
   };

   CoarseFineTr.point_matrices[Geometry::TRIANGLE]
   .UseExternalData(tri_children, 2, 3, 4);
   CoarseFineTr.point_matrices[Geometry::SQUARE]
   .UseExternalData(quad_children, 2, 4, 4);
   CoarseFineTr.embeddings.SetSize(elements.Size());

   for (int i = 0; i < elements.Size(); i++)
   {
      Embedding &emb = CoarseFineTr.embeddings[i];
      emb.parent = i / 4;
      emb.matrix = i % 4;
   }

   NumOfVertices    = vertices.Size();
   NumOfElements    = 4 * NumOfElements;
   NumOfBdrElements = 2 * NumOfBdrElements;
   NumOfFaces       = 0;

   NumOfEdges = GetElementToEdgeTable(*el_to_edge, be_to_edge);
   GenerateFaces();

   last_operation = Mesh::REFINE;
   sequence++;

   if (update_nodes) { UpdateNodes(); }

#ifdef MFEM_DEBUG
   if (!Nodes || update_nodes)
   {
      CheckElementOrientation(false);
   }
   CheckBdrElementOrientation(false);
#endif
}

static inline double sqr(const double &x)
{
   return x*x;
}

void Mesh::UniformRefinement3D_base(Array<int> *f2qf_ptr, DSTable *v_to_v_p,
                                    bool update_nodes)
{
   ResetLazyData();

   if (el_to_edge == NULL)
   {
      el_to_edge = new Table;
      NumOfEdges = GetElementToEdgeTable(*el_to_edge, be_to_edge);
   }

   if (el_to_face == NULL)
   {
      GetElementToFaceTable();
   }

   Array<int> f2qf_loc;
   Array<int> &f2qf = f2qf_ptr ? *f2qf_ptr : f2qf_loc;
   f2qf.SetSize(0);

   int NumOfQuadFaces = 0;
   if (HasGeometry(Geometry::SQUARE))
   {
      if (HasGeometry(Geometry::TRIANGLE))
      {
         f2qf.SetSize(faces.Size());
         for (int i = 0; i < faces.Size(); i++)
         {
            if (faces[i]->GetType() == Element::QUADRILATERAL)
            {
               f2qf[i] = NumOfQuadFaces;
               NumOfQuadFaces++;
            }
         }
      }
      else
      {
         NumOfQuadFaces = faces.Size();
      }
   }

   int hex_counter = 0;
   if (HasGeometry(Geometry::CUBE))
   {
      for (int i = 0; i < elements.Size(); i++)
      {
         if (elements[i]->GetType() == Element::HEXAHEDRON)
         {
            hex_counter++;
         }
      }
   }

   int pyr_counter = 0;
   if (HasGeometry(Geometry::PYRAMID))
   {
      for (int i = 0; i < elements.Size(); i++)
      {
         if (elements[i]->GetType() == Element::PYRAMID)
         {
            pyr_counter++;
         }
      }
   }

   // Map from edge-index to vertex-index, needed for ReorientTetMesh() for
   // parallel meshes.
   // Note: with the removal of ReorientTetMesh() this may no longer
   // be needed.  Unfortunately, it's hard to be sure.
   Array<int> e2v;
   if (HasGeometry(Geometry::TETRAHEDRON))
   {
      e2v.SetSize(NumOfEdges);

      DSTable *v_to_v_ptr = v_to_v_p;
      if (!v_to_v_p)
      {
         v_to_v_ptr = new DSTable(NumOfVertices);
         GetVertexToVertexTable(*v_to_v_ptr);
      }

      Array<Pair<int,int> > J_v2v(NumOfEdges); // (second vertex id, edge id)
      J_v2v.SetSize(0);
      for (int i = 0; i < NumOfVertices; i++)
      {
         Pair<int,int> *row_start = J_v2v.end();
         for (DSTable::RowIterator it(*v_to_v_ptr, i); !it; ++it)
         {
            J_v2v.Append(Pair<int,int>(it.Column(), it.Index()));
         }
         std::sort(row_start, J_v2v.end());
      }

      for (int i = 0; i < J_v2v.Size(); i++)
      {
         e2v[J_v2v[i].two] = i;
      }

      if (!v_to_v_p)
      {
         delete v_to_v_ptr;
      }
      else
      {
         for (int i = 0; i < NumOfVertices; i++)
         {
            for (DSTable::RowIterator it(*v_to_v_ptr, i); !it; ++it)
            {
               it.SetIndex(e2v[it.Index()]);
            }
         }
      }
   }

   // Offsets for new vertices from edges, faces (quads only), and elements
   // (hexes only); each of these entities generates one new vertex.
   const int oedge = NumOfVertices;
   const int oface = oedge + NumOfEdges;
   const int oelem = oface + NumOfQuadFaces;

   Array<Element*> new_elements;
   Array<Element*> new_boundary;

   vertices.SetSize(oelem + hex_counter);
   new_elements.SetSize(8 * NumOfElements + 2 * pyr_counter);
   CoarseFineTr.embeddings.SetSize(new_elements.Size());

   hex_counter = 0;
   for (int i = 0, j = 0; i < NumOfElements; i++)
   {
      const Element::Type el_type = elements[i]->GetType();
      const int attr = elements[i]->GetAttribute();
      int *v = elements[i]->GetVertices();
      const int *e = el_to_edge->GetRow(i);
      int vv[4], ev[12];

      if (e2v.Size())
      {
         const int ne = el_to_edge->RowSize(i);
         for (int k = 0; k < ne; k++) { ev[k] = e2v[e[k]]; }
         e = ev;
      }

      switch (el_type)
      {
         case Element::TETRAHEDRON:
         {
            for (int ei = 0; ei < 6; ei++)
            {
               for (int k = 0; k < 2; k++)
               {
                  vv[k] = v[tet_t::Edges[ei][k]];
               }
               AverageVertices(vv, 2, oedge+e[ei]);
            }

            // Algorithm for choosing refinement type:
            // 0: smallest octahedron diagonal
            // 1: best aspect ratio
            const int rt_algo = 1;
            // Refinement type:
            // 0: (v0,v1)-(v2,v3), 1: (v0,v2)-(v1,v3), 2: (v0,v3)-(v1,v2)
            // 0:      e0-e5,      1:      e1-e4,      2:      e2-e3
            int rt;
            ElementTransformation *T = GetElementTransformation(i);
            T->SetIntPoint(&Geometries.GetCenter(Geometry::TETRAHEDRON));
            const DenseMatrix &J = T->Jacobian();
            if (rt_algo == 0)
            {
               // smallest octahedron diagonal
               double len_sqr, min_len;

               min_len = sqr(J(0,0)-J(0,1)-J(0,2)) +
                         sqr(J(1,0)-J(1,1)-J(1,2)) +
                         sqr(J(2,0)-J(2,1)-J(2,2));
               rt = 0;

               len_sqr = sqr(J(0,1)-J(0,0)-J(0,2)) +
                         sqr(J(1,1)-J(1,0)-J(1,2)) +
                         sqr(J(2,1)-J(2,0)-J(2,2));
               if (len_sqr < min_len) { min_len = len_sqr; rt = 1; }

               len_sqr = sqr(J(0,2)-J(0,0)-J(0,1)) +
                         sqr(J(1,2)-J(1,0)-J(1,1)) +
                         sqr(J(2,2)-J(2,0)-J(2,1));
               if (len_sqr < min_len) { rt = 2; }
            }
            else
            {
               // best aspect ratio
               double Em_data[18], Js_data[9], Jp_data[9];
               DenseMatrix Em(Em_data, 3, 6);
               DenseMatrix Js(Js_data, 3, 3), Jp(Jp_data, 3, 3);
               double ar1, ar2, kappa, kappa_min;

               for (int s = 0; s < 3; s++)
               {
                  for (int t = 0; t < 3; t++)
                  {
                     Em(t,s) = 0.5*J(t,s);
                  }
               }
               for (int t = 0; t < 3; t++)
               {
                  Em(t,3) = 0.5*(J(t,0)+J(t,1));
                  Em(t,4) = 0.5*(J(t,0)+J(t,2));
                  Em(t,5) = 0.5*(J(t,1)+J(t,2));
               }

               // rt = 0; Em: {0,5,1,2}, {0,5,2,4}
               for (int t = 0; t < 3; t++)
               {
                  Js(t,0) = Em(t,5)-Em(t,0);
                  Js(t,1) = Em(t,1)-Em(t,0);
                  Js(t,2) = Em(t,2)-Em(t,0);
               }
               Geometries.JacToPerfJac(Geometry::TETRAHEDRON, Js, Jp);
               ar1 = Jp.CalcSingularvalue(0)/Jp.CalcSingularvalue(2);
               for (int t = 0; t < 3; t++)
               {
                  Js(t,0) = Em(t,5)-Em(t,0);
                  Js(t,1) = Em(t,2)-Em(t,0);
                  Js(t,2) = Em(t,4)-Em(t,0);
               }
               Geometries.JacToPerfJac(Geometry::TETRAHEDRON, Js, Jp);
               ar2 = Jp.CalcSingularvalue(0)/Jp.CalcSingularvalue(2);
               kappa_min = std::max(ar1, ar2);
               rt = 0;

               // rt = 1; Em: {1,0,4,2}, {1,2,4,5}
               for (int t = 0; t < 3; t++)
               {
                  Js(t,0) = Em(t,0)-Em(t,1);
                  Js(t,1) = Em(t,4)-Em(t,1);
                  Js(t,2) = Em(t,2)-Em(t,1);
               }
               Geometries.JacToPerfJac(Geometry::TETRAHEDRON, Js, Jp);
               ar1 = Jp.CalcSingularvalue(0)/Jp.CalcSingularvalue(2);
               for (int t = 0; t < 3; t++)
               {
                  Js(t,0) = Em(t,2)-Em(t,1);
                  Js(t,1) = Em(t,4)-Em(t,1);
                  Js(t,2) = Em(t,5)-Em(t,1);
               }
               Geometries.JacToPerfJac(Geometry::TETRAHEDRON, Js, Jp);
               ar2 = Jp.CalcSingularvalue(0)/Jp.CalcSingularvalue(2);
               kappa = std::max(ar1, ar2);
               if (kappa < kappa_min) { kappa_min = kappa; rt = 1; }

               // rt = 2; Em: {2,0,1,3}, {2,1,5,3}
               for (int t = 0; t < 3; t++)
               {
                  Js(t,0) = Em(t,0)-Em(t,2);
                  Js(t,1) = Em(t,1)-Em(t,2);
                  Js(t,2) = Em(t,3)-Em(t,2);
               }
               Geometries.JacToPerfJac(Geometry::TETRAHEDRON, Js, Jp);
               ar1 = Jp.CalcSingularvalue(0)/Jp.CalcSingularvalue(2);
               for (int t = 0; t < 3; t++)
               {
                  Js(t,0) = Em(t,1)-Em(t,2);
                  Js(t,1) = Em(t,5)-Em(t,2);
                  Js(t,2) = Em(t,3)-Em(t,2);
               }
               Geometries.JacToPerfJac(Geometry::TETRAHEDRON, Js, Jp);
               ar2 = Jp.CalcSingularvalue(0)/Jp.CalcSingularvalue(2);
               kappa = std::max(ar1, ar2);
               if (kappa < kappa_min) { rt = 2; }
            }

            static const int mv_all[3][4][4] =
            {
               { {0,5,1,2}, {0,5,2,4}, {0,5,4,3}, {0,5,3,1} }, // rt = 0
               { {1,0,4,2}, {1,2,4,5}, {1,5,4,3}, {1,3,4,0} }, // rt = 1
               { {2,0,1,3}, {2,1,5,3}, {2,5,4,3}, {2,4,0,3} }  // rt = 2
            };
            const int (&mv)[4][4] = mv_all[rt];

#ifndef MFEM_USE_MEMALLOC
            new_elements[j+0] =
               new Tetrahedron(v[0], oedge+e[0], oedge+e[1], oedge+e[2], attr);
            new_elements[j+1] =
               new Tetrahedron(oedge+e[0], v[1], oedge+e[3], oedge+e[4], attr);
            new_elements[j+2] =
               new Tetrahedron(oedge+e[1], oedge+e[3], v[2], oedge+e[5], attr);
            new_elements[j+3] =
               new Tetrahedron(oedge+e[2], oedge+e[4], oedge+e[5], v[3], attr);

            for (int k = 0; k < 4; k++)
            {
               new_elements[j+4+k] =
                  new Tetrahedron(oedge+e[mv[k][0]], oedge+e[mv[k][1]],
                                  oedge+e[mv[k][2]], oedge+e[mv[k][3]], attr);
            }
#else
            Tetrahedron *tet;
            new_elements[j+0] = tet = TetMemory.Alloc();
            tet->Init(v[0], oedge+e[0], oedge+e[1], oedge+e[2], attr);

            new_elements[j+1] = tet = TetMemory.Alloc();
            tet->Init(oedge+e[0], v[1], oedge+e[3], oedge+e[4], attr);

            new_elements[j+2] = tet = TetMemory.Alloc();
            tet->Init(oedge+e[1], oedge+e[3], v[2], oedge+e[5], attr);

            new_elements[j+3] = tet = TetMemory.Alloc();
            tet->Init(oedge+e[2], oedge+e[4], oedge+e[5], v[3], attr);

            for (int k = 0; k < 4; k++)
            {
               new_elements[j+4+k] = tet = TetMemory.Alloc();
               tet->Init(oedge+e[mv[k][0]], oedge+e[mv[k][1]],
                         oedge+e[mv[k][2]], oedge+e[mv[k][3]], attr);
            }
#endif
            for (int k = 0; k < 4; k++)
            {
               CoarseFineTr.embeddings[j+k].parent = i;
               CoarseFineTr.embeddings[j+k].matrix = k;
            }
            for (int k = 0; k < 4; k++)
            {
               CoarseFineTr.embeddings[j+4+k].parent = i;
               CoarseFineTr.embeddings[j+4+k].matrix = 4*(rt+1)+k;
            }

            j += 8;
         }
         break;

         case Element::WEDGE:
         {
            const int *f = el_to_face->GetRow(i);

            for (int fi = 2; fi < 5; fi++)
            {
               for (int k = 0; k < 4; k++)
               {
                  vv[k] = v[pri_t::FaceVert[fi][k]];
               }
               AverageVertices(vv, 4, oface + f2qf[f[fi]]);
            }

            for (int ei = 0; ei < 9; ei++)
            {
               for (int k = 0; k < 2; k++)
               {
                  vv[k] = v[pri_t::Edges[ei][k]];
               }
               AverageVertices(vv, 2, oedge+e[ei]);
            }

            const int qf2 = f2qf[f[2]];
            const int qf3 = f2qf[f[3]];
            const int qf4 = f2qf[f[4]];

            new_elements[j++] =
               new Wedge(v[0], oedge+e[0], oedge+e[2],
                         oedge+e[6], oface+qf2, oface+qf4, attr);

            new_elements[j++] =
               new Wedge(oedge+e[1], oedge+e[2], oedge+e[0],
                         oface+qf3, oface+qf4, oface+qf2, attr);

            new_elements[j++] =
               new Wedge(oedge+e[0], v[1], oedge+e[1],
                         oface+qf2, oedge+e[7], oface+qf3, attr);

            new_elements[j++] =
               new Wedge(oedge+e[2], oedge+e[1], v[2],
                         oface+qf4, oface+qf3, oedge+e[8], attr);

            new_elements[j++] =
               new Wedge(oedge+e[6], oface+qf2, oface+qf4,
                         v[3], oedge+e[3], oedge+e[5], attr);

            new_elements[j++] =
               new Wedge(oface+qf3, oface+qf4, oface+qf2,
                         oedge+e[4], oedge+e[5], oedge+e[3], attr);

            new_elements[j++] =
               new Wedge(oface+qf2, oedge+e[7], oface+qf3,
                         oedge+e[3], v[4], oedge+e[4], attr);

            new_elements[j++] =
               new Wedge(oface+qf4, oface+qf3, oedge+e[8],
                         oedge+e[5], oedge+e[4], v[5], attr);
         }
         break;

         case Element::PYRAMID:
         {
            const int *f = el_to_face->GetRow(i);
            // pyr_counter++;

            for (int fi = 0; fi < 1; fi++)
            {
               for (int k = 0; k < 4; k++)
               {
                  vv[k] = v[pyr_t::FaceVert[fi][k]];
               }
               AverageVertices(vv, 4, oface + f2qf[f[fi]]);
            }

            for (int ei = 0; ei < 8; ei++)
            {
               for (int k = 0; k < 2; k++)
               {
                  vv[k] = v[pyr_t::Edges[ei][k]];
               }
               AverageVertices(vv, 2, oedge+e[ei]);
            }

            const int qf0 = f2qf[f[0]];

            new_elements[j++] =
               new Pyramid(v[0], oedge+e[0], oface+qf0,
                           oedge+e[3], oedge+e[4], attr);

            new_elements[j++] =
               new Pyramid(oedge+e[0], v[1], oedge+e[1],
                           oface+qf0, oedge+e[5], attr);

            new_elements[j++] =
               new Pyramid(oface+qf0, oedge+e[1], v[2],
                           oedge+e[2], oedge+e[6], attr);

            new_elements[j++] =
               new Pyramid(oedge+e[3], oface+qf0, oedge+e[2],
                           v[3], oedge+e[7], attr);

            new_elements[j++] =
               new Pyramid(oedge+e[4], oedge+e[5], oedge+e[6],
                           oedge+e[7], v[4], attr);

            new_elements[j++] =
               new Pyramid(oedge+e[7], oedge+e[6], oedge+e[5],
                           oedge+e[4], oface+qf0, attr);

            new_elements[j++] =
               new Tetrahedron(oedge+e[0], oedge+e[4], oedge+e[5],
                               oface+qf0, attr);

            new_elements[j++] =
               new Tetrahedron(oedge+e[1], oedge+e[5], oedge+e[6],
                               oface+qf0, attr);

            new_elements[j++] =
               new Tetrahedron(oedge+e[2], oedge+e[6], oedge+e[7],
                               oface+qf0, attr);

            new_elements[j++] =
               new Tetrahedron(oedge+e[3], oedge+e[7], oedge+e[4],
                               oface+qf0, attr);
         }
         break;

         case Element::HEXAHEDRON:
         {
            const int *f = el_to_face->GetRow(i);
            const int he = hex_counter;
            hex_counter++;

            const int *qf;
            int qf_data[6];
            if (f2qf.Size() == 0)
            {
               qf = f;
            }
            else
            {
               for (int k = 0; k < 6; k++) { qf_data[k] = f2qf[f[k]]; }
               qf = qf_data;
            }

            AverageVertices(v, 8, oelem+he);

            for (int fi = 0; fi < 6; fi++)
            {
               for (int k = 0; k < 4; k++)
               {
                  vv[k] = v[hex_t::FaceVert[fi][k]];
               }
               AverageVertices(vv, 4, oface + qf[fi]);
            }

            for (int ei = 0; ei < 12; ei++)
            {
               for (int k = 0; k < 2; k++)
               {
                  vv[k] = v[hex_t::Edges[ei][k]];
               }
               AverageVertices(vv, 2, oedge+e[ei]);
            }

            new_elements[j++] =
               new Hexahedron(v[0], oedge+e[0], oface+qf[0],
                              oedge+e[3], oedge+e[8], oface+qf[1],
                              oelem+he, oface+qf[4], attr);
            new_elements[j++] =
               new Hexahedron(oedge+e[0], v[1], oedge+e[1],
                              oface+qf[0], oface+qf[1], oedge+e[9],
                              oface+qf[2], oelem+he, attr);
            new_elements[j++] =
               new Hexahedron(oface+qf[0], oedge+e[1], v[2],
                              oedge+e[2], oelem+he, oface+qf[2],
                              oedge+e[10], oface+qf[3], attr);
            new_elements[j++] =
               new Hexahedron(oedge+e[3], oface+qf[0], oedge+e[2],
                              v[3], oface+qf[4], oelem+he,
                              oface+qf[3], oedge+e[11], attr);
            new_elements[j++] =
               new Hexahedron(oedge+e[8], oface+qf[1], oelem+he,
                              oface+qf[4], v[4], oedge+e[4],
                              oface+qf[5], oedge+e[7], attr);
            new_elements[j++] =
               new Hexahedron(oface+qf[1], oedge+e[9], oface+qf[2],
                              oelem+he, oedge+e[4], v[5],
                              oedge+e[5], oface+qf[5], attr);
            new_elements[j++] =
               new Hexahedron(oelem+he, oface+qf[2], oedge+e[10],
                              oface+qf[3], oface+qf[5], oedge+e[5],
                              v[6], oedge+e[6], attr);
            new_elements[j++] =
               new Hexahedron(oface+qf[4], oelem+he, oface+qf[3],
                              oedge+e[11], oedge+e[7], oface+qf[5],
                              oedge+e[6], v[7], attr);
         }
         break;

         default:
            MFEM_ABORT("Unknown 3D element type \"" << el_type << "\"");
            break;
      }
      FreeElement(elements[i]);
   }
   mfem::Swap(elements, new_elements);

   // refine boundary elements
   new_boundary.SetSize(4 * NumOfBdrElements);
   for (int i = 0, j = 0; i < NumOfBdrElements; i++)
   {
      const Element::Type bdr_el_type = boundary[i]->GetType();
      const int attr = boundary[i]->GetAttribute();
      int *v = boundary[i]->GetVertices();
      const int *e = bel_to_edge->GetRow(i);
      int ev[4];

      if (e2v.Size())
      {
         const int ne = bel_to_edge->RowSize(i);
         for (int k = 0; k < ne; k++) { ev[k] = e2v[e[k]]; }
         e = ev;
      }

      if (bdr_el_type == Element::TRIANGLE)
      {
         new_boundary[j++] =
            new Triangle(v[0], oedge+e[0], oedge+e[2], attr);
         new_boundary[j++] =
            new Triangle(oedge+e[1], oedge+e[2], oedge+e[0], attr);
         new_boundary[j++] =
            new Triangle(oedge+e[0], v[1], oedge+e[1], attr);
         new_boundary[j++] =
            new Triangle(oedge+e[2], oedge+e[1], v[2], attr);
      }
      else if (bdr_el_type == Element::QUADRILATERAL)
      {
         const int qf =
            (f2qf.Size() == 0) ? be_to_face[i] : f2qf[be_to_face[i]];

         new_boundary[j++] =
            new Quadrilateral(v[0], oedge+e[0], oface+qf, oedge+e[3], attr);
         new_boundary[j++] =
            new Quadrilateral(oedge+e[0], v[1], oedge+e[1], oface+qf, attr);
         new_boundary[j++] =
            new Quadrilateral(oface+qf, oedge+e[1], v[2], oedge+e[2], attr);
         new_boundary[j++] =
            new Quadrilateral(oedge+e[3], oface+qf, oedge+e[2], v[3], attr);
      }
      else
      {
         MFEM_ABORT("boundary Element is not a triangle or a quad!");
      }
      FreeElement(boundary[i]);
   }
   mfem::Swap(boundary, new_boundary);

   static const double A = 0.0, B = 0.5, C = 1.0, D = -1.0;
   static double tet_children[3*4*16] =
   {
      A,A,A, B,A,A, A,B,A, A,A,B,
      B,A,A, C,A,A, B,B,A, B,A,B,
      A,B,A, B,B,A, A,C,A, A,B,B,
      A,A,B, B,A,B, A,B,B, A,A,C,
      // edge coordinates:
      //    0 -> B,A,A  1 -> A,B,A  2 -> A,A,B
      //    3 -> B,B,A  4 -> B,A,B  5 -> A,B,B
      // rt = 0: {0,5,1,2}, {0,5,2,4}, {0,5,4,3}, {0,5,3,1}
      B,A,A, A,B,B, A,B,A, A,A,B,
      B,A,A, A,B,B, A,A,B, B,A,B,
      B,A,A, A,B,B, B,A,B, B,B,A,
      B,A,A, A,B,B, B,B,A, A,B,A,
      // rt = 1: {1,0,4,2}, {1,2,4,5}, {1,5,4,3}, {1,3,4,0}
      A,B,A, B,A,A, B,A,B, A,A,B,
      A,B,A, A,A,B, B,A,B, A,B,B,
      A,B,A, A,B,B, B,A,B, B,B,A,
      A,B,A, B,B,A, B,A,B, B,A,A,
      // rt = 2: {2,0,1,3}, {2,1,5,3}, {2,5,4,3}, {2,4,0,3}
      A,A,B, B,A,A, A,B,A, B,B,A,
      A,A,B, A,B,A, A,B,B, B,B,A,
      A,A,B, A,B,B, B,A,B, B,B,A,
      A,A,B, B,A,B, B,A,A, B,B,A
   };
   static double pyr_children[3*5*10] =
   {
      A,A,A, B,A,A, B,B,A, A,B,A, A,A,B,
      B,A,A, C,A,A, C,B,A, B,B,A, B,A,B,
      B,B,A, C,B,A, C,C,A, B,C,A, B,B,B,
      A,B,A, B,B,A, B,C,A, A,C,A, A,B,B,
      A,A,B, B,A,B, B,B,B, A,B,B, A,A,C,
      A,B,B, B,B,B, B,A,B, A,A,B, B,B,A,
      B,A,A, A,A,B, B,A,B, B,B,A, D,D,D,
      C,B,A, B,A,B, B,B,B, B,B,A, D,D,D,
      B,C,A, B,B,B, A,B,B, B,B,A, D,D,D,
      A,B,A, A,B,B, A,A,B, B,B,A, D,D,D
   };
   static double pri_children[3*6*8] =
   {
      A,A,A, B,A,A, A,B,A, A,A,B, B,A,B, A,B,B,
      B,B,A, A,B,A, B,A,A, B,B,B, A,B,B, B,A,B,
      B,A,A, C,A,A, B,B,A, B,A,B, C,A,B, B,B,B,
      A,B,A, B,B,A, A,C,A, A,B,B, B,B,B, A,C,B,
      A,A,B, B,A,B, A,B,B, A,A,C, B,A,C, A,B,C,
      B,B,B, A,B,B, B,A,B, B,B,C, A,B,C, B,A,C,
      B,A,B, C,A,B, B,B,B, B,A,C, C,A,C, B,B,C,
      A,B,B, B,B,B, A,C,B, A,B,C, B,B,C, A,C,C
   };
   static double hex_children[3*8*8] =
   {
      A,A,A, B,A,A, B,B,A, A,B,A, A,A,B, B,A,B, B,B,B, A,B,B,
      B,A,A, C,A,A, C,B,A, B,B,A, B,A,B, C,A,B, C,B,B, B,B,B,
      B,B,A, C,B,A, C,C,A, B,C,A, B,B,B, C,B,B, C,C,B, B,C,B,
      A,B,A, B,B,A, B,C,A, A,C,A, A,B,B, B,B,B, B,C,B, A,C,B,
      A,A,B, B,A,B, B,B,B, A,B,B, A,A,C, B,A,C, B,B,C, A,B,C,
      B,A,B, C,A,B, C,B,B, B,B,B, B,A,C, C,A,C, C,B,C, B,B,C,
      B,B,B, C,B,B, C,C,B, B,C,B, B,B,C, C,B,C, C,C,C, B,C,C,
      A,B,B, B,B,B, B,C,B, A,C,B, A,B,C, B,B,C, B,C,C, A,C,C
   };

   CoarseFineTr.point_matrices[Geometry::TETRAHEDRON]
   .UseExternalData(tet_children, 3, 4, 16);
   CoarseFineTr.point_matrices[Geometry::PYRAMID]
   .UseExternalData(pyr_children, 3, 5, 10);
   CoarseFineTr.point_matrices[Geometry::PRISM]
   .UseExternalData(pri_children, 3, 6, 8);
   CoarseFineTr.point_matrices[Geometry::CUBE]
   .UseExternalData(hex_children, 3, 8, 8);

   for (int i = 0; i < elements.Size(); i++)
   {
      // tetrahedron elements are handled above:
      if (elements[i]->GetType() == Element::TETRAHEDRON) { continue; }

      Embedding &emb = CoarseFineTr.embeddings[i];
      emb.parent = i / 8;
      emb.matrix = i % 8;
   }

   NumOfVertices    = vertices.Size();
   NumOfElements    = 8 * NumOfElements + 2 * pyr_counter;
   NumOfBdrElements = 4 * NumOfBdrElements;

   GetElementToFaceTable();
   GenerateFaces();

#ifdef MFEM_DEBUG
   CheckBdrElementOrientation(false);
#endif

   NumOfEdges = GetElementToEdgeTable(*el_to_edge, be_to_edge);

   last_operation = Mesh::REFINE;
   sequence++;

   if (update_nodes) { UpdateNodes(); }
}

void Mesh::LocalRefinement(const Array<int> &marked_el, int type)
{
   int i, j, ind, nedges;
   Array<int> v;

   ResetLazyData();

   if (ncmesh)
   {
      MFEM_ABORT("Local and nonconforming refinements cannot be mixed.");
   }

   InitRefinementTransforms();

   if (Dim == 1) // --------------------------------------------------------
   {
      int cne = NumOfElements, cnv = NumOfVertices;
      NumOfVertices += marked_el.Size();
      NumOfElements += marked_el.Size();
      vertices.SetSize(NumOfVertices);
      elements.SetSize(NumOfElements);
      CoarseFineTr.embeddings.SetSize(NumOfElements);

      for (j = 0; j < marked_el.Size(); j++)
      {
         i = marked_el[j];
         Segment *c_seg = (Segment *)elements[i];
         int *vert = c_seg->GetVertices(), attr = c_seg->GetAttribute();
         int new_v = cnv + j, new_e = cne + j;
         AverageVertices(vert, 2, new_v);
         elements[new_e] = new Segment(new_v, vert[1], attr);
         vert[1] = new_v;

         CoarseFineTr.embeddings[i] = Embedding(i, Geometry::SEGMENT, 1);
         CoarseFineTr.embeddings[new_e] = Embedding(i, Geometry::SEGMENT, 2);
      }

      static double seg_children[3*2] = { 0.0,1.0, 0.0,0.5, 0.5,1.0 };
      CoarseFineTr.point_matrices[Geometry::SEGMENT].
      UseExternalData(seg_children, 1, 2, 3);

      GenerateFaces();

   } // end of 'if (Dim == 1)'
   else if (Dim == 2) // ---------------------------------------------------
   {
      // 1. Get table of vertex to vertex connections.
      DSTable v_to_v(NumOfVertices);
      GetVertexToVertexTable(v_to_v);

      // 2. Get edge to element connections in arrays edge1 and edge2
      nedges = v_to_v.NumberOfEntries();
      int *edge1  = new int[nedges];
      int *edge2  = new int[nedges];
      int *middle = new int[nedges];

      for (i = 0; i < nedges; i++)
      {
         edge1[i] = edge2[i] = middle[i] = -1;
      }

      for (i = 0; i < NumOfElements; i++)
      {
         elements[i]->GetVertices(v);
         for (j = 1; j < v.Size(); j++)
         {
            ind = v_to_v(v[j-1], v[j]);
            (edge1[ind] == -1) ? (edge1[ind] = i) : (edge2[ind] = i);
         }
         ind = v_to_v(v[0], v[v.Size()-1]);
         (edge1[ind] == -1) ? (edge1[ind] = i) : (edge2[ind] = i);
      }

      // 3. Do the red refinement.
      for (i = 0; i < marked_el.Size(); i++)
      {
         RedRefinement(marked_el[i], v_to_v, edge1, edge2, middle);
      }

      // 4. Do the green refinement (to get conforming mesh).
      int need_refinement;
      do
      {
         need_refinement = 0;
         for (i = 0; i < nedges; i++)
         {
            if (middle[i] != -1 && edge1[i] != -1)
            {
               need_refinement = 1;
               GreenRefinement(edge1[i], v_to_v, edge1, edge2, middle);
            }
         }
      }
      while (need_refinement == 1);

      // 5. Update the boundary elements.
      int v1[2], v2[2], bisect, temp;
      temp = NumOfBdrElements;
      for (i = 0; i < temp; i++)
      {
         boundary[i]->GetVertices(v);
         bisect = v_to_v(v[0], v[1]);
         if (middle[bisect] != -1) // the element was refined (needs updating)
         {
            if (boundary[i]->GetType() == Element::SEGMENT)
            {
               v1[0] =           v[0]; v1[1] = middle[bisect];
               v2[0] = middle[bisect]; v2[1] =           v[1];

               boundary[i]->SetVertices(v1);
               boundary.Append(new Segment(v2, boundary[i]->GetAttribute()));
            }
            else
               mfem_error("Only bisection of segment is implemented"
                          " for bdr elem.");
         }
      }
      NumOfBdrElements = boundary.Size();

      // 6. Free the allocated memory.
      delete [] edge1;
      delete [] edge2;
      delete [] middle;

      if (el_to_edge != NULL)
      {
         NumOfEdges = GetElementToEdgeTable(*el_to_edge, be_to_edge);
         GenerateFaces();
      }

   }
   else if (Dim == 3) // ---------------------------------------------------
   {
      // 1. Hash table of vertex to vertex connections corresponding to refined
      //    edges.
      HashTable<Hashed2> v_to_v;

      MFEM_VERIFY(GetNE() == 0 ||
                  ((Tetrahedron*)elements[0])->GetRefinementFlag() != 0,
                  "tetrahedral mesh is not marked for refinement:"
                  " call Finalize(true)");

      // 2. Do the red refinement.
      int ii;
      switch (type)
      {
         case 1:
            for (i = 0; i < marked_el.Size(); i++)
            {
               Bisection(marked_el[i], v_to_v);
            }
            break;
         case 2:
            for (i = 0; i < marked_el.Size(); i++)
            {
               Bisection(marked_el[i], v_to_v);

               Bisection(NumOfElements - 1, v_to_v);
               Bisection(marked_el[i], v_to_v);
            }
            break;
         case 3:
            for (i = 0; i < marked_el.Size(); i++)
            {
               Bisection(marked_el[i], v_to_v);

               ii = NumOfElements - 1;
               Bisection(ii, v_to_v);
               Bisection(NumOfElements - 1, v_to_v);
               Bisection(ii, v_to_v);

               Bisection(marked_el[i], v_to_v);
               Bisection(NumOfElements-1, v_to_v);
               Bisection(marked_el[i], v_to_v);
            }
            break;
      }

      // 3. Do the green refinement (to get conforming mesh).
      int need_refinement;
      // int need_refinement, onoe, max_gen = 0;
      do
      {
         // int redges[2], type, flag;
         need_refinement = 0;
         // onoe = NumOfElements;
         // for (i = 0; i < onoe; i++)
         for (i = 0; i < NumOfElements; i++)
         {
            // ((Tetrahedron *)elements[i])->
            // ParseRefinementFlag(redges, type, flag);
            // if (flag > max_gen)  max_gen = flag;
            if (elements[i]->NeedRefinement(v_to_v))
            {
               need_refinement = 1;
               Bisection(i, v_to_v);
            }
         }
      }
      while (need_refinement == 1);

      // mfem::out << "Maximum generation: " << max_gen << endl;

      // 4. Update the boundary elements.
      do
      {
         need_refinement = 0;
         for (i = 0; i < NumOfBdrElements; i++)
            if (boundary[i]->NeedRefinement(v_to_v))
            {
               need_refinement = 1;
               BdrBisection(i, v_to_v);
            }
      }
      while (need_refinement == 1);

      NumOfVertices = vertices.Size();
      NumOfBdrElements = boundary.Size();

      // 5. Update element-to-edge and element-to-face relations.
      if (el_to_edge != NULL)
      {
         NumOfEdges = GetElementToEdgeTable(*el_to_edge, be_to_edge);
      }
      if (el_to_face != NULL)
      {
         GetElementToFaceTable();
         GenerateFaces();
      }

   } //  end 'if (Dim == 3)'

   last_operation = Mesh::REFINE;
   sequence++;

   UpdateNodes();

#ifdef MFEM_DEBUG
   CheckElementOrientation(false);
#endif
}

void Mesh::NonconformingRefinement(const Array<Refinement> &refinements,
                                   int nc_limit)
{
   MFEM_VERIFY(!NURBSext, "Nonconforming refinement of NURBS meshes is "
               "not supported. Project the NURBS to Nodes first.");

   ResetLazyData();

   if (!ncmesh)
   {
      // start tracking refinement hierarchy
      ncmesh = new NCMesh(this);
   }

   if (!refinements.Size())
   {
      last_operation = Mesh::NONE;
      return;
   }

   // do the refinements
   ncmesh->MarkCoarseLevel();
   ncmesh->Refine(refinements);

   if (nc_limit > 0)
   {
      ncmesh->LimitNCLevel(nc_limit);
   }

   // create a second mesh containing the finest elements from 'ncmesh'
   Mesh* mesh2 = new Mesh(*ncmesh);
   ncmesh->OnMeshUpdated(mesh2);

   // now swap the meshes, the second mesh will become the old coarse mesh
   // and this mesh will be the new fine mesh
   Swap(*mesh2, false);
   delete mesh2;

   GenerateNCFaceInfo();

   last_operation = Mesh::REFINE;
   sequence++;

   if (Nodes) // update/interpolate curved mesh
   {
      Nodes->FESpace()->Update();
      Nodes->Update();
   }
}

double Mesh::AggregateError(const Array<double> &elem_error,
                            const int *fine, int nfine, int op)
{
   double error = 0.0;
   for (int i = 0; i < nfine; i++)
   {
      MFEM_VERIFY(fine[i] < elem_error.Size(), "");

      double err_fine = elem_error[fine[i]];
      switch (op)
      {
         case 0: error = std::min(error, err_fine); break;
         case 1: error += err_fine; break;
         case 2: error = std::max(error, err_fine); break;
      }
   }
   return error;
}

bool Mesh::NonconformingDerefinement(Array<double> &elem_error,
                                     double threshold, int nc_limit, int op)
{
   MFEM_VERIFY(ncmesh, "Only supported for non-conforming meshes.");
   MFEM_VERIFY(!NURBSext, "Derefinement of NURBS meshes is not supported. "
               "Project the NURBS to Nodes first.");

   ResetLazyData();

   const Table &dt = ncmesh->GetDerefinementTable();

   Array<int> level_ok;
   if (nc_limit > 0)
   {
      ncmesh->CheckDerefinementNCLevel(dt, level_ok, nc_limit);
   }

   Array<int> derefs;
   for (int i = 0; i < dt.Size(); i++)
   {
      if (nc_limit > 0 && !level_ok[i]) { continue; }

      double error =
         AggregateError(elem_error, dt.GetRow(i), dt.RowSize(i), op);

      if (error < threshold) { derefs.Append(i); }
   }

   if (!derefs.Size()) { return false; }

   ncmesh->Derefine(derefs);

   Mesh* mesh2 = new Mesh(*ncmesh);
   ncmesh->OnMeshUpdated(mesh2);

   Swap(*mesh2, false);
   delete mesh2;

   GenerateNCFaceInfo();

   last_operation = Mesh::DEREFINE;
   sequence++;

   UpdateNodes();

   return true;
}

bool Mesh::DerefineByError(Array<double> &elem_error, double threshold,
                           int nc_limit, int op)
{
   // NOTE: the error array is not const because it will be expanded in parallel
   //       by ghost element errors
   if (Nonconforming())
   {
      return NonconformingDerefinement(elem_error, threshold, nc_limit, op);
   }
   else
   {
      MFEM_ABORT("Derefinement is currently supported for non-conforming "
                 "meshes only.");
      return false;
   }
}

bool Mesh::DerefineByError(const Vector &elem_error, double threshold,
                           int nc_limit, int op)
{
   Array<double> tmp(elem_error.Size());
   for (int i = 0; i < tmp.Size(); i++)
   {
      tmp[i] = elem_error(i);
   }
   return DerefineByError(tmp, threshold, nc_limit, op);
}


void Mesh::InitFromNCMesh(const NCMesh &ncmesh_)
{
   Dim = ncmesh_.Dimension();
   spaceDim = ncmesh_.SpaceDimension();

   DeleteTables();

   ncmesh_.GetMeshComponents(*this);

   NumOfVertices = vertices.Size();
   NumOfElements = elements.Size();
   NumOfBdrElements = boundary.Size();

   SetMeshGen(); // set the mesh type: 'meshgen', ...

   NumOfEdges = NumOfFaces = 0;
   nbInteriorFaces = nbBoundaryFaces = -1;

   if (Dim > 1)
   {
      el_to_edge = new Table;
      NumOfEdges = GetElementToEdgeTable(*el_to_edge, be_to_edge);
   }
   if (Dim > 2)
   {
      GetElementToFaceTable();
   }
   GenerateFaces();
#ifdef MFEM_DEBUG
   CheckBdrElementOrientation(false);
#endif

   // NOTE: ncmesh->OnMeshUpdated() and GenerateNCFaceInfo() should be called
   // outside after this method.
}

Mesh::Mesh(const NCMesh &ncmesh_)
{
   Init();
   InitTables();
   InitFromNCMesh(ncmesh_);
   SetAttributes();
}

void Mesh::Swap(Mesh& other, bool non_geometry)
{
   mfem::Swap(Dim, other.Dim);
   mfem::Swap(spaceDim, other.spaceDim);

   mfem::Swap(NumOfVertices, other.NumOfVertices);
   mfem::Swap(NumOfElements, other.NumOfElements);
   mfem::Swap(NumOfBdrElements, other.NumOfBdrElements);
   mfem::Swap(NumOfEdges, other.NumOfEdges);
   mfem::Swap(NumOfFaces, other.NumOfFaces);

   mfem::Swap(meshgen, other.meshgen);
   mfem::Swap(mesh_geoms, other.mesh_geoms);

   mfem::Swap(elements, other.elements);
   mfem::Swap(vertices, other.vertices);
   mfem::Swap(boundary, other.boundary);
   mfem::Swap(faces, other.faces);
   mfem::Swap(faces_info, other.faces_info);
   mfem::Swap(nc_faces_info, other.nc_faces_info);

   mfem::Swap(el_to_edge, other.el_to_edge);
   mfem::Swap(el_to_face, other.el_to_face);
   mfem::Swap(el_to_el, other.el_to_el);
   mfem::Swap(be_to_edge, other.be_to_edge);
   mfem::Swap(bel_to_edge, other.bel_to_edge);
   mfem::Swap(be_to_face, other.be_to_face);
   mfem::Swap(face_edge, other.face_edge);
   mfem::Swap(edge_vertex, other.edge_vertex);

   mfem::Swap(attributes, other.attributes);
   mfem::Swap(bdr_attributes, other.bdr_attributes);

   mfem::Swap(geom_factors, other.geom_factors);

#ifdef MFEM_USE_MEMALLOC
   TetMemory.Swap(other.TetMemory);
#endif

   if (non_geometry)
   {
      mfem::Swap(NURBSext, other.NURBSext);
      mfem::Swap(ncmesh, other.ncmesh);

      mfem::Swap(Nodes, other.Nodes);
      if (Nodes) { Nodes->FESpace()->UpdateMeshPointer(this); }
      if (other.Nodes) { other.Nodes->FESpace()->UpdateMeshPointer(&other); }
      mfem::Swap(own_nodes, other.own_nodes);

      mfem::Swap(CoarseFineTr, other.CoarseFineTr);

      mfem::Swap(sequence, other.sequence);
      mfem::Swap(last_operation, other.last_operation);
   }
}

void Mesh::GetElementData(const Array<Element*> &elem_array, int geom,
                          Array<int> &elem_vtx, Array<int> &attr) const
{
   // protected method
   const int nv = Geometry::NumVerts[geom];
   int num_elems = 0;
   for (int i = 0; i < elem_array.Size(); i++)
   {
      if (elem_array[i]->GetGeometryType() == geom)
      {
         num_elems++;
      }
   }
   elem_vtx.SetSize(nv*num_elems);
   attr.SetSize(num_elems);
   elem_vtx.SetSize(0);
   attr.SetSize(0);
   for (int i = 0; i < elem_array.Size(); i++)
   {
      Element *el = elem_array[i];
      if (el->GetGeometryType() != geom) { continue; }

      Array<int> loc_vtx(el->GetVertices(), nv);
      elem_vtx.Append(loc_vtx);
      attr.Append(el->GetAttribute());
   }
}

static Array<int>& AllElements(Array<int> &list, int nelem)
{
   list.SetSize(nelem);
   for (int i = 0; i < nelem; i++) { list[i] = i; }
   return list;
}

void Mesh::UniformRefinement(int ref_algo)
{
   Array<int> list;

   if (NURBSext)
   {
      NURBSUniformRefinement();
   }
   else if (ncmesh)
   {
      GeneralRefinement(AllElements(list, GetNE()));
   }
   else if (ref_algo == 1 && meshgen == 1 && Dim == 3)
   {
      // algorithm "B" for an all-tet mesh
      LocalRefinement(AllElements(list, GetNE()));
   }
   else
   {
      switch (Dim)
      {
         case 1: LocalRefinement(AllElements(list, GetNE())); break;
         case 2: UniformRefinement2D(); break;
         case 3: UniformRefinement3D(); break;
         default: MFEM_ABORT("internal error");
      }
   }
}

void Mesh::GeneralRefinement(const Array<Refinement> &refinements,
                             int nonconforming, int nc_limit)
{
   if (ncmesh)
   {
      nonconforming = 1;
   }
   else if (Dim == 1 || (Dim == 3 && (meshgen & 1)))
   {
      nonconforming = 0;
   }
   else if (nonconforming < 0)
   {
      // determine if nonconforming refinement is suitable
      if ((meshgen & 2) || (meshgen & 4) || (meshgen & 8))
      {
         nonconforming = 1; // tensor product elements and wedges
      }
      else
      {
         nonconforming = 0; // simplices
      }
   }

   if (nonconforming)
   {
      // non-conforming refinement (hanging nodes)
      NonconformingRefinement(refinements, nc_limit);
   }
   else
   {
      Array<int> el_to_refine(refinements.Size());
      for (int i = 0; i < refinements.Size(); i++)
      {
         el_to_refine[i] = refinements[i].index;
      }

      // infer 'type' of local refinement from first element's 'ref_type'
      int type, rt = (refinements.Size() ? refinements[0].ref_type : 7);
      if (rt == 1 || rt == 2 || rt == 4)
      {
         type = 1; // bisection
      }
      else if (rt == 3 || rt == 5 || rt == 6)
      {
         type = 2; // quadrisection
      }
      else
      {
         type = 3; // octasection
      }

      // red-green refinement and bisection, no hanging nodes
      LocalRefinement(el_to_refine, type);
   }
}

void Mesh::GeneralRefinement(const Array<int> &el_to_refine, int nonconforming,
                             int nc_limit)
{
   Array<Refinement> refinements(el_to_refine.Size());
   for (int i = 0; i < el_to_refine.Size(); i++)
   {
      refinements[i] = Refinement(el_to_refine[i]);
   }
   GeneralRefinement(refinements, nonconforming, nc_limit);
}

void Mesh::EnsureNCMesh(bool simplices_nonconforming)
{
   MFEM_VERIFY(!NURBSext, "Cannot convert a NURBS mesh to an NC mesh. "
               "Please project the NURBS to Nodes first, with SetCurvature().");

#ifdef MFEM_USE_MPI
   MFEM_VERIFY(ncmesh != NULL || dynamic_cast<const ParMesh*>(this) == NULL,
               "Sorry, converting a conforming ParMesh to an NC mesh is "
               "not possible.");
#endif

   if (!ncmesh)
   {
      if ((meshgen & 0x2) /* quads/hexes */ ||
          (meshgen & 0x4) /* wedges */ ||
          (simplices_nonconforming && (meshgen & 0x1)) /* simplices */)
      {
         ncmesh = new NCMesh(this);
         ncmesh->OnMeshUpdated(this);
         GenerateNCFaceInfo();
      }
   }
}

void Mesh::RandomRefinement(double prob, bool aniso, int nonconforming,
                            int nc_limit)
{
   Array<Refinement> refs;
   for (int i = 0; i < GetNE(); i++)
   {
      if ((double) rand() / RAND_MAX < prob)
      {
         int type = 7;
         if (aniso)
         {
            type = (Dim == 3) ? (rand() % 7 + 1) : (rand() % 3 + 1);
         }
         refs.Append(Refinement(i, type));
      }
   }
   GeneralRefinement(refs, nonconforming, nc_limit);
}

void Mesh::RefineAtVertex(const Vertex& vert, double eps, int nonconforming)
{
   Array<int> v;
   Array<Refinement> refs;
   for (int i = 0; i < GetNE(); i++)
   {
      GetElementVertices(i, v);
      bool refine = false;
      for (int j = 0; j < v.Size(); j++)
      {
         double dist = 0.0;
         for (int l = 0; l < spaceDim; l++)
         {
            double d = vert(l) - vertices[v[j]](l);
            dist += d*d;
         }
         if (dist <= eps*eps) { refine = true; break; }
      }
      if (refine)
      {
         refs.Append(Refinement(i));
      }
   }
   GeneralRefinement(refs, nonconforming);
}

bool Mesh::RefineByError(const Array<double> &elem_error, double threshold,
                         int nonconforming, int nc_limit)
{
   MFEM_VERIFY(elem_error.Size() == GetNE(), "");
   Array<Refinement> refs;
   for (int i = 0; i < GetNE(); i++)
   {
      if (elem_error[i] > threshold)
      {
         refs.Append(Refinement(i));
      }
   }
   if (ReduceInt(refs.Size()))
   {
      GeneralRefinement(refs, nonconforming, nc_limit);
      return true;
   }
   return false;
}

bool Mesh::RefineByError(const Vector &elem_error, double threshold,
                         int nonconforming, int nc_limit)
{
   Array<double> tmp(const_cast<double*>(elem_error.GetData()),
                     elem_error.Size());
   return RefineByError(tmp, threshold, nonconforming, nc_limit);
}


void Mesh::Bisection(int i, const DSTable &v_to_v,
                     int *edge1, int *edge2, int *middle)
{
   int *vert;
   int v[2][4], v_new, bisect, t;
   Element *el = elements[i];
   Vertex V;

   t = el->GetType();
   if (t == Element::TRIANGLE)
   {
      Triangle *tri = (Triangle *) el;

      vert = tri->GetVertices();

      // 1. Get the index for the new vertex in v_new.
      bisect = v_to_v(vert[0], vert[1]);
      MFEM_ASSERT(bisect >= 0, "");

      if (middle[bisect] == -1)
      {
         v_new = NumOfVertices++;
         for (int d = 0; d < spaceDim; d++)
         {
            V(d) = 0.5 * (vertices[vert[0]](d) + vertices[vert[1]](d));
         }
         vertices.Append(V);

         // Put the element that may need refinement (because of this
         // bisection) in edge1, or -1 if no more refinement is needed.
         if (edge1[bisect] == i)
         {
            edge1[bisect] = edge2[bisect];
         }

         middle[bisect] = v_new;
      }
      else
      {
         v_new = middle[bisect];

         // This edge will require no more refinement.
         edge1[bisect] = -1;
      }

      // 2. Set the node indices for the new elements in v[0] and v[1] so that
      //    the  edge marked for refinement is between the first two nodes.
      v[0][0] = vert[2]; v[0][1] = vert[0]; v[0][2] = v_new;
      v[1][0] = vert[1]; v[1][1] = vert[2]; v[1][2] = v_new;

      tri->SetVertices(v[0]);   // changes vert[0..2] !!!

      Triangle* tri_new = new Triangle(v[1], tri->GetAttribute());
      elements.Append(tri_new);

      int tr = tri->GetTransform();
      tri_new->ResetTransform(tr);

      // record the sequence of refinements
      tri->PushTransform(4);
      tri_new->PushTransform(5);

      int coarse = FindCoarseElement(i);
      CoarseFineTr.embeddings[i].parent = coarse;
      CoarseFineTr.embeddings.Append(Embedding(coarse, Geometry::TRIANGLE));

      // 3. edge1 and edge2 may have to be changed for the second triangle.
      if (v[1][0] < v_to_v.NumberOfRows() && v[1][1] < v_to_v.NumberOfRows())
      {
         bisect = v_to_v(v[1][0], v[1][1]);
         MFEM_ASSERT(bisect >= 0, "");

         if (edge1[bisect] == i)
         {
            edge1[bisect] = NumOfElements;
         }
         else if (edge2[bisect] == i)
         {
            edge2[bisect] = NumOfElements;
         }
      }
      NumOfElements++;
   }
   else
   {
      MFEM_ABORT("Bisection for now works only for triangles.");
   }
}

void Mesh::Bisection(int i, HashTable<Hashed2> &v_to_v)
{
   int *vert;
   int v[2][4], v_new, bisect, t;
   Element *el = elements[i];
   Vertex V;

   t = el->GetType();
   if (t == Element::TETRAHEDRON)
   {
      int j, type, new_type, old_redges[2], new_redges[2][2], flag;
      Tetrahedron *tet = (Tetrahedron *) el;

      MFEM_VERIFY(tet->GetRefinementFlag() != 0,
                  "TETRAHEDRON element is not marked for refinement.");

      vert = tet->GetVertices();

      // 1. Get the index for the new vertex in v_new.
      bisect = v_to_v.FindId(vert[0], vert[1]);
      if (bisect == -1)
      {
         v_new = NumOfVertices + v_to_v.GetId(vert[0],vert[1]);
         for (j = 0; j < 3; j++)
         {
            V(j) = 0.5 * (vertices[vert[0]](j) + vertices[vert[1]](j));
         }
         vertices.Append(V);
      }
      else
      {
         v_new = NumOfVertices + bisect;
      }

      // 2. Set the node indices for the new elements in v[2][4] so that
      //    the edge marked for refinement is between the first two nodes.
      tet->ParseRefinementFlag(old_redges, type, flag);

      v[0][3] = v_new;
      v[1][3] = v_new;
      new_redges[0][0] = 2;
      new_redges[0][1] = 1;
      new_redges[1][0] = 2;
      new_redges[1][1] = 1;
      int tr1 = -1, tr2 = -1;
      switch (old_redges[0])
      {
         case 2:
            v[0][0] = vert[0]; v[0][1] = vert[2]; v[0][2] = vert[3];
            if (type == Tetrahedron::TYPE_PF) { new_redges[0][1] = 4; }
            tr1 = 0;
            break;
         case 3:
            v[0][0] = vert[3]; v[0][1] = vert[0]; v[0][2] = vert[2];
            tr1 = 2;
            break;
         case 5:
            v[0][0] = vert[2]; v[0][1] = vert[3]; v[0][2] = vert[0];
            tr1 = 4;
      }
      switch (old_redges[1])
      {
         case 1:
            v[1][0] = vert[2]; v[1][1] = vert[1]; v[1][2] = vert[3];
            if (type == Tetrahedron::TYPE_PF) { new_redges[1][0] = 3; }
            tr2 = 1;
            break;
         case 4:
            v[1][0] = vert[1]; v[1][1] = vert[3]; v[1][2] = vert[2];
            tr2 = 3;
            break;
         case 5:
            v[1][0] = vert[3]; v[1][1] = vert[2]; v[1][2] = vert[1];
            tr2 = 5;
      }

      int attr = tet->GetAttribute();
      tet->SetVertices(v[0]);

#ifdef MFEM_USE_MEMALLOC
      Tetrahedron *tet2 = TetMemory.Alloc();
      tet2->SetVertices(v[1]);
      tet2->SetAttribute(attr);
#else
      Tetrahedron *tet2 = new Tetrahedron(v[1], attr);
#endif
      tet2->ResetTransform(tet->GetTransform());
      elements.Append(tet2);

      // record the sequence of refinements
      tet->PushTransform(tr1);
      tet2->PushTransform(tr2);

      int coarse = FindCoarseElement(i);
      CoarseFineTr.embeddings[i].parent = coarse;
      CoarseFineTr.embeddings.Append(Embedding(coarse, Geometry::TETRAHEDRON));

      // 3. Set the bisection flag
      switch (type)
      {
         case Tetrahedron::TYPE_PU:
            new_type = Tetrahedron::TYPE_PF; break;
         case Tetrahedron::TYPE_PF:
            new_type = Tetrahedron::TYPE_A;  break;
         default:
            new_type = Tetrahedron::TYPE_PU;
      }

      tet->CreateRefinementFlag(new_redges[0], new_type, flag+1);
      tet2->CreateRefinementFlag(new_redges[1], new_type, flag+1);

      NumOfElements++;
   }
   else
   {
      MFEM_ABORT("Bisection with HashTable for now works only for tetrahedra.");
   }
}

void Mesh::BdrBisection(int i, const HashTable<Hashed2> &v_to_v)
{
   int *vert;
   int v[2][3], v_new, bisect, t;
   Element *bdr_el = boundary[i];

   t = bdr_el->GetType();
   if (t == Element::TRIANGLE)
   {
      Triangle *tri = (Triangle *) bdr_el;

      vert = tri->GetVertices();

      // 1. Get the index for the new vertex in v_new.
      bisect = v_to_v.FindId(vert[0], vert[1]);
      MFEM_ASSERT(bisect >= 0, "");
      v_new = NumOfVertices + bisect;
      MFEM_ASSERT(v_new != -1, "");

      // 2. Set the node indices for the new elements in v[0] and v[1] so that
      //    the  edge marked for refinement is between the first two nodes.
      v[0][0] = vert[2]; v[0][1] = vert[0]; v[0][2] = v_new;
      v[1][0] = vert[1]; v[1][1] = vert[2]; v[1][2] = v_new;

      tri->SetVertices(v[0]);

      boundary.Append(new Triangle(v[1], tri->GetAttribute()));

      NumOfBdrElements++;
   }
   else
   {
      MFEM_ABORT("Bisection of boundary elements with HashTable works only for"
                 " triangles!");
   }
}

void Mesh::UniformRefinement(int i, const DSTable &v_to_v,
                             int *edge1, int *edge2, int *middle)
{
   Array<int> v;
   int j, v1[3], v2[3], v3[3], v4[3], v_new[3], bisect[3];
   Vertex V;

   if (elements[i]->GetType() == Element::TRIANGLE)
   {
      Triangle *tri0 = (Triangle*) elements[i];
      tri0->GetVertices(v);

      // 1. Get the indices for the new vertices in array v_new
      bisect[0] = v_to_v(v[0],v[1]);
      bisect[1] = v_to_v(v[1],v[2]);
      bisect[2] = v_to_v(v[0],v[2]);
      MFEM_ASSERT(bisect[0] >= 0 && bisect[1] >= 0 && bisect[2] >= 0, "");

      for (j = 0; j < 3; j++)                // for the 3 edges fix v_new
      {
         if (middle[bisect[j]] == -1)
         {
            v_new[j] = NumOfVertices++;
            for (int d = 0; d < spaceDim; d++)
            {
               V(d) = (vertices[v[j]](d) + vertices[v[(j+1)%3]](d))/2.;
            }
            vertices.Append(V);

            // Put the element that may need refinement (because of this
            // bisection) in edge1, or -1 if no more refinement is needed.
            if (edge1[bisect[j]] == i)
            {
               edge1[bisect[j]] = edge2[bisect[j]];
            }

            middle[bisect[j]] = v_new[j];
         }
         else
         {
            v_new[j] = middle[bisect[j]];

            // This edge will require no more refinement.
            edge1[bisect[j]] = -1;
         }
      }

      // 2. Set the node indices for the new elements in v1, v2, v3 & v4 so that
      //    the edges marked for refinement be between the first two nodes.
      v1[0] =     v[0]; v1[1] = v_new[0]; v1[2] = v_new[2];
      v2[0] = v_new[0]; v2[1] =     v[1]; v2[2] = v_new[1];
      v3[0] = v_new[2]; v3[1] = v_new[1]; v3[2] =     v[2];
      v4[0] = v_new[1]; v4[1] = v_new[2]; v4[2] = v_new[0];

      Triangle* tri1 = new Triangle(v1, tri0->GetAttribute());
      Triangle* tri2 = new Triangle(v2, tri0->GetAttribute());
      Triangle* tri3 = new Triangle(v3, tri0->GetAttribute());

      elements.Append(tri1);
      elements.Append(tri2);
      elements.Append(tri3);

      tri0->SetVertices(v4);

      // record the sequence of refinements
      unsigned code = tri0->GetTransform();
      tri1->ResetTransform(code);
      tri2->ResetTransform(code);
      tri3->ResetTransform(code);

      tri0->PushTransform(3);
      tri1->PushTransform(0);
      tri2->PushTransform(1);
      tri3->PushTransform(2);

      // set parent indices
      int coarse = FindCoarseElement(i);
      CoarseFineTr.embeddings[i] = Embedding(coarse, Geometry::TRIANGLE);
      CoarseFineTr.embeddings.Append(Embedding(coarse, Geometry::TRIANGLE));
      CoarseFineTr.embeddings.Append(Embedding(coarse, Geometry::TRIANGLE));
      CoarseFineTr.embeddings.Append(Embedding(coarse, Geometry::TRIANGLE));

      NumOfElements += 3;
   }
   else
   {
      MFEM_ABORT("Uniform refinement for now works only for triangles.");
   }
}

void Mesh::InitRefinementTransforms()
{
   // initialize CoarseFineTr
   CoarseFineTr.Clear();
   CoarseFineTr.embeddings.SetSize(NumOfElements);
   for (int i = 0; i < NumOfElements; i++)
   {
      elements[i]->ResetTransform(0);
      CoarseFineTr.embeddings[i] = Embedding(i, GetElementGeometry(i));
   }
}

int Mesh::FindCoarseElement(int i)
{
   int coarse;
   while ((coarse = CoarseFineTr.embeddings[i].parent) != i)
   {
      i = coarse;
   }
   return coarse;
}

const CoarseFineTransformations& Mesh::GetRefinementTransforms()
{
   MFEM_VERIFY(GetLastOperation() == Mesh::REFINE, "");

   if (ncmesh)
   {
      return ncmesh->GetRefinementTransforms();
   }

   Mesh::GeometryList elem_geoms(*this);
   for (int i = 0; i < elem_geoms.Size(); i++)
   {
      const Geometry::Type geom = elem_geoms[i];
      if (CoarseFineTr.point_matrices[geom].SizeK()) { continue; }

      if (geom == Geometry::TRIANGLE ||
          geom == Geometry::TETRAHEDRON)
      {
         std::map<unsigned, int> mat_no;
         mat_no[0] = 1; // identity

         // assign matrix indices to element transformations
         for (int j = 0; j < elements.Size(); j++)
         {
            int index = 0;
            unsigned code = elements[j]->GetTransform();
            if (code)
            {
               int &matrix = mat_no[code];
               if (!matrix) { matrix = mat_no.size(); }
               index = matrix-1;
            }
            CoarseFineTr.embeddings[j].matrix = index;
         }

         DenseTensor &pmats = CoarseFineTr.point_matrices[geom];
         pmats.SetSize(Dim, Dim+1, mat_no.size());

         // calculate the point matrices used
         std::map<unsigned, int>::iterator it;
         for (it = mat_no.begin(); it != mat_no.end(); ++it)
         {
            if (geom == Geometry::TRIANGLE)
            {
               Triangle::GetPointMatrix(it->first, pmats(it->second-1));
            }
            else
            {
               Tetrahedron::GetPointMatrix(it->first, pmats(it->second-1));
            }
         }
      }
      else
      {
         MFEM_ABORT("Don't know how to construct CoarseFineTransformations for"
                    " geom = " << geom);
      }
   }

   // NOTE: quads and hexes already have trivial transformations ready
   return CoarseFineTr;
}

void Mesh::PrintXG(std::ostream &os) const
{
   MFEM_ASSERT(Dim==spaceDim, "2D Manifold meshes not supported");
   int i, j;
   Array<int> v;

   if (Dim == 2)
   {
      // Print the type of the mesh.
      if (Nodes == NULL)
      {
         os << "areamesh2\n\n";
      }
      else
      {
         os << "curved_areamesh2\n\n";
      }

      // Print the boundary elements.
      os << NumOfBdrElements << '\n';
      for (i = 0; i < NumOfBdrElements; i++)
      {
         boundary[i]->GetVertices(v);

         os << boundary[i]->GetAttribute();
         for (j = 0; j < v.Size(); j++)
         {
            os << ' ' << v[j] + 1;
         }
         os << '\n';
      }

      // Print the elements.
      os << NumOfElements << '\n';
      for (i = 0; i < NumOfElements; i++)
      {
         elements[i]->GetVertices(v);

         os << elements[i]->GetAttribute() << ' ' << v.Size();
         for (j = 0; j < v.Size(); j++)
         {
            os << ' ' << v[j] + 1;
         }
         os << '\n';
      }

      if (Nodes == NULL)
      {
         // Print the vertices.
         os << NumOfVertices << '\n';
         for (i = 0; i < NumOfVertices; i++)
         {
            os << vertices[i](0);
            for (j = 1; j < Dim; j++)
            {
               os << ' ' << vertices[i](j);
            }
            os << '\n';
         }
      }
      else
      {
         os << NumOfVertices << '\n';
         Nodes->Save(os);
      }
   }
   else  // ===== Dim != 2 =====
   {
      if (Nodes)
      {
         mfem_error("Mesh::PrintXG(...) : Curved mesh in 3D");
      }

      if (meshgen == 1)
      {
         int nv;
         const int *ind;

         os << "NETGEN_Neutral_Format\n";
         // print the vertices
         os << NumOfVertices << '\n';
         for (i = 0; i < NumOfVertices; i++)
         {
            for (j = 0; j < Dim; j++)
            {
               os << ' ' << vertices[i](j);
            }
            os << '\n';
         }

         // print the elements
         os << NumOfElements << '\n';
         for (i = 0; i < NumOfElements; i++)
         {
            nv = elements[i]->GetNVertices();
            ind = elements[i]->GetVertices();
            os << elements[i]->GetAttribute();
            for (j = 0; j < nv; j++)
            {
               os << ' ' << ind[j]+1;
            }
            os << '\n';
         }

         // print the boundary information.
         os << NumOfBdrElements << '\n';
         for (i = 0; i < NumOfBdrElements; i++)
         {
            nv = boundary[i]->GetNVertices();
            ind = boundary[i]->GetVertices();
            os << boundary[i]->GetAttribute();
            for (j = 0; j < nv; j++)
            {
               os << ' ' << ind[j]+1;
            }
            os << '\n';
         }
      }
      else if (meshgen == 2)  // TrueGrid
      {
         int nv;
         const int *ind;

         os << "TrueGrid\n"
            << "1 " << NumOfVertices << " " << NumOfElements
            << " 0 0 0 0 0 0 0\n"
            << "0 0 0 1 0 0 0 0 0 0 0\n"
            << "0 0 " << NumOfBdrElements << " 0 0 0 0 0 0 0 0 0 0 0 0 0\n"
            << "0.0 0.0 0.0 0 0 0.0 0.0 0 0.0\n"
            << "0 0 0 0 0 0 0 0 0 0 0 0 0 0 0 0\n";

         for (i = 0; i < NumOfVertices; i++)
            os << i+1 << " 0.0 " << vertices[i](0) << ' ' << vertices[i](1)
               << ' ' << vertices[i](2) << " 0.0\n";

         for (i = 0; i < NumOfElements; i++)
         {
            nv = elements[i]->GetNVertices();
            ind = elements[i]->GetVertices();
            os << i+1 << ' ' << elements[i]->GetAttribute();
            for (j = 0; j < nv; j++)
            {
               os << ' ' << ind[j]+1;
            }
            os << '\n';
         }

         for (i = 0; i < NumOfBdrElements; i++)
         {
            nv = boundary[i]->GetNVertices();
            ind = boundary[i]->GetVertices();
            os << boundary[i]->GetAttribute();
            for (j = 0; j < nv; j++)
            {
               os << ' ' << ind[j]+1;
            }
            os << " 1.0 1.0 1.0 1.0\n";
         }
      }
   }

   os << flush;
}

void Mesh::Printer(std::ostream &os, std::string section_delimiter) const
{
   int i, j;

   if (NURBSext)
   {
      // general format
      NURBSext->Print(os);
      os << '\n';
      Nodes->Save(os);

      // patch-wise format
      // NURBSext->ConvertToPatches(*Nodes);
      // NURBSext->Print(os);

      return;
   }

   if (Nonconforming())
   {
      // nonconforming mesh format
      ncmesh->Print(os);

      if (Nodes)
      {
         os << "\n# mesh curvature GridFunction";
         os << "\nnodes\n";
         Nodes->Save(os);
      }

      os << "\nmfem_mesh_end" << endl;
      return;
   }

   // serial/parallel conforming mesh format
   os << (section_delimiter.empty()
          ? "MFEM mesh v1.0\n" : "MFEM mesh v1.2\n");

   // optional
   os <<
      "\n#\n# MFEM Geometry Types (see mesh/geom.hpp):\n#\n"
      "# POINT       = 0\n"
      "# SEGMENT     = 1\n"
      "# TRIANGLE    = 2\n"
      "# SQUARE      = 3\n"
      "# TETRAHEDRON = 4\n"
      "# CUBE        = 5\n"
      "# PRISM       = 6\n"
      "# PYRAMID     = 7\n"
      "#\n";

   os << "\ndimension\n" << Dim;

   os << "\n\nelements\n" << NumOfElements << '\n';
   for (i = 0; i < NumOfElements; i++)
   {
      PrintElement(elements[i], os);
   }

   os << "\nboundary\n" << NumOfBdrElements << '\n';
   for (i = 0; i < NumOfBdrElements; i++)
   {
      PrintElement(boundary[i], os);
   }

   os << "\nvertices\n" << NumOfVertices << '\n';
   if (Nodes == NULL)
   {
      os << spaceDim << '\n';
      for (i = 0; i < NumOfVertices; i++)
      {
         os << vertices[i](0);
         for (j = 1; j < spaceDim; j++)
         {
            os << ' ' << vertices[i](j);
         }
         os << '\n';
      }
      os.flush();
   }
   else
   {
      os << "\nnodes\n";
      Nodes->Save(os);
   }

   if (!section_delimiter.empty())
   {
      os << section_delimiter << endl; // only with format v1.2
   }
}

void Mesh::PrintTopo(std::ostream &os,const Array<int> &e_to_k) const
{
   int i;
   Array<int> vert;

   os << "MFEM NURBS mesh v1.0\n";

   // optional
   os <<
      "\n#\n# MFEM Geometry Types (see mesh/geom.hpp):\n#\n"
      "# SEGMENT     = 1\n"
      "# SQUARE      = 3\n"
      "# CUBE        = 5\n"
      "#\n";

   os << "\ndimension\n" << Dim
      << "\n\nelements\n" << NumOfElements << '\n';
   for (i = 0; i < NumOfElements; i++)
   {
      PrintElement(elements[i], os);
   }

   os << "\nboundary\n" << NumOfBdrElements << '\n';
   for (i = 0; i < NumOfBdrElements; i++)
   {
      PrintElement(boundary[i], os);
   }

   os << "\nedges\n" << NumOfEdges << '\n';
   for (i = 0; i < NumOfEdges; i++)
   {
      edge_vertex->GetRow(i, vert);
      int ki = e_to_k[i];
      if (ki < 0)
      {
         ki = -1 - ki;
      }
      os << ki << ' ' << vert[0] << ' ' << vert[1] << '\n';
   }
   os << "\nvertices\n" << NumOfVertices << '\n';
}

void Mesh::Save(const char *fname, int precision) const
{
   ofstream ofs(fname);
   ofs.precision(precision);
   Print(ofs);
}

#ifdef MFEM_USE_ADIOS2
void Mesh::Print(adios2stream &os) const
{
   os.Print(*this);
}
#endif

void Mesh::PrintVTK(std::ostream &os)
{
   os <<
      "# vtk DataFile Version 3.0\n"
      "Generated by MFEM\n"
      "ASCII\n"
      "DATASET UNSTRUCTURED_GRID\n";

   if (Nodes == NULL)
   {
      os << "POINTS " << NumOfVertices << " double\n";
      for (int i = 0; i < NumOfVertices; i++)
      {
         os << vertices[i](0);
         int j;
         for (j = 1; j < spaceDim; j++)
         {
            os << ' ' << vertices[i](j);
         }
         for ( ; j < 3; j++)
         {
            os << ' ' << 0.0;
         }
         os << '\n';
      }
   }
   else
   {
      Array<int> vdofs(3);
      os << "POINTS " << Nodes->FESpace()->GetNDofs() << " double\n";
      for (int i = 0; i < Nodes->FESpace()->GetNDofs(); i++)
      {
         vdofs.SetSize(1);
         vdofs[0] = i;
         Nodes->FESpace()->DofsToVDofs(vdofs);
         os << (*Nodes)(vdofs[0]);
         int j;
         for (j = 1; j < spaceDim; j++)
         {
            os << ' ' << (*Nodes)(vdofs[j]);
         }
         for ( ; j < 3; j++)
         {
            os << ' ' << 0.0;
         }
         os << '\n';
      }
   }

   int order = -1;
   if (Nodes == NULL)
   {
      int size = 0;
      for (int i = 0; i < NumOfElements; i++)
      {
         size += elements[i]->GetNVertices() + 1;
      }
      os << "CELLS " << NumOfElements << ' ' << size << '\n';
      for (int i = 0; i < NumOfElements; i++)
      {
         const int *v = elements[i]->GetVertices();
         const int nv = elements[i]->GetNVertices();
         os << nv;
         Geometry::Type geom = elements[i]->GetGeometryType();
         const int *perm = VTKGeometry::VertexPermutation[geom];
         for (int j = 0; j < nv; j++)
         {
            os << ' ' << v[perm ? perm[j] : j];
         }
         os << '\n';
      }
      order = 1;
   }
   else
   {
      Array<int> dofs;
      int size = 0;
      for (int i = 0; i < NumOfElements; i++)
      {
         Nodes->FESpace()->GetElementDofs(i, dofs);
         MFEM_ASSERT(Dim != 0 || dofs.Size() == 1,
                     "Point meshes should have a single dof per element");
         size += dofs.Size() + 1;
      }
      os << "CELLS " << NumOfElements << ' ' << size << '\n';
      const char *fec_name = Nodes->FESpace()->FEColl()->Name();

      if (!strcmp(fec_name, "Linear") ||
          !strcmp(fec_name, "H1_0D_P1") ||
          !strcmp(fec_name, "H1_1D_P1") ||
          !strcmp(fec_name, "H1_2D_P1") ||
          !strcmp(fec_name, "H1_3D_P1"))
      {
         order = 1;
      }
      else if (!strcmp(fec_name, "Quadratic") ||
               !strcmp(fec_name, "H1_1D_P2") ||
               !strcmp(fec_name, "H1_2D_P2") ||
               !strcmp(fec_name, "H1_3D_P2"))
      {
         order = 2;
      }
      if (order == -1)
      {
         mfem::err << "Mesh::PrintVTK : can not save '"
                   << fec_name << "' elements!" << endl;
         mfem_error();
      }
      for (int i = 0; i < NumOfElements; i++)
      {
         Nodes->FESpace()->GetElementDofs(i, dofs);
         os << dofs.Size();
         if (order == 1)
         {
            for (int j = 0; j < dofs.Size(); j++)
            {
               os << ' ' << dofs[j];
            }
         }
         else if (order == 2)
         {
            const int *vtk_mfem;
            switch (elements[i]->GetGeometryType())
            {
               case Geometry::SEGMENT:
               case Geometry::TRIANGLE:
               case Geometry::SQUARE:
                  vtk_mfem = vtk_quadratic_hex; break; // identity map
               case Geometry::TETRAHEDRON:
                  vtk_mfem = vtk_quadratic_tet; break;
               case Geometry::PRISM:
                  vtk_mfem = vtk_quadratic_wedge; break;
               case Geometry::CUBE:
               default:
                  vtk_mfem = vtk_quadratic_hex; break;
            }
            for (int j = 0; j < dofs.Size(); j++)
            {
               os << ' ' << dofs[vtk_mfem[j]];
            }
         }
         os << '\n';
      }
   }

   os << "CELL_TYPES " << NumOfElements << '\n';
   for (int i = 0; i < NumOfElements; i++)
   {
      int vtk_cell_type = 5;
      Geometry::Type geom = GetElement(i)->GetGeometryType();
      if (order == 1) { vtk_cell_type = VTKGeometry::Map[geom]; }
      else if (order == 2) { vtk_cell_type = VTKGeometry::QuadraticMap[geom]; }
      os << vtk_cell_type << '\n';
   }

   // write attributes
   os << "CELL_DATA " << NumOfElements << '\n'
      << "SCALARS material int\n"
      << "LOOKUP_TABLE default\n";
   for (int i = 0; i < NumOfElements; i++)
   {
      os << elements[i]->GetAttribute() << '\n';
   }
   os.flush();
}

void Mesh::PrintVTU(std::string fname,
                    VTKFormat format,
                    bool high_order_output,
                    int compression_level,
                    bool bdr)
{
   int ref = (high_order_output && Nodes)
             ? Nodes->FESpace()->GetElementOrder(0) : 1;

   fname = fname + ".vtu";
   std::fstream os(fname.c_str(),std::ios::out);
   os << "<VTKFile type=\"UnstructuredGrid\" version=\"0.1\"";
   if (compression_level != 0)
   {
      os << " compressor=\"vtkZLibDataCompressor\"";
   }
   os << " byte_order=\"" << VTKByteOrder() << "\">\n";
   os << "<UnstructuredGrid>\n";
   PrintVTU(os, ref, format, high_order_output, compression_level, bdr);
   os << "</Piece>\n"; // need to close the piece open in the PrintVTU method
   os << "</UnstructuredGrid>\n";
   os << "</VTKFile>" << std::endl;

   os.close();
}

void Mesh::PrintBdrVTU(std::string fname,
                       VTKFormat format,
                       bool high_order_output,
                       int compression_level)
{
   PrintVTU(fname, format, high_order_output, compression_level, true);
}

void Mesh::PrintVTU(std::ostream &os, int ref, VTKFormat format,
                    bool high_order_output, int compression_level,
                    bool bdr_elements)
{
   RefinedGeometry *RefG;
   DenseMatrix pmat;

   const char *fmt_str = (format == VTKFormat::ASCII) ? "ascii" : "binary";
   const char *type_str = (format != VTKFormat::BINARY32) ? "Float64" : "Float32";
   std::vector<char> buf;

   auto get_geom = [&](int i)
   {
      if (bdr_elements) { return GetBdrElementBaseGeometry(i); }
      else { return GetElementBaseGeometry(i); }
   };

   int ne = bdr_elements ? GetNBE() : GetNE();
   // count the number of points and cells
   int np = 0, nc_ref = 0;
   for (int i = 0; i < ne; i++)
   {
      Geometry::Type geom = get_geom(i);
      int nv = Geometries.GetVertices(geom)->GetNPoints();
      RefG = GlobGeometryRefiner.Refine(geom, ref, 1);
      np += RefG->RefPts.GetNPoints();
      nc_ref += RefG->RefGeoms.Size() / nv;
   }

   os << "<Piece NumberOfPoints=\"" << np << "\" NumberOfCells=\""
      << (high_order_output ? ne : nc_ref) << "\">\n";

   // print out the points
   os << "<Points>\n";
   os << "<DataArray type=\"" << type_str
      << "\" NumberOfComponents=\"3\" format=\"" << fmt_str << "\">\n";
   for (int i = 0; i < ne; i++)
   {
      RefG = GlobGeometryRefiner.Refine(get_geom(i), ref, 1);

      if (bdr_elements)
      {
         GetBdrElementTransformation(i)->Transform(RefG->RefPts, pmat);
      }
      else
      {
         GetElementTransformation(i)->Transform(RefG->RefPts, pmat);
      }

      for (int j = 0; j < pmat.Width(); j++)
      {
         WriteBinaryOrASCII(os, buf, pmat(0,j), " ", format);
         if (pmat.Height() > 1)
         {
            WriteBinaryOrASCII(os, buf, pmat(1,j), " ", format);
         }
         else
         {
            WriteBinaryOrASCII(os, buf, 0.0, " ", format);
         }
         if (pmat.Height() > 2)
         {
            WriteBinaryOrASCII(os, buf, pmat(2,j), "", format);
         }
         else
         {
            WriteBinaryOrASCII(os, buf, 0.0, "", format);
         }
         if (format == VTKFormat::ASCII) { os << '\n'; }
      }
   }
   if (format != VTKFormat::ASCII)
   {
      WriteBase64WithSizeAndClear(os, buf, compression_level);
   }
   os << "</DataArray>" << std::endl;
   os << "</Points>" << std::endl;

   os << "<Cells>" << std::endl;
   os << "<DataArray type=\"Int32\" Name=\"connectivity\" format=\""
      << fmt_str << "\">" << std::endl;
   // connectivity
   std::vector<int> offset;

   np = 0;
   if (high_order_output)
   {
      Array<int> local_connectivity;
      for (int iel = 0; iel < ne; iel++)
      {
         Geometry::Type geom = get_geom(iel);
         CreateVTKElementConnectivity(local_connectivity, geom, ref);
         int nnodes = local_connectivity.Size();
         for (int i=0; i<nnodes; ++i)
         {
            WriteBinaryOrASCII(os, buf, np+local_connectivity[i], " ",
                               format);
         }
         if (format == VTKFormat::ASCII) { os << '\n'; }
         np += nnodes;
         offset.push_back(np);
      }
   }
   else
   {
      int coff = 0;
      for (int i = 0; i < ne; i++)
      {
         Geometry::Type geom = get_geom(i);
         int nv = Geometries.GetVertices(geom)->GetNPoints();
         RefG = GlobGeometryRefiner.Refine(geom, ref, 1);
         Array<int> &RG = RefG->RefGeoms;
         for (int j = 0; j < RG.Size(); )
         {
            coff = coff+nv;
            offset.push_back(coff);
            const int *p = VTKGeometry::VertexPermutation[geom];
            for (int k = 0; k < nv; k++, j++)
            {
               WriteBinaryOrASCII(os, buf, np + RG[p ? p[j] : j], " ",
                                  format);
            }
            if (format == VTKFormat::ASCII) { os << '\n'; }
         }
         np += RefG->RefPts.GetNPoints();
      }
   }
   if (format != VTKFormat::ASCII)
   {
      WriteBase64WithSizeAndClear(os, buf, compression_level);
   }
   os << "</DataArray>" << std::endl;

   os << "<DataArray type=\"Int32\" Name=\"offsets\" format=\""
      << fmt_str << "\">" << std::endl;
   // offsets
   for (size_t ii=0; ii<offset.size(); ii++)
   {
      WriteBinaryOrASCII(os, buf, offset[ii], "\n", format);
   }
   if (format != VTKFormat::ASCII)
   {
      WriteBase64WithSizeAndClear(os, buf, compression_level);
   }
   os << "</DataArray>" << std::endl;
   os << "<DataArray type=\"UInt8\" Name=\"types\" format=\""
      << fmt_str << "\">" << std::endl;
   // cell types
   const int *vtk_geom_map =
      high_order_output ? VTKGeometry::HighOrderMap : VTKGeometry::Map;
   for (int i = 0; i < ne; i++)
   {
      Geometry::Type geom = get_geom(i);
      uint8_t vtk_cell_type = 5;

      vtk_cell_type = vtk_geom_map[geom];

      if (high_order_output)
      {
         WriteBinaryOrASCII(os, buf, vtk_cell_type, "\n", format);
      }
      else
      {
         int nv = Geometries.GetVertices(geom)->GetNPoints();
         RefG = GlobGeometryRefiner.Refine(geom, ref, 1);
         Array<int> &RG = RefG->RefGeoms;
         for (int j = 0; j < RG.Size(); j += nv)
         {
            WriteBinaryOrASCII(os, buf, vtk_cell_type, "\n", format);
         }
      }
   }
   if (format != VTKFormat::ASCII)
   {
      WriteBase64WithSizeAndClear(os, buf, compression_level);
   }
   os << "</DataArray>" << std::endl;
   os << "</Cells>" << std::endl;

   os << "<CellData Scalars=\"attribute\">" << std::endl;
   os << "<DataArray type=\"Int32\" Name=\"attribute\" format=\""
      << fmt_str << "\">" << std::endl;
   for (int i = 0; i < ne; i++)
   {
      int attr = bdr_elements ? GetBdrAttribute(i) : GetAttribute(i);
      if (high_order_output)
      {
         WriteBinaryOrASCII(os, buf, attr, "\n", format);
      }
      else
      {
         Geometry::Type geom = get_geom(i);
         int nv = Geometries.GetVertices(geom)->GetNPoints();
         RefG = GlobGeometryRefiner.Refine(geom, ref, 1);
         for (int j = 0; j < RefG->RefGeoms.Size(); j += nv)
         {
            WriteBinaryOrASCII(os, buf, attr, "\n", format);
         }
      }
   }
   if (format != VTKFormat::ASCII)
   {
      WriteBase64WithSizeAndClear(os, buf, compression_level);
   }
   os << "</DataArray>" << std::endl;
   os << "</CellData>" << std::endl;
}


void Mesh::PrintVTK(std::ostream &os, int ref, int field_data)
{
   int np, nc, size;
   RefinedGeometry *RefG;
   DenseMatrix pmat;

   os <<
      "# vtk DataFile Version 3.0\n"
      "Generated by MFEM\n"
      "ASCII\n"
      "DATASET UNSTRUCTURED_GRID\n";

   // additional dataset information
   if (field_data)
   {
      os << "FIELD FieldData 1\n"
         << "MaterialIds " << 1 << " " << attributes.Size() << " int\n";
      for (int i = 0; i < attributes.Size(); i++)
      {
         os << ' ' << attributes[i];
      }
      os << '\n';
   }

   // count the points, cells, size
   np = nc = size = 0;
   for (int i = 0; i < GetNE(); i++)
   {
      Geometry::Type geom = GetElementBaseGeometry(i);
      int nv = Geometries.GetVertices(geom)->GetNPoints();
      RefG = GlobGeometryRefiner.Refine(geom, ref, 1);
      np += RefG->RefPts.GetNPoints();
      nc += RefG->RefGeoms.Size() / nv;
      size += (RefG->RefGeoms.Size() / nv) * (nv + 1);
   }
   os << "POINTS " << np << " double\n";
   // write the points
   for (int i = 0; i < GetNE(); i++)
   {
      RefG = GlobGeometryRefiner.Refine(
                GetElementBaseGeometry(i), ref, 1);

      GetElementTransformation(i)->Transform(RefG->RefPts, pmat);

      for (int j = 0; j < pmat.Width(); j++)
      {
         os << pmat(0, j) << ' ';
         if (pmat.Height() > 1)
         {
            os << pmat(1, j) << ' ';
            if (pmat.Height() > 2)
            {
               os << pmat(2, j);
            }
            else
            {
               os << 0.0;
            }
         }
         else
         {
            os << 0.0 << ' ' << 0.0;
         }
         os << '\n';
      }
   }

   // write the cells
   os << "CELLS " << nc << ' ' << size << '\n';
   np = 0;
   for (int i = 0; i < GetNE(); i++)
   {
      Geometry::Type geom = GetElementBaseGeometry(i);
      int nv = Geometries.GetVertices(geom)->GetNPoints();
      RefG = GlobGeometryRefiner.Refine(geom, ref, 1);
      Array<int> &RG = RefG->RefGeoms;

      for (int j = 0; j < RG.Size(); )
      {
         os << nv;
         for (int k = 0; k < nv; k++, j++)
         {
            os << ' ' << np + RG[j];
         }
         os << '\n';
      }
      np += RefG->RefPts.GetNPoints();
   }
   os << "CELL_TYPES " << nc << '\n';
   for (int i = 0; i < GetNE(); i++)
   {
      Geometry::Type geom = GetElementBaseGeometry(i);
      int nv = Geometries.GetVertices(geom)->GetNPoints();
      RefG = GlobGeometryRefiner.Refine(geom, ref, 1);
      Array<int> &RG = RefG->RefGeoms;
      int vtk_cell_type = VTKGeometry::Map[geom];

      for (int j = 0; j < RG.Size(); j += nv)
      {
         os << vtk_cell_type << '\n';
      }
   }
   // write attributes (materials)
   os << "CELL_DATA " << nc << '\n'
      << "SCALARS material int\n"
      << "LOOKUP_TABLE default\n";
   for (int i = 0; i < GetNE(); i++)
   {
      Geometry::Type geom = GetElementBaseGeometry(i);
      int nv = Geometries.GetVertices(geom)->GetNPoints();
      RefG = GlobGeometryRefiner.Refine(geom, ref, 1);
      int attr = GetAttribute(i);
      for (int j = 0; j < RefG->RefGeoms.Size(); j += nv)
      {
         os << attr << '\n';
      }
   }

   if (Dim > 1)
   {
      Array<int> coloring;
      srand((unsigned)time(0));
      double a = double(rand()) / (double(RAND_MAX) + 1.);
      int el0 = (int)floor(a * GetNE());
      GetElementColoring(coloring, el0);
      os << "SCALARS element_coloring int\n"
         << "LOOKUP_TABLE default\n";
      for (int i = 0; i < GetNE(); i++)
      {
         Geometry::Type geom = GetElementBaseGeometry(i);
         int nv = Geometries.GetVertices(geom)->GetNPoints();
         RefG = GlobGeometryRefiner.Refine(geom, ref, 1);
         for (int j = 0; j < RefG->RefGeoms.Size(); j += nv)
         {
            os << coloring[i] + 1 << '\n';
         }
      }
   }

   // prepare to write data
   os << "POINT_DATA " << np << '\n' << flush;
}

void Mesh::GetElementColoring(Array<int> &colors, int el0)
{
   int delete_el_to_el = (el_to_el) ? (0) : (1);
   const Table &el_el = ElementToElementTable();
   int num_el = GetNE(), stack_p, stack_top_p, max_num_col;
   Array<int> el_stack(num_el);

   const int *i_el_el = el_el.GetI();
   const int *j_el_el = el_el.GetJ();

   colors.SetSize(num_el);
   colors = -2;
   max_num_col = 1;
   stack_p = stack_top_p = 0;
   for (int el = el0; stack_top_p < num_el; el=(el+1)%num_el)
   {
      if (colors[el] != -2)
      {
         continue;
      }

      colors[el] = -1;
      el_stack[stack_top_p++] = el;

      for ( ; stack_p < stack_top_p; stack_p++)
      {
         int i = el_stack[stack_p];
         int num_nb = i_el_el[i+1] - i_el_el[i];
         if (max_num_col < num_nb + 1)
         {
            max_num_col = num_nb + 1;
         }
         for (int j = i_el_el[i]; j < i_el_el[i+1]; j++)
         {
            int k = j_el_el[j];
            if (colors[k] == -2)
            {
               colors[k] = -1;
               el_stack[stack_top_p++] = k;
            }
         }
      }
   }

   Array<int> col_marker(max_num_col);

   for (stack_p = 0; stack_p < stack_top_p; stack_p++)
   {
      int i = el_stack[stack_p], col;
      col_marker = 0;
      for (int j = i_el_el[i]; j < i_el_el[i+1]; j++)
      {
         col = colors[j_el_el[j]];
         if (col != -1)
         {
            col_marker[col] = 1;
         }
      }

      for (col = 0; col < max_num_col; col++)
         if (col_marker[col] == 0)
         {
            break;
         }

      colors[i] = col;
   }

   if (delete_el_to_el)
   {
      delete el_to_el;
      el_to_el = NULL;
   }
}

void Mesh::PrintWithPartitioning(int *partitioning, std::ostream &os,
                                 int elem_attr) const
{
   if (Dim != 3 && Dim != 2) { return; }

   int i, j, k, l, nv, nbe, *v;

   os << "MFEM mesh v1.0\n";

   // optional
   os <<
      "\n#\n# MFEM Geometry Types (see mesh/geom.hpp):\n#\n"
      "# POINT       = 0\n"
      "# SEGMENT     = 1\n"
      "# TRIANGLE    = 2\n"
      "# SQUARE      = 3\n"
      "# TETRAHEDRON = 4\n"
      "# CUBE        = 5\n"
      "# PRISM       = 6\n"
      "#\n";

   os << "\ndimension\n" << Dim
      << "\n\nelements\n" << NumOfElements << '\n';
   for (i = 0; i < NumOfElements; i++)
   {
      os << int((elem_attr) ? partitioning[i]+1 : elements[i]->GetAttribute())
         << ' ' << elements[i]->GetGeometryType();
      nv = elements[i]->GetNVertices();
      v  = elements[i]->GetVertices();
      for (j = 0; j < nv; j++)
      {
         os << ' ' << v[j];
      }
      os << '\n';
   }
   nbe = 0;
   for (i = 0; i < faces_info.Size(); i++)
   {
      if ((l = faces_info[i].Elem2No) >= 0)
      {
         k = partitioning[faces_info[i].Elem1No];
         l = partitioning[l];
         if (k != l)
         {
            nbe++;
            if (!Nonconforming() || !IsSlaveFace(faces_info[i]))
            {
               nbe++;
            }
         }
      }
      else
      {
         nbe++;
      }
   }
   os << "\nboundary\n" << nbe << '\n';
   for (i = 0; i < faces_info.Size(); i++)
   {
      if ((l = faces_info[i].Elem2No) >= 0)
      {
         k = partitioning[faces_info[i].Elem1No];
         l = partitioning[l];
         if (k != l)
         {
            nv = faces[i]->GetNVertices();
            v  = faces[i]->GetVertices();
            os << k+1 << ' ' << faces[i]->GetGeometryType();
            for (j = 0; j < nv; j++)
            {
               os << ' ' << v[j];
            }
            os << '\n';
            if (!Nonconforming() || !IsSlaveFace(faces_info[i]))
            {
               os << l+1 << ' ' << faces[i]->GetGeometryType();
               for (j = nv-1; j >= 0; j--)
               {
                  os << ' ' << v[j];
               }
               os << '\n';
            }
         }
      }
      else
      {
         k = partitioning[faces_info[i].Elem1No];
         nv = faces[i]->GetNVertices();
         v  = faces[i]->GetVertices();
         os << k+1 << ' ' << faces[i]->GetGeometryType();
         for (j = 0; j < nv; j++)
         {
            os << ' ' << v[j];
         }
         os << '\n';
      }
   }
   os << "\nvertices\n" << NumOfVertices << '\n';
   if (Nodes == NULL)
   {
      os << spaceDim << '\n';
      for (i = 0; i < NumOfVertices; i++)
      {
         os << vertices[i](0);
         for (j = 1; j < spaceDim; j++)
         {
            os << ' ' << vertices[i](j);
         }
         os << '\n';
      }
      os.flush();
   }
   else
   {
      os << "\nnodes\n";
      Nodes->Save(os);
   }
}

void Mesh::PrintElementsWithPartitioning(int *partitioning,
                                         std::ostream &os,
                                         int interior_faces)
{
   MFEM_ASSERT(Dim == spaceDim, "2D Manifolds not supported\n");
   if (Dim != 3 && Dim != 2) { return; }

   int *vcount = new int[NumOfVertices];
   for (int i = 0; i < NumOfVertices; i++)
   {
      vcount[i] = 0;
   }
   for (int i = 0; i < NumOfElements; i++)
   {
      int nv = elements[i]->GetNVertices();
      const int *ind = elements[i]->GetVertices();
      for (int j = 0; j < nv; j++)
      {
         vcount[ind[j]]++;
      }
   }

   int *voff = new int[NumOfVertices+1];
   voff[0] = 0;
   for (int i = 1; i <= NumOfVertices; i++)
   {
      voff[i] = vcount[i-1] + voff[i-1];
   }

   int **vown = new int*[NumOfVertices];
   for (int i = 0; i < NumOfVertices; i++)
   {
      vown[i] = new int[vcount[i]];
   }

   // 2D
   if (Dim == 2)
   {
      Table edge_el;
      Transpose(ElementToEdgeTable(), edge_el);

      // Fake printing of the elements.
      for (int i = 0; i < NumOfElements; i++)
      {
         int nv  = elements[i]->GetNVertices();
         const int *ind = elements[i]->GetVertices();
         for (int j = 0; j < nv; j++)
         {
            vcount[ind[j]]--;
            vown[ind[j]][vcount[ind[j]]] = i;
         }
      }

      for (int i = 0; i < NumOfVertices; i++)
      {
         vcount[i] = voff[i+1] - voff[i];
      }

      int nbe = 0;
      for (int i = 0; i < edge_el.Size(); i++)
      {
         const int *el = edge_el.GetRow(i);
         if (edge_el.RowSize(i) > 1)
         {
            int k = partitioning[el[0]];
            int l = partitioning[el[1]];
            if (interior_faces || k != l)
            {
               nbe += 2;
            }
         }
         else
         {
            nbe++;
         }
      }

      // Print the type of the mesh and the boundary elements.
      os << "areamesh2\n\n" << nbe << '\n';

      for (int i = 0; i < edge_el.Size(); i++)
      {
         const int *el = edge_el.GetRow(i);
         if (edge_el.RowSize(i) > 1)
         {
            int k = partitioning[el[0]];
            int l = partitioning[el[1]];
            if (interior_faces || k != l)
            {
               Array<int> ev;
               GetEdgeVertices(i,ev);
               os << k+1; // attribute
               for (int j = 0; j < 2; j++)
                  for (int s = 0; s < vcount[ev[j]]; s++)
                     if (vown[ev[j]][s] == el[0])
                     {
                        os << ' ' << voff[ev[j]]+s+1;
                     }
               os << '\n';
               os << l+1; // attribute
               for (int j = 1; j >= 0; j--)
                  for (int s = 0; s < vcount[ev[j]]; s++)
                     if (vown[ev[j]][s] == el[1])
                     {
                        os << ' ' << voff[ev[j]]+s+1;
                     }
               os << '\n';
            }
         }
         else
         {
            int k = partitioning[el[0]];
            Array<int> ev;
            GetEdgeVertices(i,ev);
            os << k+1; // attribute
            for (int j = 0; j < 2; j++)
               for (int s = 0; s < vcount[ev[j]]; s++)
                  if (vown[ev[j]][s] == el[0])
                  {
                     os << ' ' << voff[ev[j]]+s+1;
                  }
            os << '\n';
         }
      }

      // Print the elements.
      os << NumOfElements << '\n';
      for (int i = 0; i < NumOfElements; i++)
      {
         int nv  = elements[i]->GetNVertices();
         const int *ind = elements[i]->GetVertices();
         os << partitioning[i]+1 << ' '; // use subdomain number as attribute
         os << nv << ' ';
         for (int j = 0; j < nv; j++)
         {
            os << ' ' << voff[ind[j]]+vcount[ind[j]]--;
            vown[ind[j]][vcount[ind[j]]] = i;
         }
         os << '\n';
      }

      for (int i = 0; i < NumOfVertices; i++)
      {
         vcount[i] = voff[i+1] - voff[i];
      }

      // Print the vertices.
      os << voff[NumOfVertices] << '\n';
      for (int i = 0; i < NumOfVertices; i++)
         for (int k = 0; k < vcount[i]; k++)
         {
            for (int j = 0; j < Dim; j++)
            {
               os << vertices[i](j) << ' ';
            }
            os << '\n';
         }
   }
   //  Dim is 3
   else if (meshgen == 1)
   {
      os << "NETGEN_Neutral_Format\n";
      // print the vertices
      os << voff[NumOfVertices] << '\n';
      for (int i = 0; i < NumOfVertices; i++)
         for (int k = 0; k < vcount[i]; k++)
         {
            for (int j = 0; j < Dim; j++)
            {
               os << ' ' << vertices[i](j);
            }
            os << '\n';
         }

      // print the elements
      os << NumOfElements << '\n';
      for (int i = 0; i < NumOfElements; i++)
      {
         int nv = elements[i]->GetNVertices();
         const int *ind = elements[i]->GetVertices();
         os << partitioning[i]+1; // use subdomain number as attribute
         for (int j = 0; j < nv; j++)
         {
            os << ' ' << voff[ind[j]]+vcount[ind[j]]--;
            vown[ind[j]][vcount[ind[j]]] = i;
         }
         os << '\n';
      }

      for (int i = 0; i < NumOfVertices; i++)
      {
         vcount[i] = voff[i+1] - voff[i];
      }

      // print the boundary information.
      int nbe = 0;
      for (int i = 0; i < NumOfFaces; i++)
      {
         int l = faces_info[i].Elem2No;
         if (l >= 0)
         {
            int k = partitioning[faces_info[i].Elem1No];
            l = partitioning[l];
            if (interior_faces || k != l)
            {
               nbe += 2;
            }
         }
         else
         {
            nbe++;
         }
      }

      os << nbe << '\n';
      for (int i = 0; i < NumOfFaces; i++)
      {
         int l = faces_info[i].Elem2No;
         if (l >= 0)
         {
            int k = partitioning[faces_info[i].Elem1No];
            l = partitioning[l];
            if (interior_faces || k != l)
            {
               int nv = faces[i]->GetNVertices();
               const int *ind = faces[i]->GetVertices();
               os << k+1; // attribute
               for (int j = 0; j < nv; j++)
                  for (int s = 0; s < vcount[ind[j]]; s++)
                     if (vown[ind[j]][s] == faces_info[i].Elem1No)
                     {
                        os << ' ' << voff[ind[j]]+s+1;
                     }
               os << '\n';
               os << l+1; // attribute
               for (int j = nv-1; j >= 0; j--)
                  for (int s = 0; s < vcount[ind[j]]; s++)
                     if (vown[ind[j]][s] == faces_info[i].Elem2No)
                     {
                        os << ' ' << voff[ind[j]]+s+1;
                     }
               os << '\n';
            }
         }
         else
         {
            int k = partitioning[faces_info[i].Elem1No];
            int nv = faces[i]->GetNVertices();
            const int *ind = faces[i]->GetVertices();
            os << k+1; // attribute
            for (int j = 0; j < nv; j++)
               for (int s = 0; s < vcount[ind[j]]; s++)
                  if (vown[ind[j]][s] == faces_info[i].Elem1No)
                  {
                     os << ' ' << voff[ind[j]]+s+1;
                  }
            os << '\n';
         }
      }
   }
   //  Dim is 3
   else if (meshgen == 2) // TrueGrid
   {
      // count the number of the boundary elements.
      int nbe = 0;
      for (int i = 0; i < NumOfFaces; i++)
      {
         int l = faces_info[i].Elem2No;
         if (l >= 0)
         {
            int k = partitioning[faces_info[i].Elem1No];
            l = partitioning[l];
            if (interior_faces || k != l)
            {
               nbe += 2;
            }
         }
         else
         {
            nbe++;
         }
      }

      os << "TrueGrid\n"
         << "1 " << voff[NumOfVertices] << " " << NumOfElements
         << " 0 0 0 0 0 0 0\n"
         << "0 0 0 1 0 0 0 0 0 0 0\n"
         << "0 0 " << nbe << " 0 0 0 0 0 0 0 0 0 0 0 0 0\n"
         << "0.0 0.0 0.0 0 0 0.0 0.0 0 0.0\n"
         << "0 0 0 0 0 0 0 0 0 0 0 0 0 0 0 0\n";

      for (int i = 0; i < NumOfVertices; i++)
         for (int k = 0; k < vcount[i]; k++)
            os << voff[i]+k << " 0.0 " << vertices[i](0) << ' '
               << vertices[i](1) << ' ' << vertices[i](2) << " 0.0\n";

      for (int i = 0; i < NumOfElements; i++)
      {
         int nv = elements[i]->GetNVertices();
         const int *ind = elements[i]->GetVertices();
         os << i+1 << ' ' << partitioning[i]+1; // partitioning as attribute
         for (int j = 0; j < nv; j++)
         {
            os << ' ' << voff[ind[j]]+vcount[ind[j]]--;
            vown[ind[j]][vcount[ind[j]]] = i;
         }
         os << '\n';
      }

      for (int i = 0; i < NumOfVertices; i++)
      {
         vcount[i] = voff[i+1] - voff[i];
      }

      // boundary elements
      for (int i = 0; i < NumOfFaces; i++)
      {
         int l = faces_info[i].Elem2No;
         if (l >= 0)
         {
            int k = partitioning[faces_info[i].Elem1No];
            l = partitioning[l];
            if (interior_faces || k != l)
            {
               int nv = faces[i]->GetNVertices();
               const int *ind = faces[i]->GetVertices();
               os << k+1; // attribute
               for (int j = 0; j < nv; j++)
                  for (int s = 0; s < vcount[ind[j]]; s++)
                     if (vown[ind[j]][s] == faces_info[i].Elem1No)
                     {
                        os << ' ' << voff[ind[j]]+s+1;
                     }
               os << " 1.0 1.0 1.0 1.0\n";
               os << l+1; // attribute
               for (int j = nv-1; j >= 0; j--)
                  for (int s = 0; s < vcount[ind[j]]; s++)
                     if (vown[ind[j]][s] == faces_info[i].Elem2No)
                     {
                        os << ' ' << voff[ind[j]]+s+1;
                     }
               os << " 1.0 1.0 1.0 1.0\n";
            }
         }
         else
         {
            int k = partitioning[faces_info[i].Elem1No];
            int nv = faces[i]->GetNVertices();
            const int *ind = faces[i]->GetVertices();
            os << k+1; // attribute
            for (int j = 0; j < nv; j++)
               for (int s = 0; s < vcount[ind[j]]; s++)
                  if (vown[ind[j]][s] == faces_info[i].Elem1No)
                  {
                     os << ' ' << voff[ind[j]]+s+1;
                  }
            os << " 1.0 1.0 1.0 1.0\n";
         }
      }
   }

   os << flush;

   for (int i = 0; i < NumOfVertices; i++)
   {
      delete [] vown[i];
   }

   delete [] vcount;
   delete [] voff;
   delete [] vown;
}

void Mesh::PrintSurfaces(const Table & Aface_face, std::ostream &os) const
{
   int i, j;

   if (NURBSext)
   {
      mfem_error("Mesh::PrintSurfaces"
                 " NURBS mesh is not supported!");
      return;
   }

   os << "MFEM mesh v1.0\n";

   // optional
   os <<
      "\n#\n# MFEM Geometry Types (see mesh/geom.hpp):\n#\n"
      "# POINT       = 0\n"
      "# SEGMENT     = 1\n"
      "# TRIANGLE    = 2\n"
      "# SQUARE      = 3\n"
      "# TETRAHEDRON = 4\n"
      "# CUBE        = 5\n"
      "# PRISM       = 6\n"
      "#\n";

   os << "\ndimension\n" << Dim
      << "\n\nelements\n" << NumOfElements << '\n';
   for (i = 0; i < NumOfElements; i++)
   {
      PrintElement(elements[i], os);
   }

   os << "\nboundary\n" << Aface_face.Size_of_connections() << '\n';
   const int * const i_AF_f = Aface_face.GetI();
   const int * const j_AF_f = Aface_face.GetJ();

   for (int iAF=0; iAF < Aface_face.Size(); ++iAF)
      for (const int * iface = j_AF_f + i_AF_f[iAF];
           iface < j_AF_f + i_AF_f[iAF+1];
           ++iface)
      {
         os << iAF+1 << ' ';
         PrintElementWithoutAttr(faces[*iface],os);
      }

   os << "\nvertices\n" << NumOfVertices << '\n';
   if (Nodes == NULL)
   {
      os << spaceDim << '\n';
      for (i = 0; i < NumOfVertices; i++)
      {
         os << vertices[i](0);
         for (j = 1; j < spaceDim; j++)
         {
            os << ' ' << vertices[i](j);
         }
         os << '\n';
      }
      os.flush();
   }
   else
   {
      os << "\nnodes\n";
      Nodes->Save(os);
   }
}

void Mesh::ScaleSubdomains(double sf)
{
   int i,j,k;
   Array<int> vert;
   DenseMatrix pointmat;
   int na = attributes.Size();
   double *cg = new double[na*spaceDim];
   int *nbea = new int[na];

   int *vn = new int[NumOfVertices];
   for (i = 0; i < NumOfVertices; i++)
   {
      vn[i] = 0;
   }
   for (i = 0; i < na; i++)
   {
      for (j = 0; j < spaceDim; j++)
      {
         cg[i*spaceDim+j] = 0.0;
      }
      nbea[i] = 0;
   }

   for (i = 0; i < NumOfElements; i++)
   {
      GetElementVertices(i, vert);
      for (k = 0; k < vert.Size(); k++)
      {
         vn[vert[k]] = 1;
      }
   }

   for (i = 0; i < NumOfElements; i++)
   {
      int bea = GetAttribute(i)-1;
      GetPointMatrix(i, pointmat);
      GetElementVertices(i, vert);

      for (k = 0; k < vert.Size(); k++)
         if (vn[vert[k]] == 1)
         {
            nbea[bea]++;
            for (j = 0; j < spaceDim; j++)
            {
               cg[bea*spaceDim+j] += pointmat(j,k);
            }
            vn[vert[k]] = 2;
         }
   }

   for (i = 0; i < NumOfElements; i++)
   {
      int bea = GetAttribute(i)-1;
      GetElementVertices (i, vert);

      for (k = 0; k < vert.Size(); k++)
         if (vn[vert[k]])
         {
            for (j = 0; j < spaceDim; j++)
               vertices[vert[k]](j) = sf*vertices[vert[k]](j) +
                                      (1-sf)*cg[bea*spaceDim+j]/nbea[bea];
            vn[vert[k]] = 0;
         }
   }

   delete [] cg;
   delete [] nbea;
   delete [] vn;
}

void Mesh::ScaleElements(double sf)
{
   int i,j,k;
   Array<int> vert;
   DenseMatrix pointmat;
   int na = NumOfElements;
   double *cg = new double[na*spaceDim];
   int *nbea = new int[na];

   int *vn = new int[NumOfVertices];
   for (i = 0; i < NumOfVertices; i++)
   {
      vn[i] = 0;
   }
   for (i = 0; i < na; i++)
   {
      for (j = 0; j < spaceDim; j++)
      {
         cg[i*spaceDim+j] = 0.0;
      }
      nbea[i] = 0;
   }

   for (i = 0; i < NumOfElements; i++)
   {
      GetElementVertices(i, vert);
      for (k = 0; k < vert.Size(); k++)
      {
         vn[vert[k]] = 1;
      }
   }

   for (i = 0; i < NumOfElements; i++)
   {
      int bea = i;
      GetPointMatrix(i, pointmat);
      GetElementVertices(i, vert);

      for (k = 0; k < vert.Size(); k++)
         if (vn[vert[k]] == 1)
         {
            nbea[bea]++;
            for (j = 0; j < spaceDim; j++)
            {
               cg[bea*spaceDim+j] += pointmat(j,k);
            }
            vn[vert[k]] = 2;
         }
   }

   for (i = 0; i < NumOfElements; i++)
   {
      int bea = i;
      GetElementVertices(i, vert);

      for (k = 0; k < vert.Size(); k++)
         if (vn[vert[k]])
         {
            for (j = 0; j < spaceDim; j++)
               vertices[vert[k]](j) = sf*vertices[vert[k]](j) +
                                      (1-sf)*cg[bea*spaceDim+j]/nbea[bea];
            vn[vert[k]] = 0;
         }
   }

   delete [] cg;
   delete [] nbea;
   delete [] vn;
}

void Mesh::Transform(void (*f)(const Vector&, Vector&))
{
   // TODO: support for different new spaceDim.
   if (Nodes == NULL)
   {
      Vector vold(spaceDim), vnew(NULL, spaceDim);
      for (int i = 0; i < vertices.Size(); i++)
      {
         for (int j = 0; j < spaceDim; j++)
         {
            vold(j) = vertices[i](j);
         }
         vnew.SetData(vertices[i]());
         (*f)(vold, vnew);
      }
   }
   else
   {
      GridFunction xnew(Nodes->FESpace());
      VectorFunctionCoefficient f_pert(spaceDim, f);
      xnew.ProjectCoefficient(f_pert);
      *Nodes = xnew;
   }
   NodesUpdated();
}

void Mesh::Transform(VectorCoefficient &deformation)
{
   MFEM_VERIFY(spaceDim == deformation.GetVDim(),
               "incompatible vector dimensions");
   if (Nodes == NULL)
   {
      LinearFECollection fec;
      FiniteElementSpace fes(this, &fec, spaceDim, Ordering::byVDIM);
      GridFunction xnew(&fes);
      xnew.ProjectCoefficient(deformation);
      for (int i = 0; i < NumOfVertices; i++)
         for (int d = 0; d < spaceDim; d++)
         {
            vertices[i](d) = xnew(d + spaceDim*i);
         }
   }
   else
   {
      GridFunction xnew(Nodes->FESpace());
      xnew.ProjectCoefficient(deformation);
      *Nodes = xnew;
   }
   NodesUpdated();
}

void Mesh::RemoveUnusedVertices()
{
   if (NURBSext || ncmesh) { return; }

   Array<int> v2v(GetNV());
   v2v = -1;
   for (int i = 0; i < GetNE(); i++)
   {
      Element *el = GetElement(i);
      int nv = el->GetNVertices();
      int *v = el->GetVertices();
      for (int j = 0; j < nv; j++)
      {
         v2v[v[j]] = 0;
      }
   }
   for (int i = 0; i < GetNBE(); i++)
   {
      Element *el = GetBdrElement(i);
      int *v = el->GetVertices();
      int nv = el->GetNVertices();
      for (int j = 0; j < nv; j++)
      {
         v2v[v[j]] = 0;
      }
   }
   int num_vert = 0;
   for (int i = 0; i < v2v.Size(); i++)
   {
      if (v2v[i] == 0)
      {
         vertices[num_vert] = vertices[i];
         v2v[i] = num_vert++;
      }
   }

   if (num_vert == v2v.Size()) { return; }

   Vector nodes_by_element;
   Array<int> vdofs;
   if (Nodes)
   {
      int s = 0;
      for (int i = 0; i < GetNE(); i++)
      {
         Nodes->FESpace()->GetElementVDofs(i, vdofs);
         s += vdofs.Size();
      }
      nodes_by_element.SetSize(s);
      s = 0;
      for (int i = 0; i < GetNE(); i++)
      {
         Nodes->FESpace()->GetElementVDofs(i, vdofs);
         Nodes->GetSubVector(vdofs, &nodes_by_element(s));
         s += vdofs.Size();
      }
   }
   vertices.SetSize(num_vert);
   NumOfVertices = num_vert;
   for (int i = 0; i < GetNE(); i++)
   {
      Element *el = GetElement(i);
      int *v = el->GetVertices();
      int nv = el->GetNVertices();
      for (int j = 0; j < nv; j++)
      {
         v[j] = v2v[v[j]];
      }
   }
   for (int i = 0; i < GetNBE(); i++)
   {
      Element *el = GetBdrElement(i);
      int *v = el->GetVertices();
      int nv = el->GetNVertices();
      for (int j = 0; j < nv; j++)
      {
         v[j] = v2v[v[j]];
      }
   }
   DeleteTables();
   if (Dim > 1)
   {
      // generate el_to_edge, be_to_edge (2D), bel_to_edge (3D)
      el_to_edge = new Table;
      NumOfEdges = GetElementToEdgeTable(*el_to_edge, be_to_edge);
   }
   if (Dim > 2)
   {
      // generate el_to_face, be_to_face
      GetElementToFaceTable();
   }
   // Update faces and faces_info
   GenerateFaces();
   if (Nodes)
   {
      Nodes->FESpace()->Update();
      Nodes->Update();
      int s = 0;
      for (int i = 0; i < GetNE(); i++)
      {
         Nodes->FESpace()->GetElementVDofs(i, vdofs);
         Nodes->SetSubVector(vdofs, &nodes_by_element(s));
         s += vdofs.Size();
      }
   }
}

void Mesh::RemoveInternalBoundaries()
{
   if (NURBSext || ncmesh) { return; }

   int num_bdr_elem = 0;
   int new_bel_to_edge_nnz = 0;
   for (int i = 0; i < GetNBE(); i++)
   {
      if (FaceIsInterior(GetBdrElementEdgeIndex(i)))
      {
         FreeElement(boundary[i]);
      }
      else
      {
         num_bdr_elem++;
         if (Dim == 3)
         {
            new_bel_to_edge_nnz += bel_to_edge->RowSize(i);
         }
      }
   }

   if (num_bdr_elem == GetNBE()) { return; }

   Array<Element *> new_boundary(num_bdr_elem);
   Array<int> new_be_to_edge, new_be_to_face;
   Table *new_bel_to_edge = NULL;
   new_boundary.SetSize(0);
   if (Dim == 2)
   {
      new_be_to_edge.Reserve(num_bdr_elem);
   }
   else if (Dim == 3)
   {
      new_be_to_face.Reserve(num_bdr_elem);
      new_bel_to_edge = new Table;
      new_bel_to_edge->SetDims(num_bdr_elem, new_bel_to_edge_nnz);
   }
   for (int i = 0; i < GetNBE(); i++)
   {
      if (!FaceIsInterior(GetBdrElementEdgeIndex(i)))
      {
         new_boundary.Append(boundary[i]);
         if (Dim == 2)
         {
            new_be_to_edge.Append(be_to_edge[i]);
         }
         else if (Dim == 3)
         {
            int row = new_be_to_face.Size();
            new_be_to_face.Append(be_to_face[i]);
            int *e = bel_to_edge->GetRow(i);
            int ne = bel_to_edge->RowSize(i);
            int *new_e = new_bel_to_edge->GetRow(row);
            for (int j = 0; j < ne; j++)
            {
               new_e[j] = e[j];
            }
            new_bel_to_edge->GetI()[row+1] = new_bel_to_edge->GetI()[row] + ne;
         }
      }
   }

   NumOfBdrElements = new_boundary.Size();
   mfem::Swap(boundary, new_boundary);

   if (Dim == 2)
   {
      mfem::Swap(be_to_edge, new_be_to_edge);
   }
   else if (Dim == 3)
   {
      mfem::Swap(be_to_face, new_be_to_face);
      delete bel_to_edge;
      bel_to_edge = new_bel_to_edge;
   }

   Array<int> attribs(num_bdr_elem);
   for (int i = 0; i < attribs.Size(); i++)
   {
      attribs[i] = GetBdrAttribute(i);
   }
   attribs.Sort();
   attribs.Unique();
   bdr_attributes.DeleteAll();
   attribs.Copy(bdr_attributes);
}

void Mesh::FreeElement(Element *E)
{
#ifdef MFEM_USE_MEMALLOC
   if (E)
   {
      if (E->GetType() == Element::TETRAHEDRON)
      {
         TetMemory.Free((Tetrahedron*) E);
      }
      else
      {
         delete E;
      }
   }
#else
   delete E;
#endif
}

std::ostream &operator<<(std::ostream &os, const Mesh &mesh)
{
   mesh.Print(os);
   return os;
}

int Mesh::FindPoints(DenseMatrix &point_mat, Array<int>& elem_ids,
                     Array<IntegrationPoint>& ips, bool warn,
                     InverseElementTransformation *inv_trans)
{
   const int npts = point_mat.Width();
   if (!npts) { return 0; }
   MFEM_VERIFY(point_mat.Height() == spaceDim,"Invalid points matrix");
   elem_ids.SetSize(npts);
   ips.SetSize(npts);
   elem_ids = -1;
   if (!GetNE()) { return 0; }

   double *data = point_mat.GetData();
   InverseElementTransformation *inv_tr = inv_trans;
   inv_tr = inv_tr ? inv_tr : new InverseElementTransformation;

   // For each point in 'point_mat', find the element whose center is closest.
   Vector min_dist(npts);
   Array<int> e_idx(npts);
   min_dist = std::numeric_limits<double>::max();
   e_idx = -1;

   Vector pt(spaceDim);
   for (int i = 0; i < GetNE(); i++)
   {
      GetElementTransformation(i)->Transform(
         Geometries.GetCenter(GetElementBaseGeometry(i)), pt);
      for (int k = 0; k < npts; k++)
      {
         double dist = pt.DistanceTo(data+k*spaceDim);
         if (dist < min_dist(k))
         {
            min_dist(k) = dist;
            e_idx[k] = i;
         }
      }
   }

   // Checks if the points lie in the closest element
   int pts_found = 0;
   pt.NewDataAndSize(NULL, spaceDim);
   for (int k = 0; k < npts; k++)
   {
      pt.SetData(data+k*spaceDim);
      inv_tr->SetTransformation(*GetElementTransformation(e_idx[k]));
      int res = inv_tr->Transform(pt, ips[k]);
      if (res == InverseElementTransformation::Inside)
      {
         elem_ids[k] = e_idx[k];
         pts_found++;
      }
   }
   if (pts_found != npts)
   {
      Array<int> elvertices;
      Table *vtoel = GetVertexToElementTable();
      for (int k = 0; k < npts; k++)
      {
         if (elem_ids[k] != -1) { continue; }
         // Try all vertex-neighbors of element e_idx[k]
         pt.SetData(data+k*spaceDim);
         GetElementVertices(e_idx[k], elvertices);
         for (int v = 0; v < elvertices.Size(); v++)
         {
            int vv = elvertices[v];
            int ne = vtoel->RowSize(vv);
            const int* els = vtoel->GetRow(vv);
            for (int e = 0; e < ne; e++)
            {
               if (els[e] == e_idx[k]) { continue; }
               inv_tr->SetTransformation(*GetElementTransformation(els[e]));
               int res = inv_tr->Transform(pt, ips[k]);
               if (res == InverseElementTransformation::Inside)
               {
                  elem_ids[k] = els[e];
                  pts_found++;
                  goto next_point;
               }
            }
         }
         // Try neighbors for non-conforming meshes
         if (ncmesh)
         {
            Array<int> neigh;
            int le = ncmesh->leaf_elements[e_idx[k]];
            ncmesh->FindNeighbors(le,neigh);
            for (int e = 0; e < neigh.Size(); e++)
            {
               int nn = neigh[e];
               if (ncmesh->IsGhost(ncmesh->elements[nn])) { continue; }
               int el = ncmesh->elements[nn].index;
               inv_tr->SetTransformation(*GetElementTransformation(el));
               int res = inv_tr->Transform(pt, ips[k]);
               if (res == InverseElementTransformation::Inside)
               {
                  elem_ids[k] = el;
                  pts_found++;
                  goto next_point;
               }
            }
         }
      next_point: ;
      }
      delete vtoel;
   }
   if (inv_trans == NULL) { delete inv_tr; }

   if (warn && pts_found != npts)
   {
      MFEM_WARNING((npts-pts_found) << " points were not found");
   }
   return pts_found;
}


GeometricFactors::GeometricFactors(const Mesh *mesh, const IntegrationRule &ir,
                                   int flags, MemoryType d_mt)
{
   this->mesh = mesh;
   IntRule = &ir;
   computed_factors = flags;

   MFEM_ASSERT(mesh->GetNumGeometries(mesh->Dimension()) <= 1,
               "mixed meshes are not supported!");
   MFEM_ASSERT(mesh->GetNodes(), "meshes without nodes are not supported!");

   Compute(*mesh->GetNodes(), d_mt);
}

GeometricFactors::GeometricFactors(const GridFunction &nodes,
                                   const IntegrationRule &ir,
                                   int flags, MemoryType d_mt)
{
   this->mesh = nodes.FESpace()->GetMesh();
   IntRule = &ir;
   computed_factors = flags;

   Compute(nodes, d_mt);
}

void GeometricFactors::Compute(const GridFunction &nodes,
                               MemoryType d_mt)
{

   const FiniteElementSpace *fespace = nodes.FESpace();
   const FiniteElement *fe = fespace->GetFE(0);
   const int dim  = fe->GetDim();
   const int vdim = fespace->GetVDim();
   const int NE   = fespace->GetNE();
   const int ND   = fe->GetDof();
   const int NQ   = IntRule->GetNPoints();

   unsigned eval_flags = 0;
   MemoryType my_d_mt = (d_mt != MemoryType::DEFAULT) ? d_mt :
                        Device::GetDeviceMemoryType();
   if (computed_factors & GeometricFactors::COORDINATES)
   {
      X.SetSize(vdim*NQ*NE, my_d_mt); // NQ x SDIM x NE
      eval_flags |= QuadratureInterpolator::VALUES;
   }
   if (computed_factors & GeometricFactors::JACOBIANS)
   {
      J.SetSize(dim*vdim*NQ*NE, my_d_mt); // NQ x SDIM x DIM x NE
      eval_flags |= QuadratureInterpolator::DERIVATIVES;
   }
   if (computed_factors & GeometricFactors::DETERMINANTS)
   {
      detJ.SetSize(NQ*NE, my_d_mt); // NQ x NE
      eval_flags |= QuadratureInterpolator::DETERMINANTS;
   }

   const QuadratureInterpolator *qi = fespace->GetQuadratureInterpolator(*IntRule);
   // All X, J, and detJ use this layout:
   qi->SetOutputLayout(QVectorLayout::byNODES);

   const bool use_tensor_products = UsesTensorBasis(*fespace);

   qi->DisableTensorProducts(!use_tensor_products);
   const ElementDofOrdering e_ordering = use_tensor_products ?
                                         ElementDofOrdering::LEXICOGRAPHIC :
                                         ElementDofOrdering::NATIVE;
   const Operator *elem_restr = fespace->GetElementRestriction(e_ordering);

   if (elem_restr) // Always true as of 2021-04-27
   {
      Vector Enodes(vdim*ND*NE, my_d_mt);
      elem_restr->Mult(nodes, Enodes);
      qi->Mult(Enodes, eval_flags, X, J, detJ);
   }
   else
   {
      qi->Mult(nodes, eval_flags, X, J, detJ);
   }
}

FaceGeometricFactors::FaceGeometricFactors(const Mesh *mesh,
                                           const IntegrationRule &ir,
                                           int flags, FaceType type,
                                           MemoryType d_mt)
   : type(type)
{
   this->mesh = mesh;
   IntRule = &ir;
   computed_factors = flags;

   const GridFunction *nodes = mesh->GetNodes();
   const FiniteElementSpace *fespace = nodes->FESpace();
   const int vdim = fespace->GetVDim();
   const int NF   = fespace->GetNFbyType(type);
   const int NQ   = ir.GetNPoints();

   const FaceRestriction *face_restr = fespace->GetFaceRestriction(
                                          ElementDofOrdering::LEXICOGRAPHIC,
                                          type,
                                          L2FaceValues::SingleValued );


   MemoryType my_d_mt = (d_mt != MemoryType::DEFAULT) ? d_mt :
                        Device::GetDeviceMemoryType();

   Vector Fnodes(face_restr->Height(), my_d_mt);
   face_restr->Mult(*nodes, Fnodes);

   unsigned eval_flags = 0;

   if (flags & FaceGeometricFactors::COORDINATES)
   {
      X.SetSize(vdim*NQ*NF, my_d_mt);
      eval_flags |= FaceQuadratureInterpolator::VALUES;
   }
   if (flags & FaceGeometricFactors::JACOBIANS)
   {
      J.SetSize(vdim*vdim*NQ*NF, my_d_mt);
      eval_flags |= FaceQuadratureInterpolator::DERIVATIVES;
   }
   if (flags & FaceGeometricFactors::DETERMINANTS)
   {
      detJ.SetSize(NQ*NF, my_d_mt);
      eval_flags |= FaceQuadratureInterpolator::DETERMINANTS;
   }
   if (flags & FaceGeometricFactors::NORMALS)
   {
      normal.SetSize(vdim*NQ*NF, my_d_mt);
      eval_flags |= FaceQuadratureInterpolator::NORMALS;
   }

   const FaceQuadratureInterpolator *qi =
      fespace->GetFaceQuadratureInterpolator(ir, type);
   // All face data vectors assume layout byNODES.
   qi->SetOutputLayout(QVectorLayout::byNODES);
   const bool use_tensor_products = UsesTensorBasis(*fespace);
   qi->DisableTensorProducts(!use_tensor_products);

   qi->Mult(Fnodes, eval_flags, X, J, detJ, normal);
}

NodeExtrudeCoefficient::NodeExtrudeCoefficient(const int dim, const int n_,
                                               const double s_)
   : VectorCoefficient(dim), n(n_), s(s_), tip(p, dim-1)
{
}

void NodeExtrudeCoefficient::Eval(Vector &V, ElementTransformation &T,
                                  const IntegrationPoint &ip)
{
   V.SetSize(vdim);
   T.Transform(ip, tip);
   V(0) = p[0];
   if (vdim == 2)
   {
      V(1) = s * ((ip.y + layer) / n);
   }
   else
   {
      V(1) = p[1];
      V(2) = s * ((ip.z + layer) / n);
   }
}


Mesh *Extrude1D(Mesh *mesh, const int ny, const double sy, const bool closed)
{
   if (mesh->Dimension() != 1)
   {
      mfem::err << "Extrude1D : Not a 1D mesh!" << endl;
      mfem_error();
   }

   int nvy = (closed) ? (ny) : (ny + 1);
   int nvt = mesh->GetNV() * nvy;

   Mesh *mesh2d;

   if (closed)
   {
      mesh2d = new Mesh(2, nvt, mesh->GetNE()*ny, mesh->GetNBE()*ny);
   }
   else
      mesh2d = new Mesh(2, nvt, mesh->GetNE()*ny,
                        mesh->GetNBE()*ny+2*mesh->GetNE());

   // vertices
   double vc[2];
   for (int i = 0; i < mesh->GetNV(); i++)
   {
      vc[0] = mesh->GetVertex(i)[0];
      for (int j = 0; j < nvy; j++)
      {
         vc[1] = sy * (double(j) / ny);
         mesh2d->AddVertex(vc);
      }
   }
   // elements
   Array<int> vert;
   for (int i = 0; i < mesh->GetNE(); i++)
   {
      const Element *elem = mesh->GetElement(i);
      elem->GetVertices(vert);
      const int attr = elem->GetAttribute();
      for (int j = 0; j < ny; j++)
      {
         int qv[4];
         qv[0] = vert[0] * nvy + j;
         qv[1] = vert[1] * nvy + j;
         qv[2] = vert[1] * nvy + (j + 1) % nvy;
         qv[3] = vert[0] * nvy + (j + 1) % nvy;

         mesh2d->AddQuad(qv, attr);
      }
   }
   // 2D boundary from the 1D boundary
   for (int i = 0; i < mesh->GetNBE(); i++)
   {
      const Element *elem = mesh->GetBdrElement(i);
      elem->GetVertices(vert);
      const int attr = elem->GetAttribute();
      for (int j = 0; j < ny; j++)
      {
         int sv[2];
         sv[0] = vert[0] * nvy + j;
         sv[1] = vert[0] * nvy + (j + 1) % nvy;

         if (attr%2)
         {
            Swap<int>(sv[0], sv[1]);
         }

         mesh2d->AddBdrSegment(sv, attr);
      }
   }

   if (!closed)
   {
      // 2D boundary from the 1D elements (bottom + top)
      int nba = (mesh->bdr_attributes.Size() > 0 ?
                 mesh->bdr_attributes.Max() : 0);
      for (int i = 0; i < mesh->GetNE(); i++)
      {
         const Element *elem = mesh->GetElement(i);
         elem->GetVertices(vert);
         const int attr = nba + elem->GetAttribute();
         int sv[2];
         sv[0] = vert[0] * nvy;
         sv[1] = vert[1] * nvy;

         mesh2d->AddBdrSegment(sv, attr);

         sv[0] = vert[1] * nvy + ny;
         sv[1] = vert[0] * nvy + ny;

         mesh2d->AddBdrSegment(sv, attr);
      }
   }

   mesh2d->FinalizeQuadMesh(1, 0, false);

   GridFunction *nodes = mesh->GetNodes();
   if (nodes)
   {
      // duplicate the fec of the 1D mesh so that it can be deleted safely
      // along with its nodes, fes and fec
      FiniteElementCollection *fec2d = NULL;
      FiniteElementSpace *fes2d;
      const char *name = nodes->FESpace()->FEColl()->Name();
      string cname = name;
      if (cname == "Linear")
      {
         fec2d = new LinearFECollection;
      }
      else if (cname == "Quadratic")
      {
         fec2d = new QuadraticFECollection;
      }
      else if (cname == "Cubic")
      {
         fec2d = new CubicFECollection;
      }
      else if (!strncmp(name, "H1_", 3))
      {
         fec2d = new H1_FECollection(atoi(name + 7), 2);
      }
      else if (!strncmp(name, "L2_T", 4))
      {
         fec2d = new L2_FECollection(atoi(name + 10), 2, atoi(name + 4));
      }
      else if (!strncmp(name, "L2_", 3))
      {
         fec2d = new L2_FECollection(atoi(name + 7), 2);
      }
      else
      {
         delete mesh2d;
         mfem::err << "Extrude1D : The mesh uses unknown FE collection : "
                   << cname << endl;
         mfem_error();
      }
      fes2d = new FiniteElementSpace(mesh2d, fec2d, 2);
      mesh2d->SetNodalFESpace(fes2d);
      GridFunction *nodes2d = mesh2d->GetNodes();
      nodes2d->MakeOwner(fec2d);

      NodeExtrudeCoefficient ecoeff(2, ny, sy);
      Vector lnodes;
      Array<int> vdofs2d;
      for (int i = 0; i < mesh->GetNE(); i++)
      {
         ElementTransformation &T = *mesh->GetElementTransformation(i);
         for (int j = ny-1; j >= 0; j--)
         {
            fes2d->GetElementVDofs(i*ny+j, vdofs2d);
            lnodes.SetSize(vdofs2d.Size());
            ecoeff.SetLayer(j);
            fes2d->GetFE(i*ny+j)->Project(ecoeff, T, lnodes);
            nodes2d->SetSubVector(vdofs2d, lnodes);
         }
      }
   }
   return mesh2d;
}

Mesh *Extrude2D(Mesh *mesh, const int nz, const double sz)
{
   if (mesh->Dimension() != 2)
   {
      mfem::err << "Extrude2D : Not a 2D mesh!" << endl;
      mfem_error();
   }

   int nvz = nz + 1;
   int nvt = mesh->GetNV() * nvz;

   Mesh *mesh3d = new Mesh(3, nvt, mesh->GetNE()*nz,
                           mesh->GetNBE()*nz+2*mesh->GetNE());

   bool wdgMesh = false;
   bool hexMesh = false;

   // vertices
   double vc[3];
   for (int i = 0; i < mesh->GetNV(); i++)
   {
      vc[0] = mesh->GetVertex(i)[0];
      vc[1] = mesh->GetVertex(i)[1];
      for (int j = 0; j < nvz; j++)
      {
         vc[2] = sz * (double(j) / nz);
         mesh3d->AddVertex(vc);
      }
   }
   // elements
   Array<int> vert;
   for (int i = 0; i < mesh->GetNE(); i++)
   {
      const Element *elem = mesh->GetElement(i);
      elem->GetVertices(vert);
      const int attr = elem->GetAttribute();
      Geometry::Type geom = elem->GetGeometryType();
      switch (geom)
      {
         case Geometry::TRIANGLE:
            wdgMesh = true;
            for (int j = 0; j < nz; j++)
            {
               int pv[6];
               pv[0] = vert[0] * nvz + j;
               pv[1] = vert[1] * nvz + j;
               pv[2] = vert[2] * nvz + j;
               pv[3] = vert[0] * nvz + (j + 1) % nvz;
               pv[4] = vert[1] * nvz + (j + 1) % nvz;
               pv[5] = vert[2] * nvz + (j + 1) % nvz;

               mesh3d->AddWedge(pv, attr);
            }
            break;
         case Geometry::SQUARE:
            hexMesh = true;
            for (int j = 0; j < nz; j++)
            {
               int hv[8];
               hv[0] = vert[0] * nvz + j;
               hv[1] = vert[1] * nvz + j;
               hv[2] = vert[2] * nvz + j;
               hv[3] = vert[3] * nvz + j;
               hv[4] = vert[0] * nvz + (j + 1) % nvz;
               hv[5] = vert[1] * nvz + (j + 1) % nvz;
               hv[6] = vert[2] * nvz + (j + 1) % nvz;
               hv[7] = vert[3] * nvz + (j + 1) % nvz;

               mesh3d->AddHex(hv, attr);
            }
            break;
         default:
            mfem::err << "Extrude2D : Invalid 2D element type \'"
                      << geom << "\'" << endl;
            mfem_error();
            break;
      }
   }
   // 3D boundary from the 2D boundary
   for (int i = 0; i < mesh->GetNBE(); i++)
   {
      const Element *elem = mesh->GetBdrElement(i);
      elem->GetVertices(vert);
      const int attr = elem->GetAttribute();
      for (int j = 0; j < nz; j++)
      {
         int qv[4];
         qv[0] = vert[0] * nvz + j;
         qv[1] = vert[1] * nvz + j;
         qv[2] = vert[1] * nvz + (j + 1) % nvz;
         qv[3] = vert[0] * nvz + (j + 1) % nvz;

         mesh3d->AddBdrQuad(qv, attr);
      }
   }

   // 3D boundary from the 2D elements (bottom + top)
   int nba = (mesh->bdr_attributes.Size() > 0 ?
              mesh->bdr_attributes.Max() : 0);
   for (int i = 0; i < mesh->GetNE(); i++)
   {
      const Element *elem = mesh->GetElement(i);
      elem->GetVertices(vert);
      const int attr = nba + elem->GetAttribute();
      Geometry::Type geom = elem->GetGeometryType();
      switch (geom)
      {
         case Geometry::TRIANGLE:
         {
            int tv[3];
            tv[0] = vert[0] * nvz;
            tv[1] = vert[2] * nvz;
            tv[2] = vert[1] * nvz;

            mesh3d->AddBdrTriangle(tv, attr);

            tv[0] = vert[0] * nvz + nz;
            tv[1] = vert[1] * nvz + nz;
            tv[2] = vert[2] * nvz + nz;

            mesh3d->AddBdrTriangle(tv, attr);
         }
         break;
         case Geometry::SQUARE:
         {
            int qv[4];
            qv[0] = vert[0] * nvz;
            qv[1] = vert[3] * nvz;
            qv[2] = vert[2] * nvz;
            qv[3] = vert[1] * nvz;

            mesh3d->AddBdrQuad(qv, attr);

            qv[0] = vert[0] * nvz + nz;
            qv[1] = vert[1] * nvz + nz;
            qv[2] = vert[2] * nvz + nz;
            qv[3] = vert[3] * nvz + nz;

            mesh3d->AddBdrQuad(qv, attr);
         }
         break;
         default:
            mfem::err << "Extrude2D : Invalid 2D element type \'"
                      << geom << "\'" << endl;
            mfem_error();
            break;
      }
   }

   if ( hexMesh && wdgMesh )
   {
      mesh3d->FinalizeMesh(0, false);
   }
   else if ( hexMesh )
   {
      mesh3d->FinalizeHexMesh(1, 0, false);
   }
   else if ( wdgMesh )
   {
      mesh3d->FinalizeWedgeMesh(1, 0, false);
   }

   GridFunction *nodes = mesh->GetNodes();
   if (nodes)
   {
      // duplicate the fec of the 2D mesh so that it can be deleted safely
      // along with its nodes, fes and fec
      FiniteElementCollection *fec3d = NULL;
      FiniteElementSpace *fes3d;
      const char *name = nodes->FESpace()->FEColl()->Name();
      string cname = name;
      if (cname == "Linear")
      {
         fec3d = new LinearFECollection;
      }
      else if (cname == "Quadratic")
      {
         fec3d = new QuadraticFECollection;
      }
      else if (cname == "Cubic")
      {
         fec3d = new CubicFECollection;
      }
      else if (!strncmp(name, "H1_", 3))
      {
         fec3d = new H1_FECollection(atoi(name + 7), 3);
      }
      else if (!strncmp(name, "L2_T", 4))
      {
         fec3d = new L2_FECollection(atoi(name + 10), 3, atoi(name + 4));
      }
      else if (!strncmp(name, "L2_", 3))
      {
         fec3d = new L2_FECollection(atoi(name + 7), 3);
      }
      else
      {
         delete mesh3d;
         mfem::err << "Extrude3D : The mesh uses unknown FE collection : "
                   << cname << endl;
         mfem_error();
      }
      fes3d = new FiniteElementSpace(mesh3d, fec3d, 3);
      mesh3d->SetNodalFESpace(fes3d);
      GridFunction *nodes3d = mesh3d->GetNodes();
      nodes3d->MakeOwner(fec3d);

      NodeExtrudeCoefficient ecoeff(3, nz, sz);
      Vector lnodes;
      Array<int> vdofs3d;
      for (int i = 0; i < mesh->GetNE(); i++)
      {
         ElementTransformation &T = *mesh->GetElementTransformation(i);
         for (int j = nz-1; j >= 0; j--)
         {
            fes3d->GetElementVDofs(i*nz+j, vdofs3d);
            lnodes.SetSize(vdofs3d.Size());
            ecoeff.SetLayer(j);
            fes3d->GetFE(i*nz+j)->Project(ecoeff, T, lnodes);
            nodes3d->SetSubVector(vdofs3d, lnodes);
         }
      }
   }
   return mesh3d;
}

#ifdef MFEM_DEBUG
void Mesh::DebugDump(std::ostream &os) const
{
   // dump vertices and edges (NCMesh "nodes")
   os << NumOfVertices + NumOfEdges << "\n";
   for (int i = 0; i < NumOfVertices; i++)
   {
      const double *v = GetVertex(i);
      os << i << " " << v[0] << " " << v[1] << " " << v[2]
         << " 0 0 " << i << " -1 0\n";
   }

   Array<int> ev;
   for (int i = 0; i < NumOfEdges; i++)
   {
      GetEdgeVertices(i, ev);
      double mid[3] = {0, 0, 0};
      for (int j = 0; j < 2; j++)
      {
         for (int k = 0; k < spaceDim; k++)
         {
            mid[k] += GetVertex(ev[j])[k];
         }
      }
      os << NumOfVertices+i << " "
         << mid[0]/2 << " " << mid[1]/2 << " " << mid[2]/2 << " "
         << ev[0] << " " << ev[1] << " -1 " << i << " 0\n";
   }

   // dump elements
   os << NumOfElements << "\n";
   for (int i = 0; i < NumOfElements; i++)
   {
      const Element* e = elements[i];
      os << e->GetNVertices() << " ";
      for (int j = 0; j < e->GetNVertices(); j++)
      {
         os << e->GetVertices()[j] << " ";
      }
      os << e->GetAttribute() << " 0 " << i << "\n";
   }

   // dump faces
   os << "0\n";
}
#endif

}<|MERGE_RESOLUTION|>--- conflicted
+++ resolved
@@ -1410,7 +1410,6 @@
    *NCFace = faces_info[Face].NCFace;
 }
 
-<<<<<<< HEAD
 void Mesh::GetFaceAdjacentElements(int face, Array<int> & elems) const
 {
    bool nonconforming_face = ncmesh && (faces_info[face].NCFace != -1);
@@ -1465,9 +1464,7 @@
 }
 
 Geometry::Type Mesh::GetFaceGeometryType(int Face) const
-=======
 Geometry::Type Mesh::GetFaceGeometry(int Face) const
->>>>>>> f00eb000
 {
    switch (Dim)
    {
