--- conflicted
+++ resolved
@@ -81,11 +81,7 @@
    eltransf->Transform(Geometries.GetCenter(geom), center);
 }
 
-<<<<<<< HEAD
-real_t Mesh::GetElementSize(ElementTransformation *T, int type)
-=======
-double Mesh::GetElementSize(ElementTransformation *T, int type) const
->>>>>>> 2b27d481
+real_t Mesh::GetElementSize(ElementTransformation *T, int type) const
 {
    DenseMatrix J(spaceDim, Dim);
 
@@ -1061,11 +1057,7 @@
    // periodic boundary faces, so we keep it disabled in general.
 #if 0
 #ifdef MFEM_DEBUG
-<<<<<<< HEAD
-   real_t dist = FaceElemTr.CheckConsistency();
-=======
-   double dist = FElTr.CheckConsistency();
->>>>>>> 2b27d481
+   real_t dist = FElTr.CheckConsistency();
    if (dist >= 1e-12)
    {
       mfem::out << "\nInternal error: face id = " << FaceNo
