--- conflicted
+++ resolved
@@ -610,11 +610,6 @@
    void GetElementData(const Array<Element*> &elem_array, int geom,
                        Array<int> &elem_vtx, Array<int> &attr) const;
 
-<<<<<<< HEAD
-   real_t GetElementSize(ElementTransformation *T, int type = 0);
-
-=======
->>>>>>> 2b27d481
    // Internal helper used in MakeSimplicial (and ParMesh::MakeSimplicial).
    void MakeSimplicial_(const Mesh &orig_mesh, int *vglobal);
 
@@ -1380,13 +1375,9 @@
 
    real_t GetElementSize(int i, const Vector &dir);
 
-<<<<<<< HEAD
+   real_t GetElementSize(ElementTransformation *T, int type = 0) const;
+
    real_t GetElementVolume(int i);
-=======
-   double GetElementSize(ElementTransformation *T, int type = 0) const;
-
-   double GetElementVolume(int i);
->>>>>>> 2b27d481
 
    void GetElementCenter(int i, Vector &center);
 
