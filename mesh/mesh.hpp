--- conflicted
+++ resolved
@@ -364,10 +364,6 @@
    /// Return the length of the segment from node i to node j.
    double GetLength(int i, int j) const;
 
-<<<<<<< HEAD
-
-=======
->>>>>>> 110bec15
    void MarkForRefinement();
    void MarkTriMeshForRefinement();
    void GetEdgeOrdering(DSTable &v_to_v, Array<int> &order);
@@ -1169,12 +1165,6 @@
        excluding all master nonconforming faces. */
    virtual int GetNFbyType(FaceType type) const;
 
-<<<<<<< HEAD
-   /** Compute the Jacobian of the transformation from the perfect
-       reference element at the center of the element. */
-   void GetElementJacobian(int i, DenseMatrix &J,
-                           const IntegrationPoint *ip = NULL);
-
    /** @brief Computes geometric parameters associated with a Jacobian matrix
        in 2D/3D. These parameters are
        (1) Area/Volume,
@@ -1193,8 +1183,6 @@
    /// Utility function: sum integers from all processors (Allreduce).
    virtual long long ReduceInt(int value) const { return value; }
 
-=======
->>>>>>> 110bec15
    /// Return the total (global) number of elements.
    long long GetGlobalNE() const { return ReduceInt(NumOfElements); }
 
@@ -1873,31 +1861,8 @@
    void GetFaceInfos (int Face, int *Inf1, int *Inf2) const;
    void GetFaceInfos (int Face, int *Inf1, int *Inf2, int *NCFace) const;
 
-<<<<<<< HEAD
    /** Return all elements adjacent to the given Face */
    void GetFaceAdjacentElements(int Face, Array<int> & elems) const;
-
-   /// Deprecated in favor of Mesh::GetFaceGeometry
-   MFEM_DEPRECATED Geometry::Type GetFaceGeometryType(int Face) const
-   { return GetFaceGeometry(Face); }
-
-   Element::Type  GetFaceElementType(int Face) const;
-
-   Array<int> GetFaceToBdrElMap() const;
-
-   /// Check (and optionally attempt to fix) the orientation of the elements
-   /** @param[in] fix_it  If `true`, attempt to fix the orientations of some
-                          elements: triangles, quads, and tets.
-       @return The number of elements with wrong orientation.
-
-       @note For meshes with nodes (e.g. high-order or periodic meshes), fixing
-       the element orientations may require additional permutation of the nodal
-       GridFunction of the mesh which is not performed by this method. Instead,
-       the method Finalize() should be used with the parameter
-       @a fix_orientation set to `true`.
-=======
-   /// @}
->>>>>>> 110bec15
 
    /// @name Methods related to mesh partitioning
    /// @{
@@ -1945,15 +1910,8 @@
    /// Updates the vertex/node locations. Invokes NodesUpdated().
    void SetNodes(const Vector &node_coord);
 
-<<<<<<< HEAD
    void SetVerticesFromNodes();
 
-   /// Return a pointer to the internal node GridFunction (may be NULL).
-   /** If the mesh is straight-sided (low-order), it may not have a GridFunction
-       for the nodes, in which case this function returns NULL. To ensure that
-       the nodal GridFunction exists, call EnsureNodes().
-       @sa SetCurvature(). */
-=======
    void ScaleSubdomains (double sf);
    void ScaleElements (double sf);
 
@@ -1986,7 +1944,6 @@
    /// @sa SetCurvature().
    ///
    /// @note The returned object should NOT be deleted by the caller.
->>>>>>> 110bec15
    GridFunction *GetNodes() { return Nodes; }
    const GridFunction *GetNodes() const { return Nodes; }
    /// Return the mesh nodes ownership flag.
@@ -2278,24 +2235,6 @@
                           Array<IntegrationPoint>& ips, bool warn = true,
                           InverseElementTransformation *inv_trans = NULL);
 
-   /** @brief Computes geometric parameters associated with a Jacobian matrix
-       in 2D/3D. These parameters are
-       (1) Area/Volume,
-       (2) Aspect-ratio (1 in 2D, and 2 non-dimensional and 2 dimensional
-                         parameters in 3D. Dimensional parameters are used
-                         for target construction in TMOP),
-       (3) skewness (1 in 2D and 3 in 3D), and finally
-       (4) orientation (1 in 2D and 3 in 3D).
-    */
-   void GetGeometricParametersFromJacobian(const DenseMatrix &J,
-                                           double &volume,
-                                           Vector &aspr,
-                                           Vector &skew,
-                                           Vector &ori) const;
-
-   /// Utility function: sum integers from all processors (Allreduce).
-   virtual long long ReduceInt(int value) const { return value; }
-
    /// @todo This method needs a proper description
    void GetElementColoring(Array<int> &colors, int el0 = 0);
 
