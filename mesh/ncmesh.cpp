// Copyright (c) 2010-2022, Lawrence Livermore National Security, LLC. Produced
// at the Lawrence Livermore National Laboratory. All Rights reserved. See files
// LICENSE and NOTICE for details. LLNL-CODE-806117.
//
// This file is part of the MFEM library. For more information and source code
// availability visit https://mfem.org.
//
// MFEM is free software; you can redistribute it and/or modify it under the
// terms of the BSD-3 license. We welcome feedback and contributions, see file
// CONTRIBUTING.md for details.

#include "mesh_headers.hpp"
#include "../general/sort_pairs.hpp"
#include "../general/text.hpp"

#include <string>
#include <cmath>
#include <map>

#include "ncmesh_tables.hpp"

namespace mfem
{

NCMesh::GeomInfo NCMesh::GI[Geometry::NumGeom];

void NCMesh::GeomInfo::InitGeom(Geometry::Type geom)
{
   if (initialized) { return; }

   mfem::Element *elem = NULL;
   switch (geom)
   {
      case Geometry::CUBE: elem = new Hexahedron; break;
      case Geometry::PRISM: elem = new Wedge; break;
      case Geometry::PYRAMID: elem = new Pyramid; break;
      case Geometry::SQUARE: elem = new Quadrilateral; break;
      case Geometry::SEGMENT: elem = new Segment; break;
      case Geometry::TRIANGLE: elem = new Triangle; break;
      case Geometry::TETRAHEDRON: elem = new Tetrahedron; break;
      default: MFEM_ABORT("unsupported geometry " << geom);
   }

   nv = elem->GetNVertices();
   ne = elem->GetNEdges();
   nf = elem->GetNFaces();

   for (int i = 0; i < ne; i++)
   {
      for (int j = 0; j < 2; j++)
      {
         edges[i][j] = elem->GetEdgeVertices(i)[j];
      }
   }
   for (int i = 0; i < nf; i++)
   {
      nfv[i] = elem->GetNFaceVertices(i);

      faces[i][3] = 7; // invalid node index for 3-node faces
      for (int j = 0; j < nfv[i]; j++)
      {
         faces[i][j] = elem->GetFaceVertices(i)[j];
      }
   }

   // in 1D & 2D we pretend to have faces too, so we can use NCMesh::Face::elem[2]
   if (!nf)
   {
      if (ne)
      {
         for (int i = 0; i < ne; i++)
         {
            // make a degenerate face
            faces[i][0] = faces[i][1] = edges[i][0];
            faces[i][2] = faces[i][3] = edges[i][1];
            nfv[i] = 2;
         }
         nf = ne;
      }
      else
      {
         for (int i = 0; i < nv; i++)
         {
            // 1D degenerate face
            faces[i][0] = faces[i][1] = faces[i][2] = faces[i][3] = i;
            nfv[i] = 1;
         }
         nf = nv;
      }
   }

   delete elem;
   initialized = true;
}

static void CheckSupportedGeom(Geometry::Type geom)
{
   MFEM_VERIFY(geom == Geometry::SEGMENT ||
               geom == Geometry::TRIANGLE || geom == Geometry::SQUARE ||
               geom == Geometry::CUBE || geom == Geometry::PRISM ||
               geom == Geometry::PYRAMID || geom == Geometry::TETRAHEDRON,
               "Element type " << geom << " is not supported by NCMesh.");
}

NCMesh::NCMesh(const Mesh *mesh)
   : shadow(1024, 2048)
{
   Dim = mesh->Dimension();
   spaceDim = mesh->SpaceDimension();
   MyRank = 0;
   Iso = true;
   Legacy = false;

   // create the NCMesh::Element struct for each Mesh element
   for (int i = 0; i < mesh->GetNE(); i++)
   {
      const mfem::Element *elem = mesh->GetElement(i);

      Geometry::Type geom = elem->GetGeometryType();
      CheckSupportedGeom(geom);
      GI[geom].InitGeom(geom);

      // create NCMesh::Element for this mfem::Element
      int root_id = AddElement(Element(geom, elem->GetAttribute()));
      MFEM_ASSERT(root_id == i, "");
      Element &root_elem = elements[root_id];

      const int *v = elem->GetVertices();
      for (int j = 0; j < GI[geom].nv; j++)
      {
         int id = v[j];
         root_elem.node[j] = id;
         nodes.Alloc(id, id, id);
         // NOTE: top-level nodes are special: id == p1 == p2 == orig. vertex id
      }
   }

   // if the user initialized any hanging nodes with Mesh::AddVertexParents,
   // copy the hierarchy now
   if (mesh->tmp_vertex_parents.Size())
   {
      for (const auto &triple : mesh->tmp_vertex_parents)
      {
         nodes.Reparent(triple.one, triple.two, triple.three);
      }
   }

   // create edge nodes and faces
   nodes.UpdateUnused();
   for (int i = 0; i < elements.Size(); i++)
   {
      // increase reference count of all nodes the element is using
      // (NOTE: this will also create and reference all edge nodes and faces)
      ReferenceElement(i);

      // make links from faces back to the element
      RegisterFaces(i);
   }

   // store boundary element attributes
   for (int i = 0; i < mesh->GetNBE(); i++)
   {
      const mfem::Element *be = mesh->GetBdrElement(i);
      const int *v = be->GetVertices();

      Face* face = NULL;
      switch (be->GetType())
      {
         case mfem::Element::QUADRILATERAL:
            face = faces.Find(v[0], v[1], v[2], v[3]);
            break;
         case mfem::Element::TRIANGLE:
            face = faces.Find(v[0], v[1], v[2]);
            break;
         case mfem::Element::SEGMENT:
            face = faces.Find(v[0], v[0], v[1], v[1]);
            break;
         case mfem::Element::POINT:
            face = faces.Find(v[0], v[0], v[0], v[0]);
            break;
         default:
            MFEM_ABORT("Unsupported boundary element geometry.");
      }

      MFEM_VERIFY(face, "Boundary face not found.");
      face->attribute = be->GetAttribute();
   }

   // copy top-level vertex coordinates (leave empty if the mesh is curved)
   if (!mesh->Nodes)
   {
      coordinates.SetSize(3*mesh->GetNV());
      for (int i = 0; i < mesh->GetNV(); i++)
      {
         std::memcpy(&coordinates[3*i], mesh->GetVertex(i), 3*sizeof(double));
      }
   }

   InitRootState(mesh->GetNE());
   InitGeomFlags();

   Update();
}

NCMesh::NCMesh(const NCMesh &other)
   : Dim(other.Dim)
   , spaceDim(other.spaceDim)
   , MyRank(other.MyRank)
   , Iso(other.Iso)
   , Geoms(other.Geoms)
   , Legacy(other.Legacy)
   , nodes(other.nodes)
   , faces(other.faces)
   , elements(other.elements)
   , shadow(1024, 2048)
{
   other.free_element_ids.Copy(free_element_ids);
   other.root_state.Copy(root_state);
   other.coordinates.Copy(coordinates);
   Update();
}

void NCMesh::InitGeomFlags()
{
   Geoms = 0;
   for (int i = 0; i < root_state.Size(); i++)
   {
      Geoms |= (1 << elements[i].Geom());
   }
}

void NCMesh::Update()
{
   UpdateLeafElements();
   UpdateVertices();

   vertex_list.Clear();
   face_list.Clear();
   edge_list.Clear();

   element_vertex.Clear();
}

NCMesh::~NCMesh()
{
#ifdef MFEM_DEBUG
   // sign off of all faces and nodes
   Array<int> elemFaces;
   for (int i = 0; i < elements.Size(); i++)
   {
      if (elements[i].IsLeaf())
      {
         elemFaces.SetSize(0);
         UnreferenceElement(i, elemFaces);
         DeleteUnusedFaces(elemFaces);
      }
   }
   // NOTE: in release mode, we just throw away all faces and nodes at once
#endif
}

NCMesh::Node::~Node()
{
   MFEM_ASSERT(!vert_refc && !edge_refc, "node was not unreferenced properly, "
               "vert_refc: " << (int) vert_refc << ", edge_refc: "
               << (int) edge_refc);
}

void NCMesh::ReparentNode(int node, int new_p1, int new_p2)
{
   Node &nd = nodes[node];
   int old_p1 = nd.p1, old_p2 = nd.p2;

   // assign new parents
   nodes.Reparent(node, new_p1, new_p2);

   MFEM_ASSERT(shadow.FindId(old_p1, old_p2) < 0,
               "shadow node already exists");

   // store old parent pair temporarily in 'shadow'
   int sh = shadow.GetId(old_p1, old_p2);
   shadow[sh].vert_index = node;
}

int NCMesh::FindMidEdgeNode(int node1, int node2) const
{
   int mid = nodes.FindId(node1, node2);
   if (mid < 0 && shadow.Size())
   {
      // if (anisotropic) refinement is underway, some nodes may temporarily
      // be available under alternate parents (see ReparentNode)
      mid = shadow.FindId(node1, node2);
      if (mid >= 0)
      {
         mid = shadow[mid].vert_index; // index of the original node
      }
   }
   return mid;
}

int NCMesh::GetMidEdgeNode(int node1, int node2)
{
   int mid = FindMidEdgeNode(node1, node2);
   if (mid < 0) { mid = nodes.GetId(node1, node2); } // create if not found
   return mid;
}

int NCMesh::GetMidFaceNode(int en1, int en2, int en3, int en4)
{
   // mid-face node can be created either from (en1, en3) or from (en2, en4)
   int midf = FindMidEdgeNode(en1, en3);
   if (midf >= 0) { return midf; }
   return nodes.GetId(en2, en4);
}

void NCMesh::ReferenceElement(int elem)
{
   Element &el = elements[elem];
   int* node = el.node;
   GeomInfo& gi = GI[el.Geom()];

   // reference all vertices
   for (int i = 0; i < gi.nv; i++)
   {
      nodes[node[i]].vert_refc++;
   }

   // reference all edges (possibly creating their nodes)
   for (int i = 0; i < gi.ne; i++)
   {
      const int* ev = gi.edges[i];
      nodes.Get(node[ev[0]], node[ev[1]])->edge_refc++;
   }

   // get all faces (possibly creating them)
   for (int i = 0; i < gi.nf; i++)
   {
      const int* fv = gi.faces[i];
      faces.GetId(node[fv[0]], node[fv[1]], node[fv[2]], node[fv[3]]);

      // NOTE: face->RegisterElement called separately to avoid having
      // to store 3 element indices  temporarily in the face when refining.
      // See also NCMesh::RegisterFaces.
   }
}

void NCMesh::UnreferenceElement(int elem, Array<int> &elemFaces)
{
   Element &el = elements[elem];
   int* node = el.node;
   GeomInfo& gi = GI[el.Geom()];

   // unreference all faces
   for (int i = 0; i < gi.nf; i++)
   {
      const int* fv = gi.faces[i];
      int face = faces.FindId(node[fv[0]], node[fv[1]],
                              node[fv[2]], node[fv[3]]);
      MFEM_ASSERT(face >= 0, "face not found.");
      faces[face].ForgetElement(elem);

      // NOTE: faces.Delete() called later to avoid destroying and
      // recreating faces during refinement, see NCMesh::DeleteUnusedFaces.
      elemFaces.Append(face);
   }

   // unreference all edges (possibly destroying them)
   for (int i = 0; i < gi.ne; i++)
   {
      const int* ev = gi.edges[i];
      int enode = FindMidEdgeNode(node[ev[0]], node[ev[1]]);
      MFEM_ASSERT(enode >= 0, "edge not found.");
      MFEM_ASSERT(nodes.IdExists(enode), "edge does not exist.");
      if (!nodes[enode].UnrefEdge())
      {
         nodes.Delete(enode);
      }
   }

   // unreference all vertices (possibly destroying them)
   for (int i = 0; i < gi.nv; i++)
   {
      if (!nodes[node[i]].UnrefVertex())
      {
         nodes.Delete(node[i]);
      }
   }
}

void NCMesh::RegisterFaces(int elem, int* fattr)
{
   Element &el = elements[elem];
   GeomInfo &gi = GI[el.Geom()];

   for (int i = 0; i < gi.nf; i++)
   {
      Face* face = GetFace(el, i);
      MFEM_ASSERT(face, "face not found.");
      face->RegisterElement(elem);
      if (fattr) { face->attribute = fattr[i]; }
   }
}

void NCMesh::DeleteUnusedFaces(const Array<int> &elemFaces)
{
   for (int i = 0; i < elemFaces.Size(); i++)
   {
      if (faces[elemFaces[i]].Unused())
      {
         faces.Delete(elemFaces[i]);
      }
   }
}

void NCMesh::Face::RegisterElement(int e)
{
   if (elem[0] < 0) { elem[0] = e; }
   else if (elem[1] < 0) { elem[1] = e; }
   else { MFEM_ABORT("can't have 3 elements in Face::elem[]."); }
}

void NCMesh::Face::ForgetElement(int e)
{
   if (elem[0] == e) { elem[0] = -1; }
   else if (elem[1] == e) { elem[1] = -1; }
   else { MFEM_ABORT("element " << e << " not found in Face::elem[]."); }
}

NCMesh::Face* NCMesh::GetFace(Element &elem, int face_no)
{
   GeomInfo& gi = GI[(int) elem.geom];
   const int* fv = gi.faces[face_no];
   int* node = elem.node;
   return faces.Find(node[fv[0]], node[fv[1]], node[fv[2]], node[fv[3]]);
}

int NCMesh::Face::GetSingleElement() const
{
   if (elem[0] >= 0)
   {
      MFEM_ASSERT(elem[1] < 0, "not a single element face.");
      return elem[0];
   }
   else
   {
      MFEM_ASSERT(elem[1] >= 0, "no elements in face.");
      return elem[1];
   }
}


//// Refinement ////////////////////////////////////////////////////////////////

NCMesh::Element::Element(Geometry::Type geom, int attr)
   : geom(geom), ref_type(0), tet_type(0), flag(0), index(-1)
   , rank(0), attribute(attr), parent(-1)
{
   for (int i = 0; i < 8; i++) { node[i] = -1; }

   // NOTE: in 2D the 8-element node/child arrays are not optimal, however,
   // testing shows we would only save 17% of the total NCMesh memory if
   // 4-element arrays were used (e.g. through templates); we thus prefer to
   // keep the code as simple as possible.
}

int NCMesh::NewHexahedron(int n0, int n1, int n2, int n3,
                          int n4, int n5, int n6, int n7,
                          int attr,
                          int fattr0, int fattr1, int fattr2,
                          int fattr3, int fattr4, int fattr5)
{
   // create new element, initialize nodes
   int new_id = AddElement(Element(Geometry::CUBE, attr));
   Element &el = elements[new_id];

   el.node[0] = n0, el.node[1] = n1, el.node[2] = n2, el.node[3] = n3;
   el.node[4] = n4, el.node[5] = n5, el.node[6] = n6, el.node[7] = n7;

   // get faces and assign face attributes
   Face* f[6];
   const GeomInfo &gi_hex = GI[Geometry::CUBE];
   for (int i = 0; i < gi_hex.nf; i++)
   {
      const int* fv = gi_hex.faces[i];
      f[i] = faces.Get(el.node[fv[0]], el.node[fv[1]],
                       el.node[fv[2]], el.node[fv[3]]);
   }

   f[0]->attribute = fattr0,  f[1]->attribute = fattr1;
   f[2]->attribute = fattr2,  f[3]->attribute = fattr3;
   f[4]->attribute = fattr4,  f[5]->attribute = fattr5;

   return new_id;
}

int NCMesh::NewWedge(int n0, int n1, int n2,
                     int n3, int n4, int n5,
                     int attr,
                     int fattr0, int fattr1,
                     int fattr2, int fattr3, int fattr4)
{
   // create new element, initialize nodes
   int new_id = AddElement(Element(Geometry::PRISM, attr));
   Element &el = elements[new_id];

   el.node[0] = n0, el.node[1] = n1, el.node[2] = n2;
   el.node[3] = n3, el.node[4] = n4, el.node[5] = n5;

   // get faces and assign face attributes
   Face* f[5];
   const GeomInfo &gi_wedge = GI[Geometry::PRISM];
   for (int i = 0; i < gi_wedge.nf; i++)
   {
      const int* fv = gi_wedge.faces[i];
      f[i] = faces.Get(el.node[fv[0]], el.node[fv[1]],
                       el.node[fv[2]], el.node[fv[3]]);
   }

   f[0]->attribute = fattr0;
   f[1]->attribute = fattr1;
   f[2]->attribute = fattr2;
   f[3]->attribute = fattr3;
   f[4]->attribute = fattr4;

   return new_id;
}

int NCMesh::NewTetrahedron(int n0, int n1, int n2, int n3, int attr,
                           int fattr0, int fattr1, int fattr2, int fattr3)
{
   // create new element, initialize nodes
   int new_id = AddElement(Element(Geometry::TETRAHEDRON, attr));
   Element &el = elements[new_id];

   el.node[0] = n0, el.node[1] = n1, el.node[2] = n2, el.node[3] = n3;

   // get faces and assign face attributes
   Face* f[4];
   const GeomInfo &gi_tet = GI[Geometry::TETRAHEDRON];
   for (int i = 0; i < gi_tet.nf; i++)
   {
      const int* fv = gi_tet.faces[i];
      f[i] = faces.Get(el.node[fv[0]], el.node[fv[1]], el.node[fv[2]]);
   }

   f[0]->attribute = fattr0;
   f[1]->attribute = fattr1;
   f[2]->attribute = fattr2;
   f[3]->attribute = fattr3;

   return new_id;
}
int NCMesh::NewPyramid(int n0, int n1, int n2, int n3, int n4, int attr,
                           int fattr0, int fattr1, int fattr2, int fattr3,
                           int fattr4)
{
   // create new element, initialize nodes
   int new_id = AddElement(Element(Geometry::PYRAMID, attr));
   Element &el = elements[new_id];

   el.node[0] = n0, el.node[1] = n1, el.node[2] = n2, el.node[3] = n3;
   el.node[4] = n4;

   // get faces and assign face attributes
   Face* f[5];
   const GeomInfo &gi_pyr = GI[Geometry::PYRAMID];
   for (int i = 0; i < gi_pyr.nf; i++)
   {
      const int* fv = gi_pyr.faces[i];
      f[i] = faces.Get(el.node[fv[0]], el.node[fv[1]],
                       el.node[fv[2]], el.node[fv[3]]);
   }

   f[0]->attribute = fattr0;
   f[1]->attribute = fattr1;
   f[2]->attribute = fattr2;
   f[3]->attribute = fattr3;
   f[4]->attribute = fattr4;

   return new_id;
}

int NCMesh::NewQuadrilateral(int n0, int n1, int n2, int n3,
                             int attr,
                             int eattr0, int eattr1, int eattr2, int eattr3)
{
   // create new element, initialize nodes
   int new_id = AddElement(Element(Geometry::SQUARE, attr));
   Element &el = elements[new_id];

   el.node[0] = n0, el.node[1] = n1, el.node[2] = n2, el.node[3] = n3;

   // get (degenerate) faces and assign face attributes
   Face* f[4];
   const GeomInfo &gi_quad = GI[Geometry::SQUARE];
   for (int i = 0; i < gi_quad.nf; i++)
   {
      const int* fv = gi_quad.faces[i];
      f[i] = faces.Get(el.node[fv[0]], el.node[fv[1]],
                       el.node[fv[2]], el.node[fv[3]]);
   }

   f[0]->attribute = eattr0,  f[1]->attribute = eattr1;
   f[2]->attribute = eattr2,  f[3]->attribute = eattr3;

   return new_id;
}

int NCMesh::NewTriangle(int n0, int n1, int n2,
                        int attr, int eattr0, int eattr1, int eattr2)
{
   // create new element, initialize nodes
   int new_id = AddElement(Element(Geometry::TRIANGLE, attr));
   Element &el = elements[new_id];

   el.node[0] = n0, el.node[1] = n1, el.node[2] = n2;

   // get (degenerate) faces and assign face attributes
   Face* f[3];
   const GeomInfo &gi_tri = GI[Geometry::TRIANGLE];
   for (int i = 0; i < gi_tri.nf; i++)
   {
      const int* fv = gi_tri.faces[i];
      f[i] = faces.Get(el.node[fv[0]], el.node[fv[1]],
                       el.node[fv[2]], el.node[fv[3]]);
   }

   f[0]->attribute = eattr0;
   f[1]->attribute = eattr1;
   f[2]->attribute = eattr2;

   return new_id;
}

int NCMesh::NewSegment(int n0, int n1, int attr, int vattr1, int vattr2)
{
   // create new element, initialize nodes
   int new_id = AddElement(Element(Geometry::SEGMENT, attr));
   Element &el = elements[new_id];
   el.node[0] = n0, el.node[1] = n1;

   // get (degenerate) faces and assign face attributes
   int v0 = el.node[0], v1 = el.node[1];
   faces.Get(v0, v0, v0, v0)->attribute = vattr1;
   faces.Get(v1, v1, v1, v1)->attribute = vattr2;

   return new_id;
}

inline bool CubeFaceLeft(int node, int* n)
{ return node == n[0] || node == n[3] || node == n[4] || node == n[7]; }

inline bool CubeFaceRight(int node, int* n)
{ return node == n[1] || node == n[2] || node == n[5] || node == n[6]; }

inline bool CubeFaceFront(int node, int* n)
{ return node == n[0] || node == n[1] || node == n[4] || node == n[5]; }

inline bool CubeFaceBack(int node, int* n)
{ return node == n[2] || node == n[3] || node == n[6] || node == n[7]; }

inline bool CubeFaceBottom(int node, int* n)
{ return node == n[0] || node == n[1] || node == n[2] || node == n[3]; }

inline bool CubeFaceTop(int node, int* n)
{ return node == n[4] || node == n[5] || node == n[6] || node == n[7]; }

inline bool PrismFaceBottom(int node, int* n)
{ return node == n[0] || node == n[1] || node == n[2]; }

inline bool PrismFaceTop(int node, int* n)
{ return node == n[3] || node == n[4] || node == n[5]; }


void NCMesh::ForceRefinement(int vn1, int vn2, int vn3, int vn4)
{
   // get the element this face belongs to
   Face* face = faces.Find(vn1, vn2, vn3, vn4);
   if (!face) { return; }

   int elem = face->GetSingleElement();
   Element &el = elements[elem];
   MFEM_ASSERT(!el.ref_type, "element already refined.");

   int* el_nodes = el.node;
   if (el.Geom() == Geometry::CUBE)
   {
      // schedule the right split depending on face orientation
      if ((CubeFaceLeft(vn1, el_nodes) && CubeFaceRight(vn2, el_nodes)) ||
          (CubeFaceLeft(vn2, el_nodes) && CubeFaceRight(vn1, el_nodes)))
      {
         ref_stack.Append(Refinement(elem, 1)); // X split
      }
      else if ((CubeFaceFront(vn1, el_nodes) && CubeFaceBack(vn2, el_nodes)) ||
               (CubeFaceFront(vn2, el_nodes) && CubeFaceBack(vn1, el_nodes)))
      {
         ref_stack.Append(Refinement(elem, 2)); // Y split
      }
      else if ((CubeFaceBottom(vn1, el_nodes) && CubeFaceTop(vn2, el_nodes)) ||
               (CubeFaceBottom(vn2, el_nodes) && CubeFaceTop(vn1, el_nodes)))
      {
         ref_stack.Append(Refinement(elem, 4)); // Z split
      }
      else
      {
         MFEM_ABORT("Inconsistent element/face structure.");
      }
   }
   else if (el.Geom() == Geometry::PRISM)
   {
      if ((PrismFaceTop(vn1, el_nodes) && PrismFaceBottom(vn4, el_nodes)) ||
          (PrismFaceTop(vn4, el_nodes) && PrismFaceBottom(vn1, el_nodes)))
      {
         ref_stack.Append(Refinement(elem, 3)); // XY split
      }
      else if ((PrismFaceTop(vn1, el_nodes) && PrismFaceBottom(vn2, el_nodes)) ||
               (PrismFaceTop(vn2, el_nodes) && PrismFaceBottom(vn1, el_nodes)))
      {
         ref_stack.Append(Refinement(elem, 4)); // Z split
      }
      else
      {
         MFEM_ABORT("Inconsistent element/face structure.");
      }
   }
   else
   {
      MFEM_ABORT("Unsupported geometry.")
   }
}


void NCMesh::FindEdgeElements(int vn1, int vn2, int vn3, int vn4,
                              Array<MeshId> &elem_edge) const
{
   // Assuming that f = (vn1, vn2, vn3, vn4) is a quad face and
   // e = (vn1, vn4) is its edge, this function finds the N elements
   // sharing e, and returns the N different MeshIds of the edge (i.e.,
   // different element-local pairs describing the edge).

   int ev1 = vn1, ev2 = vn4;

   // follow face refinement towards 'vn1', get an existing face
   int split, mid[5];
   while ((split = QuadFaceSplitType(vn1, vn2, vn3, vn4, mid)) > 0)
   {
      if (split == 1) // vertical
      {
         vn2 = mid[0]; vn3 = mid[2];
      }
      else // horizontal
      {
         vn3 = mid[1]; vn4 = mid[3];
      }
   }

   const Face *face = faces.Find(vn1, vn2, vn3, vn4);
   MFEM_ASSERT(face != NULL, "Face not found: "
               << vn1 << ", " << vn2 << ", " << vn3 << ", " << vn4
               << " (edge " << ev1 << "-" << ev2 << ").");

   int elem = face->GetSingleElement();
   int local = find_node(elements[elem], vn1);

   Array<int> cousins;
   FindVertexCousins(elem, local, cousins);

   elem_edge.SetSize(0);
   for (int i = 0; i < cousins.Size(); i++)
   {
      local = find_element_edge(elements[cousins[i]], ev1, ev2, false);
      if (local > 0)
      {
         elem_edge.Append(MeshId(-1, cousins[i], local, Geometry::SEGMENT));
      }
   }
}


void NCMesh::CheckAnisoPrism(int vn1, int vn2, int vn3, int vn4,
                             const Refinement *refs, int nref)
{
   MeshId buf[4];
   Array<MeshId> eid(buf, 4);
   FindEdgeElements(vn1, vn2, vn3, vn4, eid);

   // see if there is an element that has not been force-refined yet
   for (int i = 0, j; i < eid.Size(); i++)
   {
      int elem = eid[i].element;
      for (j = 0; j < nref; j++)
      {
         if (refs[j].index == elem) { break; }
      }
      if (j == nref) // elem not found in refs[]
      {
         // schedule prism refinement along Z axis
         MFEM_ASSERT(elements[elem].Geom() == Geometry::PRISM, "");
         ref_stack.Append(Refinement(elem, 4));
      }
   }
}

void NCMesh::CheckAnisoPyramid(int vn1, int vn2, int vn3, int vn4,
                             const Refinement *refs, int nref)
{
   MeshId buf[4];
   Array<MeshId> eid(buf, 4);
   FindEdgeElements(vn1, vn2, vn3, vn4, eid);

   // see if there is an element that has not been force-refined yet
   for (int i = 0, j; i < eid.Size(); i++)
   {
      int elem = eid[i].element;
      for (j = 0; j < nref; j++)
      {
         if (refs[j].index == elem) { break; }
      }
      if (j == nref) // elem not found in refs[]
      {
         // schedule prism refinement along Z axis
         MFEM_ASSERT(elements[elem].Geom() == Geometry::PYRAMID, "");
         ref_stack.Append(Refinement(elem, 4));
      }
   }
}


void NCMesh::CheckAnisoFace(int vn1, int vn2, int vn3, int vn4,
                            int mid12, int mid34, int level)
{
   // When a face is getting split anisotropically (without loss of generality
   // we assume a "vertical" split here, see picture), it is important to make
   // sure that the mid-face vertex node (midf) has mid34 and mid12 as parents.
   // This is necessary for the face traversal algorithm and at places like
   // Refine() that assume the mid-edge nodes to be accessible through the right
   // parents. However, midf may already exist under the parents mid41 and
   // mid23. In that case we need to "reparent" midf, i.e., reinsert it to the
   // hash-table under the correct parents. This doesn't affect other nodes as
   // all IDs stay the same, only the face refinement "tree" is affected.
   //
   //                     vn4      mid34      vn3
   //                        *------*------*
   //                        |      |      |
   //                        |      |midf  |
   //                  mid41 *- - - *- - - * mid23
   //                        |      |      |
   //                        |      |      |
   //                        *------*------*
   //                    vn1      mid12      vn2
   //
   // This function is recursive, because the above applies to any node along
   // the middle vertical edge. The function calls itself again for the bottom
   // and upper half of the above picture.

   int mid23 = FindMidEdgeNode(vn2, vn3);
   int mid41 = FindMidEdgeNode(vn4, vn1);
   if (mid23 >= 0 && mid41 >= 0)
   {
      int midf = nodes.FindId(mid23, mid41);
      if (midf >= 0)
      {
         reparents.Append(Triple<int, int, int>(midf, mid12, mid34));

         int rs = ref_stack.Size();

         CheckAnisoFace(vn1, vn2, mid23, mid41, mid12, midf, level+1);
         CheckAnisoFace(mid41, mid23, vn3, vn4, midf, mid34, level+1);

         if (HavePrisms() && nodes[midf].HasEdge())
         {
            // Check if there is a prism with edge (mid23, mid41) that we may
            // have missed in 'CheckAnisoFace', and force-refine it if present.

            if (ref_stack.Size() > rs)
            {
               CheckAnisoPrism(mid23, vn3, vn4, mid41,
                               &ref_stack[rs], ref_stack.Size() - rs);
            }
            else
            {
               CheckAnisoPrism(mid23, vn3, vn4, mid41, NULL, 0);
            }
         }
         if (HavePyramids() && nodes[midf].HasEdge())
         {
            // Check if there is a pyramid with edge (mid23, mid41) that we may
            // have missed in 'CheckAnisoFace', and force-refine it if present.

            if (ref_stack.Size() > rs)
            {
               CheckAnisoPyramid(mid23, vn3, vn4, mid41,
                                 &ref_stack[rs], ref_stack.Size() - rs);
            }
            else
            {
               CheckAnisoPyramid(mid23, vn3, vn4, mid41, NULL, 0);
            }
         }

         // perform the reparents all at once at the end
         if (level == 0)
         {
            for (int i = 0; i < reparents.Size(); i++)
            {
               const Triple<int, int, int> &tr = reparents[i];
               ReparentNode(tr.one, tr.two, tr.three);
            }
            reparents.DeleteAll();
         }
         return;
      }
   }

   // Also, this is the place where forced refinements begin. In the picture
   // above, edges mid12-midf and midf-mid34 should actually exist in the
   // neighboring elements, otherwise the mesh is inconsistent and needs to be
   // fixed. Example: suppose an element is being refined isotropically (!)
   // whose neighbors across some face look like this:
   //
   //                         *--------*--------*
   //                         |   d    |    e   |
   //                         *--------*--------*
   //                         |      c          |
   //                         *--------*--------*
   //                         |        |        |
   //                         |   a    |    b   |
   //                         |        |        |
   //                         *--------*--------*
   //
   // Element 'c' needs to be refined vertically for the mesh to remain valid.

   if (level > 0)
   {
      ForceRefinement(vn1, vn2, vn3, vn4);
   }
}

void NCMesh::CheckIsoFace(int vn1, int vn2, int vn3, int vn4,
                          int en1, int en2, int en3, int en4, int midf)
{
   if (!Iso)
   {
      /* If anisotropic refinements are present in the mesh, we need to check
         isotropically split faces as well, see second comment in
         CheckAnisoFace above. */

      CheckAnisoFace(vn1, vn2, en2, en4, en1, midf);
      CheckAnisoFace(en4, en2, vn3, vn4, midf, en3);
      CheckAnisoFace(vn4, vn1, en1, en3, en4, midf);
      CheckAnisoFace(en3, en1, vn2, vn3, midf, en2);
   }
}


void NCMesh::RefineElement(int elem, char ref_type)
{
   if (!ref_type) { return; }

   // handle elements that may have been (force-) refined already
   Element &el = elements[elem];
   if (el.ref_type)
   {
      char remaining = ref_type & ~el.ref_type;

      // do the remaining splits on the children
      for (int i = 0; i < 8; i++)
      {
         if (el.child[i] >= 0) { RefineElement(el.child[i], remaining); }
      }
      return;
   }

   /*mfem::out << "Refining element " << elem << " ("
             << el.node[0] << ", " << el.node[1] << ", "
             << el.node[2] << ", " << el.node[3] << ", "
             << el.node[4] << ", " << el.node[5] << ", "
             << el.node[6] << ", " << el.node[7] << "), "
             << "ref_type " << int(ref_type) << std::endl;*/

   int* no = el.node;
   int attr = el.attribute;

   int child[8];
   for (int i = 0; i < 8; i++) { child[i] = -1; }

   // get parent's face attributes
   int fa[6];
   GeomInfo& gi = GI[el.Geom()];
   for (int i = 0; i < gi.nf; i++)
   {
      const int* fv = gi.faces[i];
      Face* face = faces.Find(no[fv[0]], no[fv[1]], no[fv[2]], no[fv[3]]);
      fa[i] = face->attribute;
   }

   // create child elements
   if (el.Geom() == Geometry::CUBE)
   {
      // Vertex numbering is assumed to be as follows:
      //
      //       7             6
      //        +-----------+                Faces: 0 bottom
      //       /|          /|                       1 front
      //    4 / |       5 / |                       2 right
      //     +-----------+  |                       3 back
      //     |  |        |  |                       4 left
      //     |  +--------|--+                       5 top
      //     | / 3       | / 2       Z Y
      //     |/          |/          |/
      //     +-----------+           *--X
      //    0             1

      if (ref_type == Refinement::X) // split along X axis
      {
         int mid01 = GetMidEdgeNode(no[0], no[1]);
         int mid23 = GetMidEdgeNode(no[2], no[3]);
         int mid45 = GetMidEdgeNode(no[4], no[5]);
         int mid67 = GetMidEdgeNode(no[6], no[7]);

         child[0] = NewHexahedron(no[0], mid01, mid23, no[3],
                                  no[4], mid45, mid67, no[7], attr,
                                  fa[0], fa[1], -1, fa[3], fa[4], fa[5]);

         child[1] = NewHexahedron(mid01, no[1], no[2], mid23,
                                  mid45, no[5], no[6], mid67, attr,
                                  fa[0], fa[1], fa[2], fa[3], -1, fa[5]);

         CheckAnisoFace(no[0], no[1], no[5], no[4], mid01, mid45);
         CheckAnisoFace(no[2], no[3], no[7], no[6], mid23, mid67);
         CheckAnisoFace(no[4], no[5], no[6], no[7], mid45, mid67);
         CheckAnisoFace(no[3], no[2], no[1], no[0], mid23, mid01);
      }
      else if (ref_type == Refinement::Y) // split along Y axis
      {
         int mid12 = GetMidEdgeNode(no[1], no[2]);
         int mid30 = GetMidEdgeNode(no[3], no[0]);
         int mid56 = GetMidEdgeNode(no[5], no[6]);
         int mid74 = GetMidEdgeNode(no[7], no[4]);

         child[0] = NewHexahedron(no[0], no[1], mid12, mid30,
                                  no[4], no[5], mid56, mid74, attr,
                                  fa[0], fa[1], fa[2], -1, fa[4], fa[5]);

         child[1] = NewHexahedron(mid30, mid12, no[2], no[3],
                                  mid74, mid56, no[6], no[7], attr,
                                  fa[0], -1, fa[2], fa[3], fa[4], fa[5]);

         CheckAnisoFace(no[1], no[2], no[6], no[5], mid12, mid56);
         CheckAnisoFace(no[3], no[0], no[4], no[7], mid30, mid74);
         CheckAnisoFace(no[5], no[6], no[7], no[4], mid56, mid74);
         CheckAnisoFace(no[0], no[3], no[2], no[1], mid30, mid12);
      }
      else if (ref_type == Refinement::Z) // split along Z axis
      {
         int mid04 = GetMidEdgeNode(no[0], no[4]);
         int mid15 = GetMidEdgeNode(no[1], no[5]);
         int mid26 = GetMidEdgeNode(no[2], no[6]);
         int mid37 = GetMidEdgeNode(no[3], no[7]);

         child[0] = NewHexahedron(no[0], no[1], no[2], no[3],
                                  mid04, mid15, mid26, mid37, attr,
                                  fa[0], fa[1], fa[2], fa[3], fa[4], -1);

         child[1] = NewHexahedron(mid04, mid15, mid26, mid37,
                                  no[4], no[5], no[6], no[7], attr,
                                  -1, fa[1], fa[2], fa[3], fa[4], fa[5]);

         CheckAnisoFace(no[4], no[0], no[1], no[5], mid04, mid15);
         CheckAnisoFace(no[5], no[1], no[2], no[6], mid15, mid26);
         CheckAnisoFace(no[6], no[2], no[3], no[7], mid26, mid37);
         CheckAnisoFace(no[7], no[3], no[0], no[4], mid37, mid04);
      }
      else if (ref_type == Refinement::XY) // XY split
      {
         int mid01 = GetMidEdgeNode(no[0], no[1]);
         int mid12 = GetMidEdgeNode(no[1], no[2]);
         int mid23 = GetMidEdgeNode(no[2], no[3]);
         int mid30 = GetMidEdgeNode(no[3], no[0]);

         int mid45 = GetMidEdgeNode(no[4], no[5]);
         int mid56 = GetMidEdgeNode(no[5], no[6]);
         int mid67 = GetMidEdgeNode(no[6], no[7]);
         int mid74 = GetMidEdgeNode(no[7], no[4]);

         int midf0 = GetMidFaceNode(mid23, mid12, mid01, mid30);
         int midf5 = GetMidFaceNode(mid45, mid56, mid67, mid74);

         child[0] = NewHexahedron(no[0], mid01, midf0, mid30,
                                  no[4], mid45, midf5, mid74, attr,
                                  fa[0], fa[1], -1, -1, fa[4], fa[5]);

         child[1] = NewHexahedron(mid01, no[1], mid12, midf0,
                                  mid45, no[5], mid56, midf5, attr,
                                  fa[0], fa[1], fa[2], -1, -1, fa[5]);

         child[2] = NewHexahedron(midf0, mid12, no[2], mid23,
                                  midf5, mid56, no[6], mid67, attr,
                                  fa[0], -1, fa[2], fa[3], -1, fa[5]);

         child[3] = NewHexahedron(mid30, midf0, mid23, no[3],
                                  mid74, midf5, mid67, no[7], attr,
                                  fa[0], -1, -1, fa[3], fa[4], fa[5]);

         CheckAnisoFace(no[0], no[1], no[5], no[4], mid01, mid45);
         CheckAnisoFace(no[1], no[2], no[6], no[5], mid12, mid56);
         CheckAnisoFace(no[2], no[3], no[7], no[6], mid23, mid67);
         CheckAnisoFace(no[3], no[0], no[4], no[7], mid30, mid74);

         CheckIsoFace(no[3], no[2], no[1], no[0], mid23, mid12, mid01, mid30, midf0);
         CheckIsoFace(no[4], no[5], no[6], no[7], mid45, mid56, mid67, mid74, midf5);
      }
      else if (ref_type == Refinement::XZ) // XZ split
      {
         int mid01 = GetMidEdgeNode(no[0], no[1]);
         int mid23 = GetMidEdgeNode(no[2], no[3]);
         int mid45 = GetMidEdgeNode(no[4], no[5]);
         int mid67 = GetMidEdgeNode(no[6], no[7]);

         int mid04 = GetMidEdgeNode(no[0], no[4]);
         int mid15 = GetMidEdgeNode(no[1], no[5]);
         int mid26 = GetMidEdgeNode(no[2], no[6]);
         int mid37 = GetMidEdgeNode(no[3], no[7]);

         int midf1 = GetMidFaceNode(mid01, mid15, mid45, mid04);
         int midf3 = GetMidFaceNode(mid23, mid37, mid67, mid26);

         child[0] = NewHexahedron(no[0], mid01, mid23, no[3],
                                  mid04, midf1, midf3, mid37, attr,
                                  fa[0], fa[1], -1, fa[3], fa[4], -1);

         child[1] = NewHexahedron(mid01, no[1], no[2], mid23,
                                  midf1, mid15, mid26, midf3, attr,
                                  fa[0], fa[1], fa[2], fa[3], -1, -1);

         child[2] = NewHexahedron(midf1, mid15, mid26, midf3,
                                  mid45, no[5], no[6], mid67, attr,
                                  -1, fa[1], fa[2], fa[3], -1, fa[5]);

         child[3] = NewHexahedron(mid04, midf1, midf3, mid37,
                                  no[4], mid45, mid67, no[7], attr,
                                  -1, fa[1], -1, fa[3], fa[4], fa[5]);

         CheckAnisoFace(no[3], no[2], no[1], no[0], mid23, mid01);
         CheckAnisoFace(no[2], no[6], no[5], no[1], mid26, mid15);
         CheckAnisoFace(no[6], no[7], no[4], no[5], mid67, mid45);
         CheckAnisoFace(no[7], no[3], no[0], no[4], mid37, mid04);

         CheckIsoFace(no[0], no[1], no[5], no[4], mid01, mid15, mid45, mid04, midf1);
         CheckIsoFace(no[2], no[3], no[7], no[6], mid23, mid37, mid67, mid26, midf3);
      }
      else if (ref_type == Refinement::YZ) // YZ split
      {
         int mid12 = GetMidEdgeNode(no[1], no[2]);
         int mid30 = GetMidEdgeNode(no[3], no[0]);
         int mid56 = GetMidEdgeNode(no[5], no[6]);
         int mid74 = GetMidEdgeNode(no[7], no[4]);

         int mid04 = GetMidEdgeNode(no[0], no[4]);
         int mid15 = GetMidEdgeNode(no[1], no[5]);
         int mid26 = GetMidEdgeNode(no[2], no[6]);
         int mid37 = GetMidEdgeNode(no[3], no[7]);

         int midf2 = GetMidFaceNode(mid12, mid26, mid56, mid15);
         int midf4 = GetMidFaceNode(mid30, mid04, mid74, mid37);

         child[0] = NewHexahedron(no[0], no[1], mid12, mid30,
                                  mid04, mid15, midf2, midf4, attr,
                                  fa[0], fa[1], fa[2], -1, fa[4], -1);

         child[1] = NewHexahedron(mid30, mid12, no[2], no[3],
                                  midf4, midf2, mid26, mid37, attr,
                                  fa[0], -1, fa[2], fa[3], fa[4], -1);

         child[2] = NewHexahedron(mid04, mid15, midf2, midf4,
                                  no[4], no[5], mid56, mid74, attr,
                                  -1, fa[1], fa[2], -1, fa[4], fa[5]);

         child[3] = NewHexahedron(midf4, midf2, mid26, mid37,
                                  mid74, mid56, no[6], no[7], attr,
                                  -1, -1, fa[2], fa[3], fa[4], fa[5]);

         CheckAnisoFace(no[4], no[0], no[1], no[5], mid04, mid15);
         CheckAnisoFace(no[0], no[3], no[2], no[1], mid30, mid12);
         CheckAnisoFace(no[3], no[7], no[6], no[2], mid37, mid26);
         CheckAnisoFace(no[7], no[4], no[5], no[6], mid74, mid56);

         CheckIsoFace(no[1], no[2], no[6], no[5], mid12, mid26, mid56, mid15, midf2);
         CheckIsoFace(no[3], no[0], no[4], no[7], mid30, mid04, mid74, mid37, midf4);
      }
      else if (ref_type == Refinement::XYZ) // full isotropic refinement
      {
         int mid01 = GetMidEdgeNode(no[0], no[1]);
         int mid12 = GetMidEdgeNode(no[1], no[2]);
         int mid23 = GetMidEdgeNode(no[2], no[3]);
         int mid30 = GetMidEdgeNode(no[3], no[0]);

         int mid45 = GetMidEdgeNode(no[4], no[5]);
         int mid56 = GetMidEdgeNode(no[5], no[6]);
         int mid67 = GetMidEdgeNode(no[6], no[7]);
         int mid74 = GetMidEdgeNode(no[7], no[4]);

         int mid04 = GetMidEdgeNode(no[0], no[4]);
         int mid15 = GetMidEdgeNode(no[1], no[5]);
         int mid26 = GetMidEdgeNode(no[2], no[6]);
         int mid37 = GetMidEdgeNode(no[3], no[7]);

         int midf0 = GetMidFaceNode(mid23, mid12, mid01, mid30);
         int midf1 = GetMidFaceNode(mid01, mid15, mid45, mid04);
         int midf2 = GetMidFaceNode(mid12, mid26, mid56, mid15);
         int midf3 = GetMidFaceNode(mid23, mid37, mid67, mid26);
         int midf4 = GetMidFaceNode(mid30, mid04, mid74, mid37);
         int midf5 = GetMidFaceNode(mid45, mid56, mid67, mid74);

         int midel = GetMidEdgeNode(midf1, midf3);

         child[0] = NewHexahedron(no[0], mid01, midf0, mid30,
                                  mid04, midf1, midel, midf4, attr,
                                  fa[0], fa[1], -1, -1, fa[4], -1);

         child[1] = NewHexahedron(mid01, no[1], mid12, midf0,
                                  midf1, mid15, midf2, midel, attr,
                                  fa[0], fa[1], fa[2], -1, -1, -1);

         child[2] = NewHexahedron(midf0, mid12, no[2], mid23,
                                  midel, midf2, mid26, midf3, attr,
                                  fa[0], -1, fa[2], fa[3], -1, -1);

         child[3] = NewHexahedron(mid30, midf0, mid23, no[3],
                                  midf4, midel, midf3, mid37, attr,
                                  fa[0], -1, -1, fa[3], fa[4], -1);

         child[4] = NewHexahedron(mid04, midf1, midel, midf4,
                                  no[4], mid45, midf5, mid74, attr,
                                  -1, fa[1], -1, -1, fa[4], fa[5]);

         child[5] = NewHexahedron(midf1, mid15, midf2, midel,
                                  mid45, no[5], mid56, midf5, attr,
                                  -1, fa[1], fa[2], -1, -1, fa[5]);

         child[6] = NewHexahedron(midel, midf2, mid26, midf3,
                                  midf5, mid56, no[6], mid67, attr,
                                  -1, -1, fa[2], fa[3], -1, fa[5]);

         child[7] = NewHexahedron(midf4, midel, midf3, mid37,
                                  mid74, midf5, mid67, no[7], attr,
                                  -1, -1, -1, fa[3], fa[4], fa[5]);

         CheckIsoFace(no[3], no[2], no[1], no[0], mid23, mid12, mid01, mid30, midf0);
         CheckIsoFace(no[0], no[1], no[5], no[4], mid01, mid15, mid45, mid04, midf1);
         CheckIsoFace(no[1], no[2], no[6], no[5], mid12, mid26, mid56, mid15, midf2);
         CheckIsoFace(no[2], no[3], no[7], no[6], mid23, mid37, mid67, mid26, midf3);
         CheckIsoFace(no[3], no[0], no[4], no[7], mid30, mid04, mid74, mid37, midf4);
         CheckIsoFace(no[4], no[5], no[6], no[7], mid45, mid56, mid67, mid74, midf5);
      }
      else
      {
         MFEM_ABORT("invalid refinement type.");
      }

      if (ref_type != Refinement::XYZ) { Iso = false; }
   }
   else if (el.Geom() == Geometry::PRISM)
   {
      // Wedge vertex numbering:
      //
      //          5
      //         _+_
      //       _/ | \_                    Faces: 0 bottom
      //    3 /   |   \ 4                        1 top
      //     +---------+                         2 front
      //     |    |    |                         3 right (1 2 5 4)
      //     |   _+_   |                         4 left (2 0 3 5)
      //     | _/ 2 \_ |           Z  Y
      //     |/       \|           | /
      //     +---------+           *--X
      //    0           1

      if (ref_type < 4) // XY refinement (split in 4 wedges)
      {
         ref_type = Refinement::XY; // for consistence

         int mid01 = GetMidEdgeNode(no[0], no[1]);
         int mid12 = GetMidEdgeNode(no[1], no[2]);
         int mid20 = GetMidEdgeNode(no[2], no[0]);

         int mid34 = GetMidEdgeNode(no[3], no[4]);
         int mid45 = GetMidEdgeNode(no[4], no[5]);
         int mid53 = GetMidEdgeNode(no[5], no[3]);

         child[0] = NewWedge(no[0], mid01, mid20,
                             no[3], mid34, mid53, attr,
                             fa[0], fa[1], fa[2], -1, fa[4]);

         child[1] = NewWedge(mid01, no[1], mid12,
                             mid34, no[4], mid45, attr,
                             fa[0], fa[1], fa[2], fa[3], -1);

         child[2] = NewWedge(mid20, mid12, no[2],
                             mid53, mid45, no[5], attr,
                             fa[0], fa[1], -1, fa[3], fa[4]);

         child[3] = NewWedge(mid12, mid20, mid01,
                             mid45, mid53, mid34, attr,
                             fa[0], fa[1], -1, -1, -1);

         CheckAnisoFace(no[0], no[1], no[4], no[3], mid01, mid34);
         CheckAnisoFace(no[1], no[2], no[5], no[4], mid12, mid45);
         CheckAnisoFace(no[2], no[0], no[3], no[5], mid20, mid53);
      }
      else if (ref_type == Refinement::Z) // Z refinement only (split in 2 wedges)
      {
         int mid03 = GetMidEdgeNode(no[0], no[3]);
         int mid14 = GetMidEdgeNode(no[1], no[4]);
         int mid25 = GetMidEdgeNode(no[2], no[5]);

         child[0] = NewWedge(no[0], no[1], no[2],
                             mid03, mid14, mid25, attr,
                             fa[0], -1, fa[2], fa[3], fa[4]);

         child[1] = NewWedge(mid03, mid14, mid25,
                             no[3], no[4], no[5], attr,
                             -1, fa[1], fa[2], fa[3], fa[4]);

         CheckAnisoFace(no[3], no[0], no[1], no[4], mid03, mid14);
         CheckAnisoFace(no[4], no[1], no[2], no[5], mid14, mid25);
         CheckAnisoFace(no[5], no[2], no[0], no[3], mid25, mid03);
      }
      else // ref_type > 4, full isotropic refinement (split in 8 wedges)
      {
         ref_type = Refinement::XYZ; // for consistence

         int mid01 = GetMidEdgeNode(no[0], no[1]);
         int mid12 = GetMidEdgeNode(no[1], no[2]);
         int mid20 = GetMidEdgeNode(no[2], no[0]);

         int mid34 = GetMidEdgeNode(no[3], no[4]);
         int mid45 = GetMidEdgeNode(no[4], no[5]);
         int mid53 = GetMidEdgeNode(no[5], no[3]);

         int mid03 = GetMidEdgeNode(no[0], no[3]);
         int mid14 = GetMidEdgeNode(no[1], no[4]);
         int mid25 = GetMidEdgeNode(no[2], no[5]);

         int midf2 = GetMidFaceNode(mid01, mid14, mid34, mid03);
         int midf3 = GetMidFaceNode(mid12, mid25, mid45, mid14);
         int midf4 = GetMidFaceNode(mid20, mid03, mid53, mid25);

         child[0] = NewWedge(no[0], mid01, mid20,
                             mid03, midf2, midf4, attr,
                             fa[0], -1, fa[2], -1, fa[4]);

         child[1] = NewWedge(mid01, no[1], mid12,
                             midf2, mid14, midf3, attr,
                             fa[0], -1, fa[2], fa[3], -1);

         child[2] = NewWedge(mid20, mid12, no[2],
                             midf4, midf3, mid25, attr,
                             fa[0], -1, -1, fa[3], fa[4]);

         child[3] = NewWedge(mid12, mid20, mid01,
                             midf3, midf4, midf2, attr,
                             fa[0], -1, -1, -1, -1);

         child[4] = NewWedge(mid03, midf2, midf4,
                             no[3], mid34, mid53, attr,
                             -1, fa[1], fa[2], -1, fa[4]);

         child[5] = NewWedge(midf2, mid14, midf3,
                             mid34, no[4], mid45, attr,
                             -1, fa[1], fa[2], fa[3], -1);

         child[6] = NewWedge(midf4, midf3, mid25,
                             mid53, mid45, no[5], attr,
                             -1, fa[1], -1, fa[3], fa[4]);

         child[7] = NewWedge(midf3, midf4, midf2,
                             mid45, mid53, mid34, attr,
                             -1, fa[1], -1, -1, -1);

         CheckIsoFace(no[0], no[1], no[4], no[3], mid01, mid14, mid34, mid03, midf2);
         CheckIsoFace(no[1], no[2], no[5], no[4], mid12, mid25, mid45, mid14, midf3);
         CheckIsoFace(no[2], no[0], no[3], no[5], mid20, mid03, mid53, mid25, midf4);
      }

      if (ref_type != Refinement::XYZ) { Iso = false; }
   }
   else if (el.Geom() == Geometry::TETRAHEDRON)
   {
      // Tetrahedron vertex numbering:
      //
      //    3
      //     +                         Faces: 0 back (1, 2, 3)
      //     |\\_                             1 left (0, 3, 2)
      //     ||  \_                           2 front (0, 1, 3)
      //     | \   \_                         3 bottom (0, 1, 2)
      //     |  +__  \_
      //     | /2  \__ \_       Z  Y
      //     |/       \__\      | /
      //     +------------+     *--X
      //    0              1

      ref_type = Refinement::XYZ; // for consistence

      int mid01 = GetMidEdgeNode(no[0], no[1]);
      int mid12 = GetMidEdgeNode(no[1], no[2]);
      int mid02 = GetMidEdgeNode(no[2], no[0]);

      int mid03 = GetMidEdgeNode(no[0], no[3]);
      int mid13 = GetMidEdgeNode(no[1], no[3]);
      int mid23 = GetMidEdgeNode(no[2], no[3]);

      child[0] = NewTetrahedron(no[0], mid01, mid02, mid03, attr,
                                -1, fa[1], fa[2], fa[3]);

      child[1] = NewTetrahedron(mid01, no[1], mid12, mid13, attr,
                                fa[0], -1, fa[2], fa[3]);

      child[2] = NewTetrahedron(mid02, mid12, no[2], mid23, attr,
                                fa[0], fa[1], -1, fa[3]);

      child[3] = NewTetrahedron(mid03, mid13, mid23, no[3], attr,
                                fa[0], fa[1], fa[2], -1);

      // There are three ways to split the inner octahedron. A good strategy is
      // to use the shortest diagonal. At the moment we don't have the geometric
      // information in this class to determine which diagonal is the shortest,
      // but it seems that with reasonable shapes of the coarse tets and MFEM's
      // default tet orientation, always using tet_type == 0 produces stable
      // refinements. Types 1 and 2 are unused for now.
      el.tet_type = 0;

      if (el.tet_type == 0) // shortest diagonal mid01--mid23
      {
         child[4] = NewTetrahedron(mid01, mid23, mid02, mid03, attr,
                                   fa[1], -1, -1, -1);

         child[5] = NewTetrahedron(mid01, mid23, mid03, mid13, attr,
                                   -1, fa[2], -1, -1);

         child[6] = NewTetrahedron(mid01, mid23, mid13, mid12, attr,
                                   fa[0], -1, -1, -1);

         child[7] = NewTetrahedron(mid01, mid23, mid12, mid02, attr,
                                   -1, fa[3], -1, -1);
      }
      else if (el.tet_type == 1) // shortest diagonal mid12--mid03
      {
         child[4] = NewTetrahedron(mid03, mid01, mid02, mid12, attr,
                                   fa[3], -1, -1, -1);

         child[5] = NewTetrahedron(mid03, mid02, mid23, mid12, attr,
                                   -1, -1, -1, fa[1]);

         child[6] = NewTetrahedron(mid03, mid23, mid13, mid12, attr,
                                   fa[0], -1, -1, -1);

         child[7] = NewTetrahedron(mid03, mid13, mid01, mid12, attr,
                                   -1, -1, -1, fa[2]);
      }
      else // el.tet_type == 2, shortest diagonal mid02--mid13
      {
         child[4] = NewTetrahedron(mid02, mid01, mid13, mid03, attr,
                                   fa[2], -1, -1, -1);

         child[5] = NewTetrahedron(mid02, mid03, mid13, mid23, attr,
                                   -1, -1, fa[1], -1);

         child[6] = NewTetrahedron(mid02, mid23, mid13, mid12, attr,
                                   fa[0], -1, -1, -1);

         child[7] = NewTetrahedron(mid02, mid12, mid13, mid01, attr,
                                   -1, -1, fa[3], -1);
      }
   }
   else if (el.Geom() == Geometry::PYRAMID)
   {
      // Pyramid vertex numbering:
      //
      //    4
      //     + \_                       Faces: 0 bottom (3,2,1,0)
      //     |\\_ \_                           1 front (0, 1, 4)
      //     ||  \_ \__                        2 right (1, 2, 4)
      //     | \   \_   \__                    3 back (2, 3, 4)
      //     |  +____\_ ____\                  4 left (3, 0, 4)
      //     | /3      \_   2   Z  Y
      //     |/          \ /    | /
      //     +------------+     *--X
      //    0              1
      //FIXME

      //Question for Jakub:
      //For the triangle faces do we need to provide 4 pts to
      //make sure the the multiple correct parents end up in the
      //tree???  Or do we just use one of the GetMidEdgeNode calls?
      // int midf0 = GetMidFaceNode(mid23, mid12, mid01, mid03);
      // int midf1 = GetMidFaceNode(mid01, mid04, no[4], mid14);
      // int midf2 = GetMidFaceNode(mid12, mid14, no[4], mid24);
      // int midf3 = GetMidFaceNode(mid23, mid24, no[4], mid34);
      // int midf4 = GetMidFaceNode(mid03, mid04, no[4], mid34);
      // int mide0 = GetMidEdgeNode(midf1, midf3);      

      //Question for Jakub
      //What will I do with the Check ISO and Check Aniso methods for these??

      //Question for Jakub
      //What am I counting with the count splits method??  How for pyramids?


      if (ref_type == 1) // split along X axis
      {
         int mid01 = GetMidEdgeNode(no[0], no[1]);
         int mid23 = GetMidEdgeNode(no[2], no[3]);

         child[0] = NewPyramid(no[0], mid01, mid23, no[3], no[4],
                               attr, fa[0], fa[1], -1, fa[3], fa[4]);
         child[1] = NewPyramid(mid01, no[1], no[2], mid23, no[4],
                               attr, fa[0], fa[1], fa[2], fa[3], -1);
      }
      else if (ref_type == 2) // split along Y axis
      {
         int mid03 = GetMidEdgeNode(no[0], no[3]);
         int mid12 = GetMidEdgeNode(no[1], no[2]);

         child[0] = NewPyramid(no[0], no[1], mid12, mid03, no[4],
                               attr, fa[0], fa[1], fa[2], -1, fa[4]);
         child[1] = NewPyramid(mid03, mid12, no[2], no[3], no[4],
                               attr, fa[0], -1, fa[2], fa[3], fa[4]);
      }
      else if (ref_type == 4) // split along Z axis
      {
         int mid04 = GetMidEdgeNode(no[0], no[4]);
         int mid14 = GetMidEdgeNode(no[1], no[4]);
         int mid24 = GetMidEdgeNode(no[2], no[4]);
         int mid34 = GetMidEdgeNode(no[3], no[4]);

         child[0] = NewHexahedron(no[0], no[1], no[2], no[3],
                                  mid04, mid14, mid24, mid34,
                                  attr, fa[0], fa[1], fa[2], fa[3], fa[4], -1);
         child[1] = NewPyramid(mid04, mid14, mid24, mid34, no[4],
                               attr, -1, fa[1], fa[2], fa[3], fa[4]);
      }
      else if (ref_type == 3) // split along XY axis
      {
         int mid01 = GetMidEdgeNode(no[0], no[1]);
         int mid12 = GetMidEdgeNode(no[1], no[2]);
         int mid23 = GetMidEdgeNode(no[2], no[3]);
         int mid03 = GetMidEdgeNode(no[0], no[3]);
         int midf0 = GetMidFaceNode(mid23, mid12, mid01, mid03);    

         child[0] = NewPyramid(no[0], mid01, midf0, mid03, no[4],
                               attr, fa[0], fa[1], -1, -1, fa[4]);
         child[1] = NewPyramid(mid01, no[1], mid12, midf0, no[4],
                               attr, fa[0], fa[1], fa[2], -1, -1);
         child[2] = NewPyramid(midf0, mid12, no[2], mid23, no[4],
                               attr, fa[0], -1, fa[2], fa[3], -1);
         child[3] = NewPyramid(mid03, midf0, mid23, no[3], no[4],
                               attr, fa[0], -1, -1, fa[3], fa[4]);
      }
      else if (ref_type == 5) // split along XZ axis
      {
         int mid01 = GetMidEdgeNode(no[0], no[1]);
         int mid23 = GetMidEdgeNode(no[2], no[3]);
         int mid04 = GetMidEdgeNode(no[0], no[4]);
         int mid14 = GetMidEdgeNode(no[1], no[4]);
         int mid24 = GetMidEdgeNode(no[2], no[4]);
         int mid34 = GetMidEdgeNode(no[3], no[4]);
         int midf1 = GetMidFaceNode(mid01, mid04, no[4], mid14);
         int midf3 = GetMidFaceNode(mid23, mid24, no[4], mid34);         

         child[0] = NewHexahedron(no[0], mid01, mid23, no[3], 
                                  mid04, midf1, midf3, mid34,
                                  attr, fa[0], fa[1], -1, fa[3], fa[4], -1);
         child[1] = NewHexahedron(mid01, no[1], no[2], mid23, 
                                  midf1, mid14, mid24, midf3,
                                  attr, fa[0], fa[1], fa[2], fa[3], -1, -1);
         child[2] = NewPyramid(mid04, midf1, midf3, mid34, no[4],
                               attr, -1, fa[1], -1, fa[3], fa[4]);
         child[3] = NewPyramid(midf1, mid14, mid24, midf3, no[4],
                               attr, -1, fa[1], fa[2], fa[3], -1);
      }
      else if (ref_type == 6) // split along YZ axis
      {
         int mid12 = GetMidEdgeNode(no[1], no[2]);
         int mid03 = GetMidEdgeNode(no[0], no[3]);
         int mid04 = GetMidEdgeNode(no[0], no[4]);
         int mid14 = GetMidEdgeNode(no[1], no[4]);
         int mid24 = GetMidEdgeNode(no[2], no[4]);
         int mid34 = GetMidEdgeNode(no[3], no[4]);
         int midf2 = GetMidFaceNode(mid12, mid14, no[4], mid24);
         int midf4 = GetMidFaceNode(mid03, mid04, no[4], mid34);   

         child[0] = NewHexahedron(no[0], no[1], mid12, mid03, 
                                  mid04, mid14, midf2, midf4,
                                  attr, fa[0], fa[1], fa[2], -1, fa[4], -1);
         child[1] = NewHexahedron(mid03, mid12, no[2], no[3],
                                  midf4, midf2, mid24, mid34,
                                  attr, fa[0], -1, fa[2], fa[3], fa[4], -1);
         child[2] = NewPyramid(mid04, mid14, midf2, midf4, no[4],
                               attr, -1, fa[1], fa[2], -1, fa[4]);
         child[3] = NewPyramid(midf4, midf2, mid24, mid34, no[4],
                               attr, -1, -1, fa[2], fa[3], fa[4]);
      }
      else if (ref_type == 7) // iso split
      {
         int mid01 = GetMidEdgeNode(no[0], no[1]);
         int mid12 = GetMidEdgeNode(no[1], no[2]);
         int mid23 = GetMidEdgeNode(no[2], no[3]);
         int mid03 = GetMidEdgeNode(no[0], no[3]);
         int mid04 = GetMidEdgeNode(no[0], no[4]);
         int mid14 = GetMidEdgeNode(no[1], no[4]);
         int mid24 = GetMidEdgeNode(no[2], no[4]);
         int mid34 = GetMidEdgeNode(no[3], no[4]);
         int midf0 = GetMidFaceNode(mid23, mid12, mid01, mid03);
         int midf1 = GetMidFaceNode(mid01, mid04, no[4], mid14);
         int midf2 = GetMidFaceNode(mid12, mid14, no[4], mid24);
         int midf3 = GetMidFaceNode(mid23, mid24, no[4], mid34);
         int midf4 = GetMidFaceNode(mid03, mid04, no[4], mid34);
         int mide0 = GetMidEdgeNode(midf1, midf3);

         child[0] = NewHexahedron(no[0], mid01, midf0, mid03, 
                                  mid04, midf1, mide0, midf4,
                                  attr, fa[0], fa[1], -1, -1, fa[4], -1);
         child[1] = NewHexahedron(mid01, no[1], mid12, midf0,
                                  midf1, mid14, midf2, mide0,
                                  attr, fa[0], fa[1], fa[2], -1, -1, -1);
         child[2] = NewHexahedron(midf0, mid12, no[2], mid23,
                                  mide0, midf2, mid24, midf3,
                                  attr, fa[0], -1, fa[2], fa[3], -1, -1);
         child[3] = NewHexahedron(mid03, midf0, mid23, no[3],
                                  midf4, mide0, midf3, mid34,
                                  attr, fa[0], -1, -1, fa[3], fa[4], -1);
         child[4] = NewPyramid(mid04, midf1, mide0, midf4, no[4],
                               attr, -1, fa[1], -1, -1, fa[4]);
         child[5] = NewPyramid(midf1, mid14, midf2, mide0, no[4],
                               attr, -1, fa[1], fa[2], -1, -1);
         child[6] = NewPyramid(mide0, midf2, mid24, midf3, no[4],
                               attr, -1, -1, fa[2], fa[3], -1);
         child[7] = NewPyramid(midf4, mide0, midf3, mid34, no[4],
                               attr, -1, -1, -1, fa[3], fa[4]);
      }           

   }
   else if (el.Geom() == Geometry::SQUARE)
   {
      ref_type &= 0x3; // ignore Z bit

      if (ref_type == Refinement::X) // X split
      {
         int mid01 = nodes.GetId(no[0], no[1]);
         int mid23 = nodes.GetId(no[2], no[3]);

         child[0] = NewQuadrilateral(no[0], mid01, mid23, no[3],
                                     attr, fa[0], -1, fa[2], fa[3]);

         child[1] = NewQuadrilateral(mid01, no[1], no[2], mid23,
                                     attr, fa[0], fa[1], fa[2], -1);
      }
      else if (ref_type == Refinement::Y) // Y split
      {
         int mid12 = nodes.GetId(no[1], no[2]);
         int mid30 = nodes.GetId(no[3], no[0]);

         child[0] = NewQuadrilateral(no[0], no[1], mid12, mid30,
                                     attr, fa[0], fa[1], -1, fa[3]);

         child[1] = NewQuadrilateral(mid30, mid12, no[2], no[3],
                                     attr, -1, fa[1], fa[2], fa[3]);
      }
      else if (ref_type == Refinement::XY) // iso split
      {
         int mid01 = nodes.GetId(no[0], no[1]);
         int mid12 = nodes.GetId(no[1], no[2]);
         int mid23 = nodes.GetId(no[2], no[3]);
         int mid30 = nodes.GetId(no[3], no[0]);

         int midel = nodes.GetId(mid01, mid23);

         child[0] = NewQuadrilateral(no[0], mid01, midel, mid30,
                                     attr, fa[0], -1, -1, fa[3]);

         child[1] = NewQuadrilateral(mid01, no[1], mid12, midel,
                                     attr, fa[0], fa[1], -1, -1);

         child[2] = NewQuadrilateral(midel, mid12, no[2], mid23,
                                     attr, -1, fa[1], fa[2], -1);

         child[3] = NewQuadrilateral(mid30, midel, mid23, no[3],
                                     attr, -1, -1, fa[2], fa[3]);
      }
      else
      {
         MFEM_ABORT("Invalid refinement type.");
      }

      if (ref_type != Refinement::XY) { Iso = false; }
   }
   else if (el.Geom() == Geometry::TRIANGLE)
   {
      ref_type = Refinement::XY; // for consistence

      // isotropic split - the only ref_type available for triangles
      int mid01 = nodes.GetId(no[0], no[1]);
      int mid12 = nodes.GetId(no[1], no[2]);
      int mid20 = nodes.GetId(no[2], no[0]);

      child[0] = NewTriangle(no[0], mid01, mid20, attr, fa[0], -1, fa[2]);
      child[1] = NewTriangle(mid01, no[1], mid12, attr, fa[0], fa[1], -1);
      child[2] = NewTriangle(mid20, mid12, no[2], attr, -1, fa[1], fa[2]);
      child[3] = NewTriangle(mid12, mid20, mid01, attr, -1, -1, -1);
   }
   else if (el.Geom() == Geometry::SEGMENT)
   {
      ref_type = Refinement::X; // for consistence

      int mid = nodes.GetId(no[0], no[1]);
      child[0] = NewSegment(no[0], mid, attr, fa[0], -1);
      child[1] = NewSegment(mid, no[1], attr, -1, fa[1]);
   }
   else
   {
      MFEM_ABORT("Unsupported element geometry.");
   }

   // start using the nodes of the children, create edges & faces
   for (int i = 0; i < 8 && child[i] >= 0; i++)
   {
      ReferenceElement(child[i]);
   }

   int buf[6];
   Array<int> parentFaces(buf, 6);
   parentFaces.SetSize(0);

   // sign off of all nodes of the parent, clean up unused nodes, but keep faces
   UnreferenceElement(elem, parentFaces);

   // register the children in their faces
   for (int i = 0; i < 8 && child[i] >= 0; i++)
   {
      RegisterFaces(child[i]);
   }

   // clean up parent faces, if unused
   DeleteUnusedFaces(parentFaces);

   // make the children inherit our rank; set the parent element
   for (int i = 0; i < 8 && child[i] >= 0; i++)
   {
      Element &ch = elements[child[i]];
      ch.rank = el.rank;
      ch.parent = elem;
   }

   // finish the refinement
   el.ref_type = ref_type;
   std::memcpy(el.child, child, sizeof(el.child));
}


void NCMesh::Refine(const Array<Refinement>& refinements)
{
   // push all refinements on the stack in reverse order
   ref_stack.Reserve(refinements.Size());
   for (int i = refinements.Size()-1; i >= 0; i--)
   {
      const Refinement& ref = refinements[i];
      ref_stack.Append(Refinement(leaf_elements[ref.index], ref.ref_type));
   }

   // keep refining as long as the stack contains something
   int nforced = 0;
   while (ref_stack.Size())
   {
      Refinement ref = ref_stack.Last();
      ref_stack.DeleteLast();

      int size = ref_stack.Size();
      RefineElement(ref.index, ref.ref_type);
      nforced += ref_stack.Size() - size;
   }

   /* TODO: the current algorithm of forced refinements is not optimal. As
      forced refinements spread through the mesh, some may not be necessary
      in the end, since the affected elements may still be scheduled for
      refinement that could stop the propagation. We should introduce the
      member Element::ref_pending that would show the intended refinement in
      the batch. A forced refinement would be combined with ref_pending to
      (possibly) stop the propagation earlier.

      Update: what about a FIFO instead of ref_stack? */

#if defined(MFEM_DEBUG) && !defined(MFEM_USE_MPI)
   mfem::out << "Refined " << refinements.Size() << " + " << nforced
             << " elements" << std::endl;
#endif

   ref_stack.DeleteAll();
   shadow.DeleteAll();

   Update();
}


//// Derefinement //////////////////////////////////////////////////////////////

int NCMesh::RetrieveNode(const Element &el, int index)
{
   if (!el.ref_type) { return el.node[index]; }

   // need to retrieve node from a child element (there is always a child
   // that inherited the parent's corner under the same index)
   int ch;
   switch (el.Geom())
   {
      case Geometry::CUBE:
         ch = el.child[hex_deref_table[el.ref_type - 1][index]];
         break;

      case Geometry::PRISM:
         ch = prism_deref_table[el.ref_type - 1][index];
         MFEM_ASSERT(ch != -1, "");
         ch = el.child[ch];
         break;

      case Geometry::PYRAMID:
         ch = pyramid_deref_table[el.ref_type - 1][index];
         MFEM_ASSERT(ch != -1, "");
         ch = el.child[ch];
         break;

      case Geometry::SQUARE:
         ch = el.child[quad_deref_table[el.ref_type - 1][index]];
         break;

      case Geometry::TETRAHEDRON:
      case Geometry::TRIANGLE:
         ch = el.child[index];
         break;

      default:
         ch = 0; // suppress compiler warning
         MFEM_ABORT("Unsupported element geometry.");
   }
   return RetrieveNode(elements[ch], index);
}


void NCMesh::DerefineElement(int elem)
{
   Element &el = elements[elem];
   if (!el.ref_type) { return; }

   int child[8];
   std::memcpy(child, el.child, sizeof(child));

   // first make sure that all children are leaves, derefine them if not
   for (int i = 0; i < 8 && child[i] >= 0; i++)
   {
      if (elements[child[i]].ref_type)
      {
         DerefineElement(child[i]);
      }
   }

   int faces_attribute[6];
   int ref_type_key = el.ref_type - 1;

   for (int i = 0; i < 8; i++) { el.node[i] = -1; }

   // retrieve original corner nodes and face attributes from the children
   if (el.Geom() == Geometry::CUBE)
   {
      // Sets corner nodes from childs
      constexpr int nb_cube_childs = 8;
      for (int i = 0; i < nb_cube_childs; i++)
      {
         const int child_local_index = hex_deref_table[ref_type_key][i];
         const int child_global_index = child[child_local_index];
         Element &ch = elements[child_global_index];
         el.node[i] = ch.node[i];
      }
      // Sets faces attributes from childs' faces
      constexpr int nb_cube_faces = 6;
      for (int i = 0; i < nb_cube_faces; i++)
      {
         const int child_local_index = hex_deref_table[ref_type_key]
                                       [i + nb_cube_childs];
         const int child_global_index = child[child_local_index];
         Element &ch = elements[child_global_index];
         const int* fv = GI[el.Geom()].faces[i];
         faces_attribute[i] = faces.Find(ch.node[fv[0]], ch.node[fv[1]],
                                         ch.node[fv[2]], ch.node[fv[3]])
                              ->attribute;
      }
   }
   else if (el.Geom() == Geometry::PRISM)
   {
      MFEM_ASSERT(prism_deref_table[ref_type_key][0] != -1,
                  "invalid prism refinement");
      constexpr int nb_prism_childs = 6;
      for (int i = 0; i < nb_prism_childs; i++)
      {
         const int child_local_index = prism_deref_table[ref_type_key][i];
         const int child_global_index = child[child_local_index];
         Element &ch = elements[child_global_index];
         el.node[i] = ch.node[i];
      }
      el.node[6] = el.node[7] = -1;

      constexpr int nb_prism_faces = 5;
      for (int i = 0; i < nb_prism_faces; i++)
      {
         const int child_local_index = prism_deref_table[ref_type_key]
                                       [i + nb_prism_childs];
         const int child_global_index = child[child_local_index];
         Element &ch = elements[child_global_index];
         const int* fv = GI[el.Geom()].faces[i];
         faces_attribute[i] = faces.Find(ch.node[fv[0]], ch.node[fv[1]],
                                         ch.node[fv[2]], ch.node[fv[3]])
                              ->attribute;
      }
   }
   else if (el.Geom() == Geometry::PYRAMID)
   {
      MFEM_ASSERT(pyramid_deref_table[rt1][0] != -1, "invalid pyramid refinement");
      for (int i = 0; i < 5; i++)
      {
         Element &ch = elements[child[pyramid_deref_table[rt1][i]]];
         el.node[i] = ch.node[i];
      }
      el.node[5] = el.node[6] = el.node[7] = -1;

      for (int i = 0; i < 5; i++)
      {
         Element &ch = elements[child[pyramid_deref_table[rt1][i + 6]]];
         const int* fv = GI[el.Geom()].faces[i];
         fa[i] = faces.Find(ch.node[fv[0]], ch.node[fv[1]],
                            ch.node[fv[2]], ch.node[fv[3]])->attribute;
      }
   }
   else if (el.Geom() == Geometry::TETRAHEDRON)
   {
      for (int i = 0; i < 4; i++)
      {
         Element& ch1 = elements[child[i]];
         Element& ch2 = elements[child[(i+1) & 0x3]];
         el.node[i] = ch1.node[i];
         const int* fv = GI[el.Geom()].faces[i];
         faces_attribute[i] = faces.Find(ch2.node[fv[0]], ch2.node[fv[1]],
                                         ch2.node[fv[2]], ch2.node[fv[3]])
                              ->attribute;
      }
   }
   else if (el.Geom() == Geometry::SQUARE)
   {
      constexpr int nb_square_childs = 4;
      for (int i = 0; i < nb_square_childs; i++)
      {
         const int child_local_index = quad_deref_table[ref_type_key][i];
         const int child_global_index = child[child_local_index];
         Element &ch = elements[child_global_index];
         el.node[i] = ch.node[i];
      }
      constexpr int nb_square_faces = 4;
      for (int i = 0; i < nb_square_faces; i++)
      {
         const int child_local_index = quad_deref_table[ref_type_key]
                                       [i + nb_square_childs];
         const int child_global_index = child[child_local_index];
         Element &ch = elements[child_global_index];
         const int* fv = GI[el.Geom()].faces[i];
         faces_attribute[i] = faces.Find(ch.node[fv[0]], ch.node[fv[1]],
                                         ch.node[fv[2]], ch.node[fv[3]])
                              ->attribute;
      }
   }
   else if (el.Geom() == Geometry::TRIANGLE)
   {
      constexpr int nb_triangle_childs = 3;
      for (int i = 0; i < nb_triangle_childs; i++)
      {
         Element& ch = elements[child[i]];
         el.node[i] = ch.node[i];
         const int* fv = GI[el.Geom()].faces[i];
         faces_attribute[i] = faces.Find(ch.node[fv[0]], ch.node[fv[1]],
                                         ch.node[fv[2]], ch.node[fv[3]])
                              ->attribute;
      }
   }
   else if (el.Geom() == Geometry::SEGMENT)
   {
      constexpr int nb_segment_childs = 2;
      for (int i = 0; i < nb_segment_childs; i++)
      {
         int ni = elements[child[i]].node[i];
         el.node[i] = ni;
         faces_attribute[i] = faces.Find(ni, ni, ni, ni)->attribute;
      }
   }
   else
   {
      MFEM_ABORT("Unsupported element geometry.");
   }

   // sign in to all nodes
   ReferenceElement(elem);

   int buf[8*6];
   Array<int> childFaces(buf, 8*6);
   childFaces.SetSize(0);

   // delete children, determine rank
   el.rank = std::numeric_limits<int>::max();
   for (int i = 0; i < 8 && child[i] >= 0; i++)
   {
      el.rank = std::min(el.rank, elements[child[i]].rank);
      UnreferenceElement(child[i], childFaces);
      FreeElement(child[i]);
   }

   RegisterFaces(elem, faces_attribute);

   // delete unused faces
   childFaces.Sort();
   childFaces.Unique();
   DeleteUnusedFaces(childFaces);

   el.ref_type = 0;
}


void NCMesh::CollectDerefinements(int elem, Array<Connection> &list)
{
   Element &el = elements[elem];
   if (!el.ref_type) { return; }

   int total = 0, ref = 0, ghost = 0;
   for (int i = 0; i < 8 && el.child[i] >= 0; i++)
   {
      total++;
      Element &ch = elements[el.child[i]];
      if (ch.ref_type) { ref++; break; }
      if (IsGhost(ch)) { ghost++; }
   }

   if (!ref && ghost < total)
   {
      // can be derefined, add to list
      int next_row = list.Size() ? (list.Last().from + 1) : 0;
      for (int i = 0; i < 8 && el.child[i] >= 0; i++)
      {
         Element &ch = elements[el.child[i]];
         list.Append(Connection(next_row, ch.index));
      }
   }
   else
   {
      for (int i = 0; i < 8 && el.child[i] >= 0; i++)
      {
         CollectDerefinements(el.child[i], list);
      }
   }
}

const Table& NCMesh::GetDerefinementTable()
{
   Array<Connection> list;
   list.Reserve(leaf_elements.Size());

   for (int i = 0; i < root_state.Size(); i++)
   {
      CollectDerefinements(i, list);
   }

   int size = list.Size() ? (list.Last().from + 1) : 0;
   derefinements.MakeFromList(size, list);
   return derefinements;
}

void NCMesh::CheckDerefinementNCLevel(const Table &deref_table,
                                      Array<int> &level_ok, int max_nc_level)
{
   level_ok.SetSize(deref_table.Size());
   for (int i = 0; i < deref_table.Size(); i++)
   {
      const int* fine = deref_table.GetRow(i), size = deref_table.RowSize(i);
      Element &parent = elements[elements[leaf_elements[fine[0]]].parent];

      int ok = 1;
      for (int j = 0; j < size; j++)
      {
         int splits[3];
         CountSplits(leaf_elements[fine[j]], splits);

         for (int k = 0; k < Dim; k++)
         {
            if ((parent.ref_type & (1 << k)) &&
                splits[k] >= max_nc_level)
            {
               ok = 0; break;
            }
         }
         if (!ok) { break; }
      }
      level_ok[i] = ok;
   }
}

void NCMesh::Derefine(const Array<int> &derefs)
{
   MFEM_VERIFY(Dim < 3 || Iso,
               "derefinement of 3D anisotropic meshes not implemented yet.");

   InitDerefTransforms();

   Array<int> fine_coarse;
   leaf_elements.Copy(fine_coarse);

   // perform the derefinements
   for (int i = 0; i < derefs.Size(); i++)
   {
      int row = derefs[i];
      MFEM_VERIFY(row >= 0 && row < derefinements.Size(),
                  "invalid derefinement number.");

      const int* fine = derefinements.GetRow(row);
      int parent = elements[leaf_elements[fine[0]]].parent;

      // record the relation of the fine elements to their parent
      SetDerefMatrixCodes(parent, fine_coarse);

      DerefineElement(parent);
   }

   // update leaf_elements, Element::index etc.
   Update();

   // link old fine elements to the new coarse elements
   for (int i = 0; i < fine_coarse.Size(); i++)
   {
      transforms.embeddings[i].parent = elements[fine_coarse[i]].index;
   }
}

void NCMesh::InitDerefTransforms()
{
   int nfine = leaf_elements.Size();

   // this will tell GetDerefinementTransforms that transforms are not finished
   transforms.Clear();

   transforms.embeddings.SetSize(nfine);
   for (int i = 0; i < nfine; i++)
   {
      Embedding &emb = transforms.embeddings[i];
      emb.parent = -1;
      emb.matrix = 0;
      Element &el = elements[leaf_elements[i]];
      emb.geom = el.Geom();
      emb.ghost = IsGhost(el);
   }
}

void NCMesh::SetDerefMatrixCodes(int parent, Array<int> &fine_coarse)
{
   // encode the ref_type and child number for GetDerefinementTransforms()
   Element &prn = elements[parent];
   for (int i = 0; i < 8 && prn.child[i] >= 0; i++)
   {
      Element &ch = elements[prn.child[i]];
      if (ch.index >= 0)
      {
         int code = (prn.ref_type << 4) | i;
         transforms.embeddings[ch.index].matrix = code;
         fine_coarse[ch.index] = parent;
      }
   }
}


//// Mesh Interface ////////////////////////////////////////////////////////////

void NCMesh::CollectLeafElements(int elem, int state, Array<int> &ghosts,
                                 int &counter)
{
   Element &el = elements[elem];
   if (!el.ref_type)
   {
      if (el.rank >= 0) // skip elements beyond the ghost layer in parallel
      {
         if (!IsGhost(el))
         {
            leaf_elements.Append(elem);
         }
         else
         {
            // in parallel (or in serial loading a parallel file), collect
            // elements of neighboring ranks in a separate array
            ghosts.Append(elem);
         }

         // assign the SFC index (temporarily, will be replaced by Mesh index)
         el.index = counter++;
      }
      else
      {
         // elements beyond the ghost layer are invalid and don't appear in
         // 'leaf_elements' (also for performance reasons)
         el.index = -1;
      }
   }
   else // Refined element
   {
      // in non-leaf elements, the 'rank' and 'index' members have no meaning
      el.rank = -1;
      el.index = -1;

      // recurse to subtrees; try to order leaf elements along a space-filling
      // curve by changing the order the children are visited at each level
      if (el.Geom() == Geometry::SQUARE && el.ref_type == Refinement::XY)
      {
         for (int i = 0; i < 4; i++)
         {
            int ch = quad_hilbert_child_order[state][i];
            int st = quad_hilbert_child_state[state][i];
            CollectLeafElements(el.child[ch], st, ghosts, counter);
         }
      }
      else if (el.Geom() == Geometry::CUBE && el.ref_type == Refinement::XYZ)
      {
         for (int i = 0; i < 8; i++)
         {
            int ch = hex_hilbert_child_order[state][i];
            int st = hex_hilbert_child_state[state][i];
            CollectLeafElements(el.child[ch], st, ghosts, counter);
         }
      }
      else // no space filling curve tables yet for remaining cases
      {
         for (int i = 0; i < 8; i++)
         {
            if (el.child[i] >= 0)
            {
               CollectLeafElements(el.child[i], state, ghosts, counter);
            }
         }
      }
   }
}

void NCMesh::UpdateLeafElements()
{
   Array<int> ghosts;

   // collect leaf elements in leaf_elements and ghosts elements in ghosts from
   // all roots
   leaf_elements.SetSize(0);
   for (int i = 0, counter = 0; i < root_state.Size(); i++)
   {
      CollectLeafElements(i, root_state[i], ghosts, counter);
   }

   NElements = leaf_elements.Size();
   NGhostElements = ghosts.Size();

   // append ghost elements at the end of 'leaf_element' (if any)
   // and assign the final (Mesh) indices of leaves
   leaf_elements.Append(ghosts);
   leaf_sfc_index.SetSize(leaf_elements.Size());

   for (int i = 0; i < leaf_elements.Size(); i++)
   {
      Element &el = elements[leaf_elements[i]];
      leaf_sfc_index[i] = el.index;
      el.index = i;
   }
}

void NCMesh::UpdateVertices()
{
#ifndef MFEM_NCMESH_OLD_VERTEX_ORDERING
   // This method assigns indices to vertices (Node::vert_index) that will
   // be seen by the Mesh class and the rest of MFEM. We must be careful to:
   //
   //   1. Stay compatible with the conforming code, which expects top-level
   //      (original) vertices to be indexed first, otherwise GridFunctions
   //      defined on a conforming mesh would no longer be valid when the
   //      mesh is converted to an NC mesh.
   //
   //   2. Make sure serial NCMesh is compatible with the parallel ParNCMesh,
   //      so it is possible to read parallel partial solutions in serial code
   //      (e.g., serial GLVis). This means handling ghost elements, if present.
   //
   //   3. Assign vertices in a globally consistent order for parallel meshes:
   //      if two vertices i,j are shared by two ranks r1,r2, and i<j on r1,
   //      then i<j on r2 as well. This is true for top-level vertices but also
   //      for the remaining shared vertices thanks to the globally consistent
   //      SFC ordering of the leaf elements. This property reduces communication
   //      and simplifies ParNCMesh.

   // STEP 1: begin by splitting vertices into 4 classes:
   //   - local top-level vertices (code -1)
   //   - local non-top level vertices (code -2)
   //   - ghost (non-local) vertices (code -3)
   //   - vertices beyond the ghost layer (code -4)

   for (auto node = nodes.begin(); node != nodes.end(); ++node)
   {
      node->vert_index = -4; // assume beyond ghost layer
   }

   for (int i = 0; i < leaf_elements.Size(); i++)
   {
      Element &el = elements[leaf_elements[i]];
      for (int j = 0; j < GI[el.Geom()].nv; j++)
      {
         Node &nd = nodes[el.node[j]];
         if (el.rank == MyRank)
         {
            if (nd.p1 == nd.p2) // local top-level vertex
            {
               if (nd.vert_index < -1) { nd.vert_index = -1; }
            }
            else // local non-top-level vertex
            {
               if (nd.vert_index < -2) { nd.vert_index = -2; }
            }
         }
         else // ghost vertex
         {
            if (nd.vert_index < -3) { nd.vert_index = -3; }
         }
      }
   }

   // STEP 2: assign indices of top-level local vertices, in original order

   NVertices = 0;
   for (auto node = nodes.begin(); node != nodes.end(); ++node)
   {
      if (node->vert_index == -1)
      {
         node->vert_index = NVertices++;
      }
   }

   // STEP 3: go over all elements (local and ghost) in SFC order and assign
   // remaining local vertices in that order.

   Array<int> sfc_order(leaf_elements.Size());
   for (int i = 0; i < sfc_order.Size(); i++)
   {
      sfc_order[leaf_sfc_index[i]] = leaf_elements[i];
   }

   for (int i = 0; i < sfc_order.Size(); i++)
   {
      const Element &el = elements[sfc_order[i]];
      for (int j = 0; j < GI[el.Geom()].nv; j++)
      {
         Node &nd = nodes[el.node[j]];
         if (nd.vert_index == -2) { nd.vert_index = NVertices++; }
      }
   }

   // STEP 4: create the mapping from Mesh vertex index to NCMesh node index

   vertex_nodeId.SetSize(NVertices);
   for (auto node = nodes.begin(); node != nodes.end(); ++node)
   {
      if (node->HasVertex() && node->vert_index >= 0)
      {
         MFEM_ASSERT(node->vert_index < vertex_nodeId.Size(), "");
         vertex_nodeId[node->vert_index] = node.index();
      }
   }

   // STEP 5: assign remaining ghost vertices, ignore vertices beyond the
   // ghost layer

   NGhostVertices = 0;
   for (int i = 0; i < sfc_order.Size(); i++)
   {
      const Element &el = elements[sfc_order[i]];
      for (int j = 0; j < GI[el.Geom()].nv; j++)
      {
         Node &nd = nodes[el.node[j]];
         if (nd.vert_index == -3)
         {
            nd.vert_index = NVertices + NGhostVertices++;
         }
      }
   }

#else // old ordering for debugging/testing only
   bool parallel = false;
#ifdef MFEM_USE_MPI
   if (dynamic_cast<ParNCMesh*>(this)) { parallel = true; }
#endif

   if (!parallel)
   {
      NVertices = 0;
      for (auto node = nodes.begin(); node != nodes.end(); ++node)
      {
         if (node->HasVertex()) { node->vert_index = NVertices++; }
      }

      vertex_nodeId.SetSize(NVertices);

      NVertices = 0;
      for (auto node = nodes.begin(); node != nodes.end(); ++node)
      {
         if (node->HasVertex()) { vertex_nodeId[NVertices++] = node.index(); }
      }
   }
   else
   {
      for (auto node = nodes.begin(); node != nodes.end(); ++node)
      {
         if (node->HasVertex()) { node->vert_index = -1; }
      }

      NVertices = 0;
      for (int i = 0; i < leaf_elements.Size(); i++)
      {
         Element &el = elements[leaf_elements[i]];
         if (el.rank == MyRank)
         {
            for (int j = 0; j < GI[el.Geom()].nv; j++)
            {
               int &vindex = nodes[el.node[j]].vert_index;
               if (vindex < 0) { vindex = NVertices++; }
            }
         }
      }

      vertex_nodeId.SetSize(NVertices);
      for (auto node = nodes.begin(); node != nodes.end(); ++node)
      {
         if (node->HasVertex() && node->vert_index >= 0)
         {
            vertex_nodeId[node->vert_index] = node.index();
         }
      }

      NGhostVertices = 0;
      for (auto node = nodes.begin(); node != nodes.end(); ++node)
      {
         if (node->HasVertex() && node->vert_index < 0)
         {
            node->vert_index = NVertices + (NGhostVertices++);
         }
      }
   }
#endif
}

void NCMesh::InitRootState(int root_count)
{
   root_state.SetSize(root_count);
   root_state = 0;

   char* node_order;
   int nch;

   switch (elements[0].Geom()) // TODO: mixed meshes
   {
      case Geometry::SQUARE:
         nch = 4;
         node_order = (char*) quad_hilbert_child_order;
         break;

      case Geometry::CUBE:
         nch = 8;
         node_order = (char*) hex_hilbert_child_order;
         break;

      default:
         return; // do nothing, all states stay zero
   }

   int entry_node = -2;

   // process the root element sequence
   for (int i = 0; i < root_count; i++)
   {
      Element &el = elements[i];

      int v_in = FindNodeExt(el, entry_node, false);
      if (v_in < 0) { v_in = 0; }

      // determine which nodes are shared with the next element
      bool shared[8] = { 0, 0, 0, 0, 0, 0, 0, 0 };
      if (i+1 < root_count)
      {
         Element &next = elements[i+1];
         for (int j = 0; j < nch; j++)
         {
            int node = FindNodeExt(el, RetrieveNode(next, j), false);
            if (node >= 0) { shared[node] = true; }
         }
      }

      // select orientation that starts in v_in and exits in shared node
      int state = Dim*v_in;
      for (int j = 0; j < Dim; j++)
      {
         if (shared[(int) node_order[nch*(state + j) + nch-1]])
         {
            state += j;
            break;
         }
      }

      root_state[i] = state;

      entry_node = RetrieveNode(el, node_order[nch*state + nch-1]);
   }
}

mfem::Element* NCMesh::NewMeshElement(int geom) const
{
   switch (geom)
   {
      case Geometry::CUBE: return new mfem::Hexahedron;
      case Geometry::PRISM: return new mfem::Wedge;
      case Geometry::PYRAMID: return new mfem::Pyramid;
      case Geometry::TETRAHEDRON: return new mfem::Tetrahedron;
      case Geometry::SQUARE: return new mfem::Quadrilateral;
      case Geometry::TRIANGLE: return new mfem::Triangle;
   }
   MFEM_ABORT("invalid geometry");
   return NULL;
}

const double* NCMesh::CalcVertexPos(int node) const
{
   const Node &nd = nodes[node];
   if (nd.p1 == nd.p2) // top-level vertex
   {
      return &coordinates[3*nd.p1];
   }

   TmpVertex &tv = tmp_vertex[node];
   if (tv.valid) { return tv.pos; }

   MFEM_VERIFY(tv.visited == false, "cyclic vertex dependencies.");
   tv.visited = true;

   const double* pos1 = CalcVertexPos(nd.p1);
   const double* pos2 = CalcVertexPos(nd.p2);

   for (int i = 0; i < 3; i++)
   {
      tv.pos[i] = (pos1[i] + pos2[i]) * 0.5;
   }
   tv.valid = true;
   return tv.pos;
}

void NCMesh::GetMeshComponents(Mesh &mesh) const
{
   mesh.vertices.SetSize(vertex_nodeId.Size());
   if (coordinates.Size())
   {
      // calculate vertex positions from stored top-level vertex coordinates
      tmp_vertex = new TmpVertex[nodes.NumIds()];
      for (int i = 0; i < mesh.vertices.Size(); i++)
      {
         mesh.vertices[i].SetCoords(spaceDim, CalcVertexPos(vertex_nodeId[i]));
      }
      delete [] tmp_vertex;
   }
   // NOTE: if the mesh is curved ('coordinates' is empty), mesh.vertices are
   // left uninitialized here; they will be initialized later by the Mesh from
   // Nodes -- here we just make sure mesh.vertices has the correct size.

   mesh.elements.SetSize(0);

   mesh.boundary.SetSize(0);

   // create an mfem::Element for each leaf Element
   for (int i = 0; i < NElements; i++)
   {
      const Element &nc_elem = elements[leaf_elements[i]];

      const int* node = nc_elem.node;
      GeomInfo& gi = GI[(int) nc_elem.geom];

      mfem::Element* elem = mesh.NewElement(nc_elem.geom);
      mesh.elements.Append(elem);

      elem->SetAttribute(nc_elem.attribute);
      for (int j = 0; j < gi.nv; j++)
      {
         elem->GetVertices()[j] = nodes[node[j]].vert_index;
      }

      // create boundary elements
      // TODO: use boundary_faces?
      for (int k = 0; k < gi.nf; k++)
      {
         const int* fv = gi.faces[k];
         const int nfv = gi.nfv[k];
         const Face* face = faces.Find(node[fv[0]], node[fv[1]],
                                       node[fv[2]], node[fv[3]]);
         if (face->Boundary())
         {
            if ((nc_elem.geom == Geometry::CUBE) ||
               ((nc_elem.geom == Geometry::PRISM ||
                 nc_elem.geom == Geometry::PYRAMID) && nfv == 4))
            {
               auto* quad = (Quadrilateral*) mesh.NewElement(Geometry::SQUARE);
               quad->SetAttribute(face->attribute);
               for (int j = 0; j < 4; j++)
               {
                  quad->GetVertices()[j] = nodes[node[fv[j]]].vert_index;
               }
               mesh.boundary.Append(quad);
            }
            else if (nc_elem.geom == Geometry::PRISM ||
                     nc_elem.geom == Geometry::PYRAMID ||
                     nc_elem.geom == Geometry::TETRAHEDRON)
            {
               MFEM_ASSERT(nfv == 3, "");
               auto* tri = (Triangle*) mesh.NewElement(Geometry::TRIANGLE);
               tri->SetAttribute(face->attribute);
               for (int j = 0; j < 3; j++)
               {
                  tri->GetVertices()[j] = nodes[node[fv[j]]].vert_index;
               }
               mesh.boundary.Append(tri);
            }
            else if (nc_elem.geom == Geometry::SQUARE ||
                     nc_elem.geom == Geometry::TRIANGLE)
            {
               auto* segment = (Segment*) mesh.NewElement(Geometry::SEGMENT);
               segment->SetAttribute(face->attribute);
               for (int j = 0; j < 2; j++)
               {
                  segment->GetVertices()[j] = nodes[node[fv[2*j]]].vert_index;
               }
               mesh.boundary.Append(segment);
            }
            else
            {
               MFEM_ASSERT(nc_elem.geom == Geometry::SEGMENT, "");
               auto* point = (mfem::Point*) mesh.NewElement(Geometry::POINT);
               point->SetAttribute(face->attribute);
               point->GetVertices()[0] = nodes[node[fv[0]]].vert_index;
               mesh.boundary.Append(point);
            }
         }
      }
   }
}

void NCMesh::OnMeshUpdated(Mesh *mesh)
{
   //// PART 1: pull indices of regular edges/faces from the Mesh

   NEdges = mesh->GetNEdges();
   NFaces = mesh->GetNumFaces();
   if (Dim < 2) { NFaces = 0; }
   // clear Node::edge_index and Face::index
   for (auto node = nodes.begin(); node != nodes.end(); ++node)
   {
      if (node->HasEdge()) { node->edge_index = -1; }
   }
   for (auto face = faces.begin(); face != faces.end(); ++face)
   {
      face->index = -1;
   }

   // get edge enumeration from the Mesh
   Table *edge_vertex = mesh->GetEdgeVertexTable();
   for (int i = 0; i < edge_vertex->Size(); i++)
   {
      const int *ev = edge_vertex->GetRow(i);
      Node* node = nodes.Find(vertex_nodeId[ev[0]], vertex_nodeId[ev[1]]);

      MFEM_ASSERT(node && node->HasEdge(),
                  "edge (" << ev[0] << "," << ev[1] << ") not found, "
                  "node = " << node);

      node->edge_index = i;
   }

   // get face enumeration from the Mesh, initialize 'face_geom'
   face_geom.SetSize(NFaces);
   for (int i = 0; i < NFaces; i++)
   {
      const int* fv = mesh->GetFace(i)->GetVertices();
      const int nfv = mesh->GetFace(i)->GetNVertices();

      Face* face;
      if (Dim == 3)
      {
         if (nfv == 4)
         {
            face_geom[i] = Geometry::SQUARE;
            face = faces.Find(vertex_nodeId[fv[0]], vertex_nodeId[fv[1]],
                              vertex_nodeId[fv[2]], vertex_nodeId[fv[3]]);
         }
         else
         {
            MFEM_ASSERT(nfv == 3, "");
            face_geom[i] = Geometry::TRIANGLE;
            face = faces.Find(vertex_nodeId[fv[0]], vertex_nodeId[fv[1]],
                              vertex_nodeId[fv[2]]);
         }
      }
      else
      {
         MFEM_ASSERT(nfv == 2, "");
         face_geom[i] = Geometry::SEGMENT;
         int n0 = vertex_nodeId[fv[0]], n1 = vertex_nodeId[fv[1]];
         face = faces.Find(n0, n0, n1, n1); // look up degenerate face

#ifdef MFEM_DEBUG
         // (non-ghost) edge and face numbers must match in 2D
         const int *ev = edge_vertex->GetRow(i);
         MFEM_ASSERT((ev[0] == fv[0] && ev[1] == fv[1]) ||
                     (ev[1] == fv[0] && ev[0] == fv[1]), "");
#endif
      }

      MFEM_VERIFY(face, "face not found.");
      face->index = i;
   }

   //// PART 2: assign indices of ghost edges/faces, if any

   // count ghost edges and assign their indices
   NGhostEdges = 0;
   for (auto node = nodes.begin(); node != nodes.end(); ++node)
   {
      if (node->HasEdge() && node->edge_index < 0)
      {
         node->edge_index = NEdges + (NGhostEdges++);
      }
   }

   // count ghost faces
   NGhostFaces = 0;
   for (auto face = faces.begin(); face != faces.end(); ++face)
   {
      if (face->index < 0) { NGhostFaces++; }
   }

   if (Dim == 2)
   {
      // in 2D we have fake faces because of DG
      MFEM_ASSERT(NFaces == NEdges, "");
      MFEM_ASSERT(NGhostFaces == NGhostEdges, "");
   }

   // resize face_geom (default_geom is for slave faces beyond the ghost layer)
   Geometry::Type default_geom = Geometry::SQUARE;
   face_geom.SetSize(NFaces + NGhostFaces, default_geom);

   // update 'face_geom' for ghost faces, assign ghost face indices
   int nghosts = 0;
   for (int i = 0; i < NGhostElements; i++)
   {
      Element &el = elements[leaf_elements[NElements + i]]; // ghost element
      GeomInfo &gi = GI[el.Geom()];

      for (int j = 0; j < gi.nf; j++)
      {
         const int *fv = gi.faces[j];
         Face* face = faces.Find(el.node[fv[0]], el.node[fv[1]],
                                 el.node[fv[2]], el.node[fv[3]]);
         MFEM_ASSERT(face, "face not found!");

         if (face->index < 0)
         {
            face->index = NFaces + (nghosts++);

            // store the face geometry
            static const Geometry::Type types[5] =
            {
               Geometry::INVALID, Geometry::INVALID,
               Geometry::SEGMENT, Geometry::TRIANGLE, Geometry::SQUARE
            };
            face_geom[face->index] = types[gi.nfv[j]];
         }
      }
   }

   // assign valid indices also to faces beyond the ghost layer
   for (auto face = faces.begin(); face != faces.end(); ++face)
   {
      if (face->index < 0) { face->index = NFaces + (nghosts++); }
   }
   MFEM_ASSERT(nghosts == NGhostFaces, "");
}


//// Face/edge lists ///////////////////////////////////////////////////////////

int NCMesh::QuadFaceSplitType(int v1, int v2, int v3, int v4,
                              int mid[5]) const
{
   MFEM_ASSERT(Dim >= 3, "");

   // find edge nodes
   int e1 = FindMidEdgeNode(v1, v2);
   int e2 = FindMidEdgeNode(v2, v3);
   int e3 = (e1 >= 0 && nodes[e1].HasVertex()) ? FindMidEdgeNode(v3, v4) : -1;
   int e4 = (e2 >= 0 && nodes[e2].HasVertex()) ? FindMidEdgeNode(v4, v1) : -1;

   // optional: return the mid-edge nodes if requested
   if (mid) { mid[0] = e1, mid[1] = e2, mid[2] = e3, mid[3] = e4; }

   // try to get a mid-face node, either by (e1, e3) or by (e2, e4)
   int midf1 = -1, midf2 = -1;
   if (e1 >= 0 && e3 >= 0) { midf1 = FindMidEdgeNode(e1, e3); }
   if (e2 >= 0 && e4 >= 0) { midf2 = FindMidEdgeNode(e2, e4); }

   // get proper node if shadow node exists
   if (midf1 >= 0 && midf1 == midf2)
   {
      const Node &nd = nodes[midf1];
      if (nd.p1 != e1 && nd.p2 != e1) { midf1 = -1; }
      if (nd.p1 != e2 && nd.p2 != e2) { midf2 = -1; }
   }

   // only one way to access the mid-face node must always exist
   MFEM_ASSERT(!(midf1 >= 0 && midf2 >= 0), "incorrectly split face!");

   if (midf1 < 0 && midf2 < 0) // face not split
   {
      if (mid) { mid[4] = -1; }
      return 0;
   }
   else if (midf1 >= 0) // face split "vertically"
   {
      if (mid) { mid[4] = midf1; }
      return 1;
   }
   else // face split "horizontally"
   {
      if (mid) { mid[4] = midf2; }
      return 2;
   }
}

bool NCMesh::TriFaceSplit(int v1, int v2, int v3, int mid[3]) const
{
   int e1 = nodes.FindId(v1, v2);
   if (e1 < 0 || !nodes[e1].HasVertex()) { return false; }

   int e2 = nodes.FindId(v2, v3);
   if (e2 < 0 || !nodes[e2].HasVertex()) { return false; }

   int e3 = nodes.FindId(v3, v1);
   if (e3 < 0 || !nodes[e3].HasVertex()) { return false; }

   if (mid) { mid[0] = e1, mid[1] = e2, mid[2] = e3; }

   // NOTE: face (v1, v2, v3) still needs to be checked
   return true;
}

int NCMesh::find_node(const Element &el, int node)
{
   for (int i = 0; i < 8; i++)
   {
      if (el.node[i] == node) { return i; }
   }
   MFEM_ABORT("Node not found.");
   return -1;
}

int NCMesh::FindNodeExt(const Element &el, int node, bool abort)
{
   for (int i = 0; i < GI[el.Geom()].nv; i++)
   {
      if (RetrieveNode(el, i) == node) { return i; }
   }
   if (abort) { MFEM_ABORT("Node not found."); }
   return -1;
}

int NCMesh::find_element_edge(const Element &el, int vn0, int vn1, bool abort)
{
   MFEM_ASSERT(!el.ref_type, "");

   GeomInfo &gi = GI[el.Geom()];
   for (int i = 0; i < gi.ne; i++)
   {
      const int* ev = gi.edges[i];
      int n0 = el.node[ev[0]];
      int n1 = el.node[ev[1]];
      if ((n0 == vn0 && n1 == vn1) ||
          (n0 == vn1 && n1 == vn0)) { return i; }
   }

   if (abort) { MFEM_ABORT("Edge (" << vn0 << ", " << vn1 << ") not found"); }
   return -1;
}

int NCMesh::find_local_face(int geom, int a, int b, int c)
{
   GeomInfo &gi = GI[geom];
   for (int i = 0; i < gi.nf; i++)
   {
      const int* fv = gi.faces[i];
      if ((a == fv[0] || a == fv[1] || a == fv[2] || a == fv[3]) &&
          (b == fv[0] || b == fv[1] || b == fv[2] || b == fv[3]) &&
          (c == fv[0] || c == fv[1] || c == fv[2] || c == fv[3]))
      {
         return i;
      }
   }
   MFEM_ABORT("Face not found.");
   return -1;
}


/// Hash function for a PointMatrix, used in MatrixMap::map.
struct PointMatrixHash
{
   std::size_t operator()(const NCMesh::PointMatrix &pm) const
   {
      MFEM_ASSERT(sizeof(double) == sizeof(std::uint64_t), "");

      // This is a variation on "Hashing an array of floats" from here:
      // https://cs.stackexchange.com/questions/37952
      std::uint64_t hash = 0xf9ca9ba106acbba9; // random initial value
      for (int i = 0; i < pm.np; i++)
      {
         for (int j = 0; j < pm.points[i].dim; j++)
         {
            // mix the doubles by adding their binary representations
            // many times over (note: 31 is 11111 in binary)
            double coord = pm.points[i].coord[j];
            hash = 31*hash + *((std::uint64_t*) &coord);
         }
      }
      return hash; // return the lowest bits of the huge sum
   }
};

/** Helper container to keep track of point matrices encountered during
 *  face/edge traversal and to assign unique indices to them.
 */
struct MatrixMap
{
   int GetIndex(const NCMesh::PointMatrix &pm)
   {
      int &index = map[pm];
      if (!index) { index = map.size(); }
      return index - 1;
   }

   void ExportMatrices(Array<DenseMatrix*> &point_matrices) const
   {
      point_matrices.SetSize(map.size());
      for (const auto &pair : map)
      {
         DenseMatrix* mat = new DenseMatrix();
         pair.first.GetMatrix(*mat);
         point_matrices[pair.second - 1] = mat;
      }
   }

   void DumpBucketSizes() const
   {
      for (unsigned i = 0; i < map.bucket_count(); i++)
      {
         mfem::out << map.bucket_size(i) << " ";
      }
   }

private:
   std::unordered_map<NCMesh::PointMatrix, int, PointMatrixHash> map;
};


int NCMesh::ReorderFacePointMat(int v0, int v1, int v2, int v3,
                                int elem, const PointMatrix &pm,
                                PointMatrix &reordered) const
{
   const Element &el = elements[elem];
   int master[4] =
   {
      find_node(el, v0), find_node(el, v1), find_node(el, v2),
      (v3 >= 0) ? find_node(el, v3) : -1
   };
   int nfv = (v3 >= 0) ? 4 : 3;

   int local = find_local_face(el.Geom(), master[0], master[1], master[2]);
   const int* fv = GI[el.Geom()].faces[local];

   reordered.np = pm.np;
   for (int i = 0, j; i < nfv; i++)
   {
      for (j = 0; j < nfv; j++)
      {
         if (fv[i] == master[j])
         {
            reordered.points[i] = pm.points[j];
            break;
         }
      }
      MFEM_ASSERT(j != nfv, "node not found.");
   }
   return local;
}

void NCMesh::TraverseQuadFace(int vn0, int vn1, int vn2, int vn3,
                              const PointMatrix& pm, int level,
                              Face* eface[4], MatrixMap &matrix_map)
{
   if (level > 0)
   {
      // check if we made it to a face that is not split further
      Face* fa = faces.Find(vn0, vn1, vn2, vn3);
      if (fa)
      {
         // we have a slave face, add it to the list
         int elem = fa->GetSingleElement();
         face_list.slaves.Append(
            Slave(fa->index, elem, -1, Geometry::SQUARE));
         Slave &sl = face_list.slaves.Last();

         // reorder the point matrix according to slave face orientation
         PointMatrix pm_r;
         sl.local = ReorderFacePointMat(vn0, vn1, vn2, vn3, elem, pm, pm_r);
         sl.matrix = matrix_map.GetIndex(pm_r);

         eface[0] = eface[2] = fa;
         eface[1] = eface[3] = fa;

         return;
      }
   }

   // we need to recurse deeper
   int mid[5];
   int split = QuadFaceSplitType(vn0, vn1, vn2, vn3, mid);

   Face *ef[2][4];
   if (split == 1) // "X" split face
   {
      Point pmid0(pm(0), pm(1)), pmid2(pm(2), pm(3));

      TraverseQuadFace(vn0, mid[0], mid[2], vn3,
                       PointMatrix(pm(0), pmid0, pmid2, pm(3)),
                       level+1, ef[0], matrix_map);

      TraverseQuadFace(mid[0], vn1, vn2, mid[2],
                       PointMatrix(pmid0, pm(1), pm(2), pmid2),
                       level+1, ef[1], matrix_map);

      eface[1] = ef[1][1];
      eface[3] = ef[0][3];
      eface[0] = eface[2] = NULL;
   }
   else if (split == 2) // "Y" split face
   {
      Point pmid1(pm(1), pm(2)), pmid3(pm(3), pm(0));

      TraverseQuadFace(vn0, vn1, mid[1], mid[3],
                       PointMatrix(pm(0), pm(1), pmid1, pmid3),
                       level+1, ef[0], matrix_map);

      TraverseQuadFace(mid[3], mid[1], vn2, vn3,
                       PointMatrix(pmid3, pmid1, pm(2), pm(3)),
                       level+1, ef[1], matrix_map);

      eface[0] = ef[0][0];
      eface[2] = ef[1][2];
      eface[1] = eface[3] = NULL;
   }

   // check for a prism edge constrained by the master face
   if (HavePrisms() && mid[4] >= 0)
   {
      Node& enode = nodes[mid[4]];
      if (enode.HasEdge())
      {
         // process the edge only if it's not shared by slave faces
         // within this master face (i.e. the edge is "hidden")
         const int fi[3][2] = {{0, 0}, {1, 3}, {2, 0}};
         if (!ef[0][fi[split][0]] && !ef[1][fi[split][1]])
         {
            MFEM_ASSERT(enode.edge_refc == 1, "");

            MeshId buf[4];
            Array<MeshId> eid(buf, 4);

            (split == 1) ? FindEdgeElements(mid[0], vn1, vn2, mid[2], eid)
            /*        */ : FindEdgeElements(mid[3], vn0, vn1, mid[1], eid);

            MFEM_ASSERT(eid.Size() > 0, "edge prism not found");
            MFEM_ASSERT(eid.Size() < 2, "non-unique edge prism");

            // create a slave face record with a degenerate point matrix
            face_list.slaves.Append(
               Slave(-1 - enode.edge_index,
                     eid[0].element, eid[0].local, Geometry::SQUARE));
            Slave &sl = face_list.slaves.Last();

            if (split == 1)
            {
               Point mid0(pm(0), pm(1)), mid2(pm(2), pm(3));
               int v1 = nodes[mid[0]].vert_index;
               int v2 = nodes[mid[2]].vert_index;
               sl.matrix =
                  matrix_map.GetIndex(
                     (v1 < v2) ? PointMatrix(mid0, mid2, mid2, mid0) :
                     /*       */ PointMatrix(mid2, mid0, mid0, mid2));
            }
            else
            {
               Point mid1(pm(1), pm(2)), mid3(pm(3), pm(0));
               int v1 = nodes[mid[1]].vert_index;
               int v2 = nodes[mid[3]].vert_index;
               sl.matrix =
                  matrix_map.GetIndex(
                     (v1 < v2) ? PointMatrix(mid1, mid3, mid3, mid1) :
                     /*       */ PointMatrix(mid3, mid1, mid1, mid3));
            }
         }
      }
   }
}

void NCMesh::TraverseTetEdge(int vn0, int vn1, const Point &p0, const Point &p1,
                             MatrixMap &matrix_map)
{
   int mid = nodes.FindId(vn0, vn1);
   if (mid < 0) { return; }

   const Node &nd = nodes[mid];
   if (nd.HasEdge())
   {
      // check if the edge is already a master in 'edge_list'
      int type;
      const MeshId &eid = edge_list.LookUp(nd.edge_index, &type);
      if (type == 1)
      {
         // in this case we need to add an edge-face constraint, because the
         // master edge is really a (face-)slave itself

         face_list.slaves.Append(
            Slave(-1 - eid.index, eid.element, eid.local, Geometry::TRIANGLE));

         int v0index = nodes[vn0].vert_index;
         int v1index = nodes[vn1].vert_index;

         face_list.slaves.Last().matrix =
            matrix_map.GetIndex((v0index < v1index) ? PointMatrix(p0, p1, p0)
                                /*               */ : PointMatrix(p1, p0, p1));

         return; // no need to continue deeper
      }
   }

   // recurse deeper
   Point pmid(p0, p1);
   TraverseTetEdge(vn0, mid, p0, pmid, matrix_map);
   TraverseTetEdge(mid, vn1, pmid, p1, matrix_map);
}

bool NCMesh::TraverseTriFace(int vn0, int vn1, int vn2,
                             const PointMatrix& pm, int level,
                             MatrixMap &matrix_map)
{
   if (level > 0)
   {
      // check if we made it to a face that is not split further
      Face* fa = faces.Find(vn0, vn1, vn2);
      if (fa)
      {
         // we have a slave face, add it to the list
         int elem = fa->GetSingleElement();
         face_list.slaves.Append(
            Slave(fa->index, elem, -1, Geometry::TRIANGLE));
         Slave &sl = face_list.slaves.Last();

         // reorder the point matrix according to slave face orientation
         PointMatrix pm_r;
         sl.local = ReorderFacePointMat(vn0, vn1, vn2, -1, elem, pm, pm_r);
         sl.matrix = matrix_map.GetIndex(pm_r);

         return true;
      }
   }

   int mid[3];
   if (TriFaceSplit(vn0, vn1, vn2, mid))
   {
      Point pmid0(pm(0), pm(1)), pmid1(pm(1), pm(2)), pmid2(pm(2), pm(0));
      bool b[4];

      b[0] = TraverseTriFace(vn0, mid[0], mid[2],
                             PointMatrix(pm(0), pmid0, pmid2),
                             level+1, matrix_map);

      b[1] = TraverseTriFace(mid[0], vn1, mid[1],
                             PointMatrix(pmid0, pm(1), pmid1),
                             level+1, matrix_map);

      b[2] = TraverseTriFace(mid[2], mid[1], vn2,
                             PointMatrix(pmid2, pmid1, pm(2)),
                             level+1, matrix_map);

      b[3] = TraverseTriFace(mid[1], mid[2], mid[0],
                             PointMatrix(pmid1, pmid2, pmid0),
                             level+1, matrix_map);

      // traverse possible tet edges constrained by the master face
      if (HaveTets() && !b[3])
      {
         if (!b[1]) { TraverseTetEdge(mid[0],mid[1], pmid0,pmid1, matrix_map); }
         if (!b[2]) { TraverseTetEdge(mid[1],mid[2], pmid1,pmid2, matrix_map); }
         if (!b[0]) { TraverseTetEdge(mid[2],mid[0], pmid2,pmid0, matrix_map); }
      }
   }

   return false;
}

void NCMesh::BuildFaceList()
{
   face_list.Clear();
   if (Dim < 3) { return; }

   if (HaveTets()) { GetEdgeList(); } // needed by TraverseTetEdge()

   boundary_faces.SetSize(0);

   Array<char> processed_faces(faces.NumIds());
   processed_faces = 0;

   MatrixMap matrix_maps[Geometry::NumGeom];

   // visit faces of leaf elements
   for (int i = 0; i < leaf_elements.Size(); i++)
   {
      int elem = leaf_elements[i];
      Element &el = elements[elem];
      MFEM_ASSERT(!el.ref_type, "not a leaf element.");

      GeomInfo& gi = GI[el.Geom()];
      for (int j = 0; j < gi.nf; j++)
      {
         // get nodes for this face
         int node[4];
         for (int k = 0; k < 4; k++)
         {
            node[k] = el.node[gi.faces[j][k]];
         }

         int face = faces.FindId(node[0], node[1], node[2], node[3]);
         MFEM_ASSERT(face >= 0, "face not found!");

         // tell ParNCMesh about the face
         ElementSharesFace(elem, j, face);

         // have we already processed this face? skip if yes
         if (processed_faces[face]) { continue; }
         processed_faces[face] = 1;

         int fgeom = (node[3] >= 0) ? Geometry::SQUARE : Geometry::TRIANGLE;

         Face &fa = faces[face];
         if (fa.elem[0] >= 0 && fa.elem[1] >= 0)
         {
            // this is a conforming face, add it to the list
            face_list.conforming.Append(MeshId(fa.index, elem, j, fgeom));
         }
         else
         {
            // this is either a master face or a slave face, but we can't
            // tell until we traverse the face refinement 'tree'...
            int sb = face_list.slaves.Size();
            if (fgeom == Geometry::SQUARE)
            {
               Face* dummy[4];
               TraverseQuadFace(node[0], node[1], node[2], node[3],
                                pm_quad_identity, 0, dummy, matrix_maps[fgeom]);
            }
            else
            {
               TraverseTriFace(node[0], node[1], node[2],
                               pm_tri_identity, 0, matrix_maps[fgeom]);
            }

            int se = face_list.slaves.Size();
            if (sb < se)
            {
               // found slaves, so this is a master face; add it to the list
               face_list.masters.Append(
                  Master(fa.index, elem, j, fgeom, sb, se));

               // also, set the master index for the slaves
               for (int ii = sb; ii < se; ii++)
               {
                  face_list.slaves[ii].master = fa.index;
               }
            }
         }

         if (fa.Boundary()) { boundary_faces.Append(face); }
      }
   }

   // export unique point matrices
   for (int i = 0; i < Geometry::NumGeom; i++)
   {
      matrix_maps[i].ExportMatrices(face_list.point_matrices[i]);
   }
}

void NCMesh::TraverseEdge(int vn0, int vn1, double t0, double t1, int flags,
                          int level, MatrixMap &matrix_map)
{
   int mid = nodes.FindId(vn0, vn1);
   if (mid < 0) { return; }

   Node &nd = nodes[mid];
   if (nd.HasEdge() && level > 0)
   {
      // we have a slave edge, add it to the list
      edge_list.slaves.Append(Slave(nd.edge_index, -1, -1, Geometry::SEGMENT));

      Slave &sl = edge_list.slaves.Last();
      sl.matrix = matrix_map.GetIndex(PointMatrix(Point(t0), Point(t1)));

      // handle slave edge orientation
      sl.edge_flags = flags;
      int v0index = nodes[vn0].vert_index;
      int v1index = nodes[vn1].vert_index;
      if (v0index > v1index) { sl.edge_flags |= 2; }
   }

   // recurse deeper
   double tmid = (t0 + t1) / 2;
   TraverseEdge(vn0, mid, t0, tmid, flags, level+1, matrix_map);
   TraverseEdge(mid, vn1, tmid, t1, flags, level+1, matrix_map);
}

void NCMesh::BuildEdgeList()
{
   edge_list.Clear();
   if (Dim < 3) { boundary_faces.SetSize(0); }

   Array<char> processed_edges(nodes.NumIds());
   processed_edges = 0;

   Array<int> edge_element(nodes.NumIds());
   Array<signed char> edge_local(nodes.NumIds());
   edge_local = -1;

   MatrixMap matrix_map;

   // visit edges of leaf elements
   for (int i = 0; i < leaf_elements.Size(); i++)
   {
      int elem = leaf_elements[i];
      Element &el = elements[elem];
      MFEM_ASSERT(!el.ref_type, "not a leaf element.");

      GeomInfo& gi = GI[el.Geom()];
      for (int j = 0; j < gi.ne; j++)
      {
         // get nodes for this edge
         const int* ev = gi.edges[j];
         int node[2] = { el.node[ev[0]], el.node[ev[1]] };

         int enode = nodes.FindId(node[0], node[1]);
         MFEM_ASSERT(enode >= 0, "edge node not found!");

         Node &nd = nodes[enode];
         MFEM_ASSERT(nd.HasEdge(), "edge not found!");

         // tell ParNCMesh about the edge
         ElementSharesEdge(elem, j, enode);

         // (2D only, store boundary faces)
         if (Dim <= 2)
         {
            int face = faces.FindId(node[0], node[0], node[1], node[1]);
            MFEM_ASSERT(face >= 0, "face not found!");
            if (faces[face].Boundary()) { boundary_faces.Append(face); }
         }

         // store element/local for later
         edge_element[nd.edge_index] = elem;
         edge_local[nd.edge_index] = j;

         // skip slave edges here, they will be reached from their masters
         if (GetEdgeMaster(enode) >= 0) { continue; }

         // have we already processed this edge? skip if yes
         if (processed_edges[enode]) { continue; }
         processed_edges[enode] = 1;

         // prepare edge interval for slave traversal, handle orientation
         double t0 = 0.0, t1 = 1.0;
         int v0index = nodes[node[0]].vert_index;
         int v1index = nodes[node[1]].vert_index;
         int flags = (v0index > v1index) ? 1 : 0;

         // try traversing the edge to find slave edges
         int sb = edge_list.slaves.Size();
         TraverseEdge(node[0], node[1], t0, t1, flags, 0, matrix_map);

         int se = edge_list.slaves.Size();
         if (sb < se)
         {
            // found slaves, this is a master face; add it to the list
            edge_list.masters.Append(
               Master(nd.edge_index, elem, j, Geometry::SEGMENT, sb, se));

            // also, set the master index for the slaves
            for (int ii = sb; ii < se; ii++)
            {
               edge_list.slaves[ii].master = nd.edge_index;
            }
         }
         else
         {
            // no slaves, this is a conforming edge
            edge_list.conforming.Append(MeshId(nd.edge_index, elem, j));
         }
      }
   }

   // fix up slave edge element/local
   for (int i = 0; i < edge_list.slaves.Size(); i++)
   {
      Slave &sl = edge_list.slaves[i];
      int local = edge_local[sl.index];
      if (local >= 0)
      {
         sl.local = local;
         sl.element = edge_element[sl.index];
      }
   }

   // export unique point matrices
   matrix_map.ExportMatrices(edge_list.point_matrices[Geometry::SEGMENT]);
}

void NCMesh::BuildVertexList()
{
   int total = NVertices + NGhostVertices;

   vertex_list.Clear();
   vertex_list.conforming.Reserve(total);

   Array<char> processed_vertices(total);
   processed_vertices = 0;

   // analogously to above, visit vertices of leaf elements
   for (int i = 0; i < leaf_elements.Size(); i++)
   {
      int elem = leaf_elements[i];
      Element &el = elements[elem];

      for (int j = 0; j < GI[el.Geom()].nv; j++)
      {
         int node = el.node[j];
         Node &nd = nodes[node];

         int index = nd.vert_index;
         if (index >= 0)
         {
            ElementSharesVertex(elem, j, node);

            if (processed_vertices[index]) { continue; }
            processed_vertices[index] = 1;

            vertex_list.conforming.Append(MeshId(index, elem, j));
         }
      }
   }
}

void NCMesh::NCList::OrientedPointMatrix(const Slave &slave,
                                         DenseMatrix &oriented_matrix) const
{
   oriented_matrix = *(point_matrices[slave.Geom()][slave.matrix]);

   if (slave.edge_flags)
   {
      MFEM_ASSERT(oriented_matrix.Height() == 1 &&
                  oriented_matrix.Width() == 2, "not an edge point matrix");

      if (slave.edge_flags & 1) // master inverted
      {
         oriented_matrix(0,0) = 1.0 - oriented_matrix(0,0);
         oriented_matrix(0,1) = 1.0 - oriented_matrix(0,1);
      }
      if (slave.edge_flags & 2) // slave inverted
      {
         std::swap(oriented_matrix(0,0), oriented_matrix(0,1));
      }
   }
}

void NCMesh::NCList::Clear()
{
   conforming.DeleteAll();
   masters.DeleteAll();
   slaves.DeleteAll();

   for (int i = 0; i < Geometry::NumGeom; i++)
   {
      for (int j = 0; j < point_matrices[i].Size(); j++)
      {
         delete point_matrices[i][j];
      }
      point_matrices[i].DeleteAll();
   }

   inv_index.DeleteAll();
}

long NCMesh::NCList::TotalSize() const
{
   return conforming.Size() + masters.Size() + slaves.Size();
}

const NCMesh::MeshId& NCMesh::NCList::LookUp(int index, int *type) const
{
   if (!inv_index.Size())
   {
      int max_index = -1;
      for (int i = 0; i < conforming.Size(); i++)
      {
         max_index = std::max(conforming[i].index, max_index);
      }
      for (int i = 0; i < masters.Size(); i++)
      {
         max_index = std::max(masters[i].index, max_index);
      }
      for (int i = 0; i < slaves.Size(); i++)
      {
         if (slaves[i].index < 0) { continue; }
         max_index = std::max(slaves[i].index, max_index);
      }

      inv_index.SetSize(max_index + 1);
      inv_index = -1;

      for (int i = 0; i < conforming.Size(); i++)
      {
         inv_index[conforming[i].index] = (i << 2);
      }
      for (int i = 0; i < masters.Size(); i++)
      {
         inv_index[masters[i].index] = (i << 2) + 1;
      }
      for (int i = 0; i < slaves.Size(); i++)
      {
         if (slaves[i].index < 0) { continue; }
         inv_index[slaves[i].index] = (i << 2) + 2;
      }
   }

   MFEM_ASSERT(index >= 0 && index < inv_index.Size(), "");
   int key = inv_index[index];

   if (!type)
   {
      MFEM_VERIFY(key >= 0, "entity not found.");
   }
   else // return entity type if requested, don't abort when not found
   {
      *type = (key >= 0) ? (key & 0x3) : -1;

      static MeshId invalid;
      if (*type < 0) { return invalid; } // not found
   }

   // return found entity MeshId
   switch (key & 0x3)
   {
      case 0: return conforming[key >> 2];
      case 1: return masters[key >> 2];
      case 2: return slaves[key >> 2];
      default: MFEM_ABORT("internal error"); return conforming[0];
   }
}


//// Neighbors /////////////////////////////////////////////////////////////////

void NCMesh::CollectEdgeVertices(int v0, int v1, Array<int> &indices)
{
   int mid = nodes.FindId(v0, v1);
   if (mid >= 0 && nodes[mid].HasVertex())
   {
      indices.Append(mid);

      CollectEdgeVertices(v0, mid, indices);
      CollectEdgeVertices(mid, v1, indices);
   }
}

void NCMesh::CollectTriFaceVertices(int v0, int v1, int v2, Array<int> &indices)
{
   int mid[3];
   if (TriFaceSplit(v0, v1, v2, mid))
   {
      for (int i = 0; i < 3; i++)
      {
         indices.Append(mid[i]);
      }

      CollectTriFaceVertices(v0, mid[0], mid[2], indices);
      CollectTriFaceVertices(mid[0], v1, mid[1], indices);
      CollectTriFaceVertices(mid[2], mid[1], v2, indices);
      CollectTriFaceVertices(mid[0], mid[1], mid[2], indices);

      if (HaveTets()) // possible edge-face contact
      {
         CollectEdgeVertices(mid[0], mid[1], indices);
         CollectEdgeVertices(mid[1], mid[2], indices);
         CollectEdgeVertices(mid[2], mid[0], indices);
      }
   }
}

void NCMesh::CollectQuadFaceVertices(int v0, int v1, int v2, int v3,
                                     Array<int> &indices)
{
   int mid[5];
   switch (QuadFaceSplitType(v0, v1, v2, v3, mid))
   {
      case 1:
         indices.Append(mid[0]);
         indices.Append(mid[2]);

         CollectQuadFaceVertices(v0, mid[0], mid[2], v3, indices);
         CollectQuadFaceVertices(mid[0], v1, v2, mid[2], indices);

         if (HavePrisms()) // possible edge-face contact
         {
            CollectEdgeVertices(mid[0], mid[2], indices);
         }
         break;

      case 2:
         indices.Append(mid[1]);
         indices.Append(mid[3]);

         CollectQuadFaceVertices(v0, v1, mid[1], mid[3], indices);
         CollectQuadFaceVertices(mid[3], mid[1], v2, v3, indices);

         if (HavePrisms()) // possible edge-face contact
         {
            CollectEdgeVertices(mid[1], mid[3], indices);
         }
         break;
   }
}

void NCMesh::BuildElementToVertexTable()
{
   int nrows = leaf_elements.Size();
   int* I = Memory<int>(nrows + 1);
   int** JJ = new int*[nrows];

   Array<int> indices;
   indices.Reserve(128);

   // collect vertices coinciding with each element, including hanging vertices
   for (int i = 0; i < leaf_elements.Size(); i++)
   {
      int elem = leaf_elements[i];
      Element &el = elements[elem];
      MFEM_ASSERT(!el.ref_type, "not a leaf element.");

      GeomInfo& gi = GI[el.Geom()];
      int* node = el.node;

      indices.SetSize(0);
      for (int j = 0; j < gi.ne; j++)
      {
         const int* ev = gi.edges[j];
         CollectEdgeVertices(node[ev[0]], node[ev[1]], indices);
      }

      if (Dim >= 3)
      {
         for (int j = 0; j < gi.nf; j++)
         {
            const int* fv = gi.faces[j];
            if (gi.nfv[j] == 4)
            {
               CollectQuadFaceVertices(node[fv[0]], node[fv[1]],
                                       node[fv[2]], node[fv[3]], indices);
            }
            else
            {
               CollectTriFaceVertices(node[fv[0]], node[fv[1]], node[fv[2]],
                                      indices);
            }
         }
      }

      // temporarily store one row of the table
      indices.Sort();
      indices.Unique();
      int size = indices.Size();
      I[i] = size;
      JJ[i] = new int[size];
      std::memcpy(JJ[i], indices.GetData(), size * sizeof(int));
   }

   // finalize the I array of the table
   int nnz = 0;
   for (int i = 0; i < nrows; i++)
   {
      int cnt = I[i];
      I[i] = nnz;
      nnz += cnt;
   }
   I[nrows] = nnz;

   // copy the temporarily stored rows into one J array
   int *J = Memory<int>(nnz);
   nnz = 0;
   for (int i = 0; i < nrows; i++)
   {
      int cnt = I[i+1] - I[i];
      std::memcpy(J+nnz, JJ[i], cnt * sizeof(int));
      delete [] JJ[i];
      nnz += cnt;
   }

   element_vertex.SetIJ(I, J, nrows);

   delete [] JJ;
}


void NCMesh::FindSetNeighbors(const Array<char> &elem_set,
                              Array<int> *neighbors,
                              Array<char> *neighbor_set)
{
   // If A is the element-to-vertex table (see 'element_vertex') listing all
   // vertices touching each element, including hanging vertices, then A*A^T is
   // the element-to-neighbor table. Multiplying the element set with A*A^T
   // gives the neighbor set. To save memory, this function only computes the
   // action of A*A^T, the product itself is not stored anywhere.

   // Optimization: the 'element_vertex' table does not store the obvious
   // corner nodes in it. The table is therefore empty for conforming meshes.

   UpdateElementToVertexTable();

   int nleaves = leaf_elements.Size();
   MFEM_VERIFY(elem_set.Size() == nleaves, "");
   MFEM_ASSERT(element_vertex.Size() == nleaves, "");

   // step 1: vertices = A^T * elem_set, i.e, find all vertices touching the
   // element set

   Array<char> vmark(nodes.NumIds());
   vmark = 0;

   for (int i = 0; i < nleaves; i++)
   {
      if (elem_set[i])
      {
         int *v = element_vertex.GetRow(i);
         int nv = element_vertex.RowSize(i);
         for (int j = 0; j < nv; j++)
         {
            vmark[v[j]] = 1;
         }

         Element &el = elements[leaf_elements[i]];
         nv = GI[el.Geom()].nv;
         for (int j = 0; j < nv; j++)
         {
            vmark[el.node[j]] = 1;
         }
      }
   }

   // step 2: neighbors = A * vertices, i.e., find all elements coinciding with
   // vertices from step 1; NOTE: in the result we don't include elements from
   // the original set

   if (neighbor_set)
   {
      neighbor_set->SetSize(nleaves);
      *neighbor_set = 0;
   }

   for (int i = 0; i < nleaves; i++)
   {
      if (!elem_set[i])
      {
         bool hit = false;

         int *v = element_vertex.GetRow(i);
         int nv = element_vertex.RowSize(i);
         for (int j = 0; j < nv; j++)
         {
            if (vmark[v[j]]) { hit = true; break; }
         }

         if (!hit)
         {
            Element &el = elements[leaf_elements[i]];
            nv = GI[el.Geom()].nv;
            for (int j = 0; j < nv; j++)
            {
               if (vmark[el.node[j]]) { hit = true; break; }
            }
         }

         if (hit)
         {
            if (neighbors) { neighbors->Append(leaf_elements[i]); }
            if (neighbor_set) { (*neighbor_set)[i] = 1; }
         }
      }
   }
}

static bool sorted_lists_intersect(const int* a, const int* b, int na, int nb)
{
   if (!na || !nb) { return false; }
   int a_last = a[na-1], b_last = b[nb-1];
   if (*b < *a) { goto l2; }  // woo-hoo! I always wanted to use a goto! :)
l1:
   if (a_last < *b) { return false; }
   while (*a < *b) { a++; }
   if (*a == *b) { return true; }
l2:
   if (b_last < *a) { return false; }
   while (*b < *a) { b++; }
   if (*a == *b) { return true; }
   goto l1;
}

void NCMesh::FindNeighbors(int elem, Array<int> &neighbors,
                           const Array<int> *search_set)
{
   // TODO future: this function is inefficient. For a single element, an
   // octree neighbor search algorithm would be better. However, the octree
   // neighbor algorithm is hard to get right in the multi-octree case due to
   // the different orientations of the octrees (i.e., the root elements).

   UpdateElementToVertexTable();

   // sorted list of all vertex nodes touching 'elem'
   Array<int> vert;
   vert.Reserve(128);

   // support for non-leaf 'elem', collect vertices of all children
   Array<int> stack;
   stack.Reserve(64);
   stack.Append(elem);

   while (stack.Size())
   {
      Element &el = elements[stack.Last()];
      stack.DeleteLast();

      if (!el.ref_type)
      {
         int *v = element_vertex.GetRow(el.index);
         int nv = element_vertex.RowSize(el.index);
         for (int i = 0; i < nv; i++)
         {
            vert.Append(v[i]);
         }

         nv = GI[el.Geom()].nv;
         for (int i = 0; i < nv; i++)
         {
            vert.Append(el.node[i]);
         }
      }
      else
      {
         for (int i = 0; i < 8 && el.child[i] >= 0; i++)
         {
            stack.Append(el.child[i]);
         }
      }
   }

   vert.Sort();
   vert.Unique();

   int *v1 = vert.GetData();
   int nv1 = vert.Size();

   if (!search_set) { search_set = &leaf_elements; }

   // test *all* potential neighbors from the search set
   for (int i = 0; i < search_set->Size(); i++)
   {
      int testme = (*search_set)[i];
      if (testme != elem)
      {
         Element &el = elements[testme];
         int *v2 = element_vertex.GetRow(el.index);
         int nv2 = element_vertex.RowSize(el.index);

         bool hit = sorted_lists_intersect(v1, v2, nv1, nv2);

         if (!hit)
         {
            int nv = GI[el.Geom()].nv;
            for (int j = 0; j < nv; j++)
            {
               hit = sorted_lists_intersect(&el.node[j], v1, 1, nv1);
               if (hit) { break; }
            }
         }

         if (hit) { neighbors.Append(testme); }
      }
   }
}

void NCMesh::NeighborExpand(const Array<int> &elems,
                            Array<int> &expanded,
                            const Array<int> *search_set)
{
   UpdateElementToVertexTable();

   Array<char> vmark(nodes.NumIds());
   vmark = 0;

   for (int i = 0; i < elems.Size(); i++)
   {
      Element &el = elements[elems[i]];

      int *v = element_vertex.GetRow(el.index);
      int nv = element_vertex.RowSize(el.index);
      for (int j = 0; j < nv; j++)
      {
         vmark[v[j]] = 1;
      }

      nv = GI[el.Geom()].nv;
      for (int j = 0; j < nv; j++)
      {
         vmark[el.node[j]] = 1;
      }
   }

   if (!search_set)
   {
      search_set = &leaf_elements;
   }

   expanded.SetSize(0);
   for (int i = 0; i < search_set->Size(); i++)
   {
      int testme = (*search_set)[i];
      Element &el = elements[testme];
      bool hit = false;

      int *v = element_vertex.GetRow(el.index);
      int nv = element_vertex.RowSize(el.index);
      for (int j = 0; j < nv; j++)
      {
         if (vmark[v[j]]) { hit = true; break; }
      }

      if (!hit)
      {
         nv = GI[el.Geom()].nv;
         for (int j = 0; j < nv; j++)
         {
            if (vmark[el.node[j]]) { hit = true; break; }
         }
      }

      if (hit) { expanded.Append(testme); }
   }
}

int NCMesh::GetVertexRootCoord(int elem, RefCoord coord[3]) const
{
   while (1)
   {
      const Element &el = elements[elem];
      if (el.parent < 0) { return elem; }

      const Element &pa = elements[el.parent];
      MFEM_ASSERT(pa.ref_type, "internal error");

      int ch = 0;
      while (ch < 8 && pa.child[ch] != elem) { ch++; }
      MFEM_ASSERT(ch < 8, "internal error");

      MFEM_ASSERT(geom_parent[el.Geom()], "unsupported geometry");
      const RefTrf &tr = geom_parent[el.Geom()][(int) pa.ref_type][ch];
      tr.Apply(coord, coord);

      elem = el.parent;
   }
}

static bool RefPointInside(Geometry::Type geom, const RefCoord pt[3])
{
   switch (geom)
   {
      case Geometry::SQUARE:
         return (pt[0] >= 0) && (pt[0] <= T_ONE) &&
                (pt[1] >= 0) && (pt[1] <= T_ONE);

      case Geometry::CUBE:
         return (pt[0] >= 0) && (pt[0] <= T_ONE) &&
                (pt[1] >= 0) && (pt[1] <= T_ONE) &&
                (pt[2] >= 0) && (pt[2] <= T_ONE);

      case Geometry::TRIANGLE:
         return (pt[0] >= 0) && (pt[1] >= 0) && (pt[0] + pt[1] <= T_ONE);

      case Geometry::PRISM:
         return (pt[0] >= 0) && (pt[1] >= 0) && (pt[0] + pt[1] <= T_ONE) &&
                (pt[2] >= 0) && (pt[2] <= T_ONE);

      case Geometry::PYRAMID:
         return (pt[0] >= 0) && (pt[1] >= 0) && (pt[2] >= 0.0) && 
                (pt[0] + pt[2] <= T_ONE) && (pt[1] + pt[2] <= T_ONE) &&
                (pt[2] <= T_ONE);

      default:
         MFEM_ABORT("unsupported geometry");
         return false;
   }
}

void NCMesh::CollectIncidentElements(int elem, const RefCoord coord[3],
                                     Array<int> &list) const
{
   const Element &el = elements[elem];
   if (!el.ref_type)
   {
      list.Append(elem);
      return;
   }

   RefCoord tcoord[3];
   for (int ch = 0; ch < 8 && el.child[ch] >= 0; ch++)
   {
      const RefTrf &tr = geom_child[el.Geom()][(int) el.ref_type][ch];
      tr.Apply(coord, tcoord);

      if (RefPointInside(el.Geom(), tcoord))
      {
         CollectIncidentElements(el.child[ch], tcoord, list);
      }
   }
}

void NCMesh::FindVertexCousins(int elem, int local, Array<int> &cousins) const
{
   const Element &el = elements[elem];

   RefCoord coord[3];
   MFEM_ASSERT(geom_corners[el.Geom()], "unsupported geometry");
   std::memcpy(coord, geom_corners[el.Geom()][local], sizeof(coord));

   int root = GetVertexRootCoord(elem, coord);

   cousins.SetSize(0);
   CollectIncidentElements(root, coord, cousins);
}


//// Coarse/fine transformations ///////////////////////////////////////////////

bool NCMesh::PointMatrix::operator==(const PointMatrix &pm) const
{
   MFEM_ASSERT(np == pm.np, "");
   for (int i = 0; i < np; i++)
   {
      MFEM_ASSERT(points[i].dim == pm.points[i].dim, "");
      for (int j = 0; j < points[i].dim; j++)
      {
         if (points[i].coord[j] != pm.points[i].coord[j]) { return false; }
      }
   }
   return true;
}

void NCMesh::PointMatrix::GetMatrix(DenseMatrix& point_matrix) const
{
   point_matrix.SetSize(points[0].dim, np);
   for (int i = 0; i < np; i++)
   {
      for (int j = 0; j < points[0].dim; j++)
      {
         point_matrix(j, i) = points[i].coord[j];
      }
   }
}

NCMesh::PointMatrix NCMesh::pm_seg_identity(
   Point(0), Point(1)
);
NCMesh::PointMatrix NCMesh::pm_tri_identity(
   Point(0, 0), Point(1, 0), Point(0, 1)
);
NCMesh::PointMatrix NCMesh::pm_quad_identity(
   Point(0, 0), Point(1, 0), Point(1, 1), Point(0, 1)
);
NCMesh::PointMatrix NCMesh::pm_tet_identity(
   Point(0, 0, 0), Point(1, 0, 0), Point(0, 1, 0), Point(0, 0, 1)
);
NCMesh::PointMatrix NCMesh::pm_prism_identity(
   Point(0, 0, 0), Point(1, 0, 0), Point(0, 1, 0),
   Point(0, 0, 1), Point(1, 0, 1), Point(0, 1, 1)
);
NCMesh::PointMatrix NCMesh::pm_pyramid_identity(
   Point(0, 0, 0), Point(1, 0, 0), Point(1, 1, 0),
   Point(0, 1, 0), Point(0, 0, 1)
);
NCMesh::PointMatrix NCMesh::pm_hex_identity(
   Point(0, 0, 0), Point(1, 0, 0), Point(1, 1, 0), Point(0, 1, 0),
   Point(0, 0, 1), Point(1, 0, 1), Point(1, 1, 1), Point(0, 1, 1)
);

const NCMesh::PointMatrix& NCMesh::GetGeomIdentity(Geometry::Type geom)
{
   switch (geom)
   {
      case Geometry::SEGMENT:     return pm_seg_identity;
      case Geometry::TRIANGLE:    return pm_tri_identity;
      case Geometry::SQUARE:      return pm_quad_identity;
      case Geometry::TETRAHEDRON: return pm_tet_identity;
      case Geometry::PRISM:       return pm_prism_identity;
      case Geometry::PYRAMID:     return pm_pyramid_identity;
      case Geometry::CUBE:        return pm_hex_identity;
      default:
         MFEM_ABORT("unsupported geometry " << geom);
         return pm_tri_identity;
   }
}

void NCMesh::GetPointMatrix(Geometry::Type geom, const char* ref_path,
                            DenseMatrix& matrix)
{
   PointMatrix pm = GetGeomIdentity(geom);

   while (*ref_path)
   {
      int ref_type = *ref_path++;
      int child = *ref_path++;

      // TODO: do this with the new child transform tables

      if (geom == Geometry::CUBE)
      {
         if (ref_type == 1) // split along X axis
         {
            Point mid01(pm(0), pm(1)), mid23(pm(2), pm(3));
            Point mid67(pm(6), pm(7)), mid45(pm(4), pm(5));

            if (child == 0)
            {
               pm = PointMatrix(pm(0), mid01, mid23, pm(3),
                                pm(4), mid45, mid67, pm(7));
            }
            else if (child == 1)
            {
               pm = PointMatrix(mid01, pm(1), pm(2), mid23,
                                mid45, pm(5), pm(6), mid67);
            }
         }
         else if (ref_type == 2) // split along Y axis
         {
            Point mid12(pm(1), pm(2)), mid30(pm(3), pm(0));
            Point mid56(pm(5), pm(6)), mid74(pm(7), pm(4));

            if (child == 0)
            {
               pm = PointMatrix(pm(0), pm(1), mid12, mid30,
                                pm(4), pm(5), mid56, mid74);
            }
            else if (child == 1)
            {
               pm = PointMatrix(mid30, mid12, pm(2), pm(3),
                                mid74, mid56, pm(6), pm(7));
            }
         }
         else if (ref_type == 4) // split along Z axis
         {
            Point mid04(pm(0), pm(4)), mid15(pm(1), pm(5));
            Point mid26(pm(2), pm(6)), mid37(pm(3), pm(7));

            if (child == 0)
            {
               pm = PointMatrix(pm(0), pm(1), pm(2), pm(3),
                                mid04, mid15, mid26, mid37);
            }
            else if (child == 1)
            {
               pm = PointMatrix(mid04, mid15, mid26, mid37,
                                pm(4), pm(5), pm(6), pm(7));
            }
         }
         else if (ref_type == 3) // XY split
         {
            Point mid01(pm(0), pm(1)), mid12(pm(1), pm(2));
            Point mid23(pm(2), pm(3)), mid30(pm(3), pm(0));
            Point mid45(pm(4), pm(5)), mid56(pm(5), pm(6));
            Point mid67(pm(6), pm(7)), mid74(pm(7), pm(4));

            Point midf0(mid23, mid12, mid01, mid30);
            Point midf5(mid45, mid56, mid67, mid74);

            if (child == 0)
            {
               pm = PointMatrix(pm(0), mid01, midf0, mid30,
                                pm(4), mid45, midf5, mid74);
            }
            else if (child == 1)
            {
               pm = PointMatrix(mid01, pm(1), mid12, midf0,
                                mid45, pm(5), mid56, midf5);
            }
            else if (child == 2)
            {
               pm = PointMatrix(midf0, mid12, pm(2), mid23,
                                midf5, mid56, pm(6), mid67);
            }
            else if (child == 3)
            {
               pm = PointMatrix(mid30, midf0, mid23, pm(3),
                                mid74, midf5, mid67, pm(7));
            }
         }
         else if (ref_type == 5) // XZ split
         {
            Point mid01(pm(0), pm(1)), mid23(pm(2), pm(3));
            Point mid45(pm(4), pm(5)), mid67(pm(6), pm(7));
            Point mid04(pm(0), pm(4)), mid15(pm(1), pm(5));
            Point mid26(pm(2), pm(6)), mid37(pm(3), pm(7));

            Point midf1(mid01, mid15, mid45, mid04);
            Point midf3(mid23, mid37, mid67, mid26);

            if (child == 0)
            {
               pm = PointMatrix(pm(0), mid01, mid23, pm(3),
                                mid04, midf1, midf3, mid37);
            }
            else if (child == 1)
            {
               pm = PointMatrix(mid01, pm(1), pm(2), mid23,
                                midf1, mid15, mid26, midf3);
            }
            else if (child == 2)
            {
               pm = PointMatrix(midf1, mid15, mid26, midf3,
                                mid45, pm(5), pm(6), mid67);
            }
            else if (child == 3)
            {
               pm = PointMatrix(mid04, midf1, midf3, mid37,
                                pm(4), mid45, mid67, pm(7));
            }
         }
         else if (ref_type == 6) // YZ split
         {
            Point mid12(pm(1), pm(2)), mid30(pm(3), pm(0));
            Point mid56(pm(5), pm(6)), mid74(pm(7), pm(4));
            Point mid04(pm(0), pm(4)), mid15(pm(1), pm(5));
            Point mid26(pm(2), pm(6)), mid37(pm(3), pm(7));

            Point midf2(mid12, mid26, mid56, mid15);
            Point midf4(mid30, mid04, mid74, mid37);

            if (child == 0)
            {
               pm = PointMatrix(pm(0), pm(1), mid12, mid30,
                                mid04, mid15, midf2, midf4);
            }
            else if (child == 1)
            {
               pm = PointMatrix(mid30, mid12, pm(2), pm(3),
                                midf4, midf2, mid26, mid37);
            }
            else if (child == 2)
            {
               pm = PointMatrix(mid04, mid15, midf2, midf4,
                                pm(4), pm(5), mid56, mid74);
            }
            else if (child == 3)
            {
               pm = PointMatrix(midf4, midf2, mid26, mid37,
                                mid74, mid56, pm(6), pm(7));
            }
         }
         else if (ref_type == 7) // full isotropic refinement
         {
            Point mid01(pm(0), pm(1)), mid12(pm(1), pm(2));
            Point mid23(pm(2), pm(3)), mid30(pm(3), pm(0));
            Point mid45(pm(4), pm(5)), mid56(pm(5), pm(6));
            Point mid67(pm(6), pm(7)), mid74(pm(7), pm(4));
            Point mid04(pm(0), pm(4)), mid15(pm(1), pm(5));
            Point mid26(pm(2), pm(6)), mid37(pm(3), pm(7));

            Point midf0(mid23, mid12, mid01, mid30);
            Point midf1(mid01, mid15, mid45, mid04);
            Point midf2(mid12, mid26, mid56, mid15);
            Point midf3(mid23, mid37, mid67, mid26);
            Point midf4(mid30, mid04, mid74, mid37);
            Point midf5(mid45, mid56, mid67, mid74);

            Point midel(midf1, midf3);

            if (child == 0)
            {
               pm = PointMatrix(pm(0), mid01, midf0, mid30,
                                mid04, midf1, midel, midf4);
            }
            else if (child == 1)
            {
               pm = PointMatrix(mid01, pm(1), mid12, midf0,
                                midf1, mid15, midf2, midel);
            }
            else if (child == 2)
            {
               pm = PointMatrix(midf0, mid12, pm(2), mid23,
                                midel, midf2, mid26, midf3);
            }
            else if (child == 3)
            {
               pm = PointMatrix(mid30, midf0, mid23, pm(3),
                                midf4, midel, midf3, mid37);
            }
            else if (child == 4)
            {
               pm = PointMatrix(mid04, midf1, midel, midf4,
                                pm(4), mid45, midf5, mid74);
            }
            else if (child == 5)
            {
               pm = PointMatrix(midf1, mid15, midf2, midel,
                                mid45, pm(5), mid56, midf5);
            }
            else if (child == 6)
            {
               pm = PointMatrix(midel, midf2, mid26, midf3,
                                midf5, mid56, pm(6), mid67);
            }
            else if (child == 7)
            {
               pm = PointMatrix(midf4, midel, midf3, mid37,
                                mid74, midf5, mid67, pm(7));
            }
         }
      }
      else if (geom == Geometry::PRISM)
      {
         if (ref_type < 4) // XY split
         {
            Point mid01(pm(0), pm(1)), mid12(pm(1), pm(2));
            Point mid20(pm(2), pm(0)), mid34(pm(3), pm(4));
            Point mid45(pm(4), pm(5)), mid53(pm(5), pm(3));

            if (child == 0)
            {
               pm = PointMatrix(pm(0), mid01, mid20, pm(3), mid34, mid53);
            }
            else if (child == 1)
            {
               pm = PointMatrix(mid01, pm(1), mid12, mid34, pm(4), mid45);
            }
            else if (child == 2)
            {
               pm = PointMatrix(mid20, mid12, pm(2), mid53, mid45, pm(5));
            }
            else if (child == 3)
            {
               pm = PointMatrix(mid12, mid20, mid01, mid45, mid53, mid34);
            }
         }
         else if (ref_type == 4) // Z split
         {
            Point mid03(pm(0), pm(3)), mid14(pm(1), pm(4)), mid25(pm(2), pm(5));

            if (child == 0)
            {
               pm = PointMatrix(pm(0), pm(1), pm(2), mid03, mid14, mid25);
            }
            else if (child == 1)
            {
               pm = PointMatrix(mid03, mid14, mid25, pm(3), pm(4), pm(5));
            }
         }
         else // ref_type > 4, iso split
         {
            Point mid01(pm(0), pm(1)), mid12(pm(1), pm(2)), mid20(pm(2), pm(0));
            Point mid34(pm(3), pm(4)), mid45(pm(4), pm(5)), mid53(pm(5), pm(3));
            Point mid03(pm(0), pm(3)), mid14(pm(1), pm(4)), mid25(pm(2), pm(5));

            Point midf2(mid01, mid14, mid34, mid03);
            Point midf3(mid12, mid25, mid45, mid14);
            Point midf4(mid20, mid03, mid53, mid25);

            if (child == 0)
            {
               pm = PointMatrix(pm(0), mid01, mid20, mid03, midf2, midf4);
            }
            else if (child == 1)
            {
               pm = PointMatrix(mid01, pm(1), mid12, midf2, mid14, midf3);
            }
            else if (child == 2)
            {
               pm = PointMatrix(mid20, mid12, pm(2), midf4, midf3, mid25);
            }
            else if (child == 3)
            {
               pm = PointMatrix(mid12, mid20, mid01, midf3, midf4, midf2);
            }
            else if (child == 4)
            {
               pm = PointMatrix(mid03, midf2, midf4, pm(3), mid34, mid53);
            }
            else if (child == 5)
            {
               pm = PointMatrix(midf2, mid14, midf3, mid34, pm(4), mid45);
            }
            else if (child == 6)
            {
               pm = PointMatrix(midf4, midf3, mid25, mid53, mid45, pm(5));
            }
            else if (child == 7)
            {
               pm = PointMatrix(midf3, midf4, midf2, mid45, mid53, mid34);
            }
         }
      }
      else if (geom == Geometry::PYRAMID)
      {
         if (ref_type == 1) // split along X axis
         {
            Point mid01(pm(0), pm(1)), mid23(pm(2), pm(3));

            if (child == 0)
            {
               pm = PointMatrix(pm(0), mid01, mid23, pm(3), pm(4));
            }
            else if (child == 1)
            {
               pm = PointMatrix(mid01, pm(1), pm(2), mid23, pm(4));
            }
         }
         else if (ref_type == 2) // split along Y axis
         {
            Point mid03(pm(0), pm(3)), mid12(pm(1), pm(2));

            if (child == 0)
            {
               pm = PointMatrix(pm(0), pm(1), mid12, mid03, pm(4));
            }
            else if (child == 1)
            {
               pm = PointMatrix(mid03, mid12, pm(2), pm(3), pm(4));
            }
         }
         else if (ref_type == 4) // split along Z axis
         {
            Point mid04(pm(0), pm(4)), mid14(pm(1), pm(4));
            Point mid24(pm(2), pm(4)), mid34(pm(3), pm(4));

            if (child == 0)         //Cube
            {
               pm = PointMatrix(pm(0), pm(1), pm(2), pm(3),
                                mid04, mid14, mid24, mid34);
            }
            else if (child == 1)    //Pyramid
            {
               pm = PointMatrix(mid04, mid14, mid24, mid34, pm(4));
            }
         }
         else if (ref_type == 3) // split along XY axis
         {
            Point mid01(pm(0), pm(1)), mid23(pm(2), pm(3));
            Point mid03(pm(0), pm(3)), mid12(pm(1), pm(2));
            Point midf0(mid23, mid12, mid01, mid03);

            if (child == 0)
            {
               pm = PointMatrix(pm(0), mid01, midf0, mid03, pm(4));
            }
            else if (child == 1)
            {
               pm = PointMatrix(mid01, pm(1), mid12, midf0, pm(4));
            }
            else if (child == 2)
            {
               pm = PointMatrix(midf0, mid12, pm(2), mid23, pm(4));
            }
            else if (child == 3)
            {
               pm = PointMatrix(mid03, midf0, mid23, pm(3), pm(4));
            }
         }
         else if (ref_type == 5) // split along XZ axis
         {
            Point mid01(pm(0), pm(1)), mid23(pm(2), pm(3));
            Point mid04(pm(0), pm(4)), mid14(pm(1), pm(4));
            Point mid24(pm(2), pm(4)), mid34(pm(3), pm(4));
            Point midf1(mid04, mid14);
            Point midf3(mid24, mid34);

            if (child == 0)         //Cube
            {
               pm = PointMatrix(pm(0), mid01, mid23, pm(3), 
                                mid04, midf1, midf3, mid34);
            }
            else if (child == 1)    //Cube
            {
               pm = PointMatrix(mid01, pm(1), pm(2), mid23, 
                                midf1, mid14, mid24, midf3);
            }
            else if (child == 2)    //Pyramid
            {
               pm = PointMatrix(mid04, midf1, midf3, mid34, pm(4));
            }
            else if (child == 3)    //Pyramid
            {
               pm = PointMatrix(midf1, mid14, mid24, midf3, pm(4));
            }
         }
         else if (ref_type == 6) // split along YZ axis
         {
            Point mid03(pm(0), pm(3)), mid12(pm(1), pm(2));
            Point mid04(pm(0), pm(4)), mid14(pm(1), pm(4));
            Point mid24(pm(2), pm(4)), mid34(pm(3), pm(4));
            Point midf2(mid14, mid24);
            Point midf4(mid04, mid34);

            if (child == 0)         //Cube
            {
               pm = PointMatrix(pm(0), pm(1), mid12, mid03, 
                                mid04, mid14, midf2, midf4);
            }
            else if (child == 1)    //Cube
            {
               pm = PointMatrix(mid03, mid12, pm(2), pm(3),
                                midf4, midf2, mid24, mid34);
            }
            else if (child == 2)    //Pyramid
            {
               pm = PointMatrix(mid04, mid14, midf2, midf4, pm(4));
            }
            else if (child == 3)    //Pyramid
            {
               pm = PointMatrix(midf4, midf2, mid24, mid34, pm(4));
            }
         }
         else if (ref_type == 7) // iso split
         {
            Point mid01(pm(0), pm(1)), mid23(pm(2), pm(3));
            Point mid03(pm(0), pm(3)), mid12(pm(1), pm(2));
            Point mid04(pm(0), pm(4)), mid14(pm(1), pm(4));
            Point mid24(pm(2), pm(4)), mid34(pm(3), pm(4));
            Point midf0(mid23, mid12, mid01, mid03);            
            Point midf1(mid04, mid14);            
            Point midf2(mid14, mid24);
            Point midf3(mid24, mid34);
            Point midf4(mid04, mid34);
            Point mide0(midf1, midf2, midf3, midf4);

            if (child == 0)         //Cube
            {
               pm = PointMatrix(pm(0), mid01, midf0, mid03, 
                                mid04, midf1, mide0, midf4);
            }
            else if (child == 1)    //Cube
            {
               pm = PointMatrix(mid01, pm(1), mid12, midf0,
                                midf1, mid14, midf2, mide0);
            }
            else if (child == 2)    //Cube
            {
               pm = PointMatrix(midf0, mid12, pm(2), mid23,
                                mide0, midf2, mid24, midf3);
            }
            else if (child == 3)    //Cube
            {
               pm = PointMatrix(mid03, midf0, mid23, pm(3),
                                midf4, mide0, midf3, mid34);
            }
            else if (child == 4)    //Pyramid
            {
               pm = PointMatrix(mid04, midf1, mide0, midf4, pm(4));
            }
            else if (child == 5)    //Pyramid
            {
               pm = PointMatrix(midf1, mid14, midf2, mide0, pm(4));
            }
            else if (child == 6)    //Pyramid
            {
               pm = PointMatrix(mide0, midf2, mid24, midf3, pm(4));
            }
            else if (child == 7)    //Pyramid
            {
               pm = PointMatrix(midf4, mide0, midf3, mid34, pm(4));
            }            
         }         
      }
      else if (geom == Geometry::TETRAHEDRON)
      {
         Point mid01(pm(0), pm(1)), mid12(pm(1), pm(2)), mid02(pm(2), pm(0));
         Point mid03(pm(0), pm(3)), mid13(pm(1), pm(3)), mid23(pm(2), pm(3));

         if (child == 0)
         {
            pm = PointMatrix(pm(0), mid01, mid02, mid03);
         }
         else if (child == 1)
         {
            pm = PointMatrix(mid01, pm(1), mid12, mid13);
         }
         else if (child == 2)
         {
            pm = PointMatrix(mid02, mid12, pm(2), mid23);
         }
         else if (child == 3)
         {
            pm = PointMatrix(mid03, mid13, mid23, pm(3));
         }
         else if (child == 4)
         {
            pm = PointMatrix(mid01, mid23, mid02, mid03);
         }
         else if (child == 5)
         {
            pm = PointMatrix(mid01, mid23, mid03, mid13);
         }
         else if (child == 6)
         {
            pm = PointMatrix(mid01, mid23, mid13, mid12);
         }
         else if (child == 7)
         {
            pm = PointMatrix(mid01, mid23, mid12, mid02);
         }
      }
      else if (geom == Geometry::SQUARE)
      {
         if (ref_type == 1) // X split
         {
            Point mid01(pm(0), pm(1)), mid23(pm(2), pm(3));

            if (child == 0)
            {
               pm = PointMatrix(pm(0), mid01, mid23, pm(3));
            }
            else if (child == 1)
            {
               pm = PointMatrix(mid01, pm(1), pm(2), mid23);
            }
         }
         else if (ref_type == 2) // Y split
         {
            Point mid12(pm(1), pm(2)), mid30(pm(3), pm(0));

            if (child == 0)
            {
               pm = PointMatrix(pm(0), pm(1), mid12, mid30);
            }
            else if (child == 1)
            {
               pm = PointMatrix(mid30, mid12, pm(2), pm(3));
            }
         }
         else if (ref_type == 3) // iso split
         {
            Point mid01(pm(0), pm(1)), mid12(pm(1), pm(2));
            Point mid23(pm(2), pm(3)), mid30(pm(3), pm(0));
            Point midel(mid01, mid23);

            if (child == 0)
            {
               pm = PointMatrix(pm(0), mid01, midel, mid30);
            }
            else if (child == 1)
            {
               pm = PointMatrix(mid01, pm(1), mid12, midel);
            }
            else if (child == 2)
            {
               pm = PointMatrix(midel, mid12, pm(2), mid23);
            }
            else if (child == 3)
            {
               pm = PointMatrix(mid30, midel, mid23, pm(3));
            }
         }
      }
      else if (geom == Geometry::TRIANGLE)
      {
         Point mid01(pm(0), pm(1)), mid12(pm(1), pm(2)), mid20(pm(2), pm(0));

         if (child == 0)
         {
            pm = PointMatrix(pm(0), mid01, mid20);
         }
         else if (child == 1)
         {
            pm = PointMatrix(mid01, pm(1), mid12);
         }
         else if (child == 2)
         {
            pm = PointMatrix(mid20, mid12, pm(2));
         }
         else if (child == 3)
         {
            pm = PointMatrix(mid12, mid20, mid01);
         }
      }
   }

   // write the points to the matrix
   for (int i = 0; i < pm.np; i++)
   {
      for (int j = 0; j < pm(i).dim; j++)
      {
         matrix(j, i) = pm(i).coord[j];
      }
   }
}

void NCMesh::MarkCoarseLevel()
{
   coarse_elements.SetSize(leaf_elements.Size());
   coarse_elements.SetSize(0);

   for (int i = 0; i < leaf_elements.Size(); i++)
   {
      int elem = leaf_elements[i];
      if (!IsGhost(elements[elem])) { coarse_elements.Append(elem); }
   }

   transforms.embeddings.DeleteAll();
}

void NCMesh::TraverseRefinements(int elem, int coarse_index,
                                 std::string &ref_path, RefPathMap &map)
{
   Element &el = elements[elem];
   if (!el.ref_type)
   {
      int &matrix = map[ref_path];
      if (!matrix) { matrix = map.size(); }

      Embedding &emb = transforms.embeddings[el.index];
      emb.parent = coarse_index;
      emb.matrix = matrix - 1;
      emb.geom = el.Geom();
      emb.ghost = IsGhost(el);
   }
   else
   {
      MFEM_ASSERT(el.tet_type == 0, "not implemented");

      ref_path.push_back(el.ref_type);
      ref_path.push_back(0);

      for (int i = 0; i < 8; i++)
      {
         if (el.child[i] >= 0)
         {
            ref_path[ref_path.length()-1] = i;
            TraverseRefinements(el.child[i], coarse_index, ref_path, map);
         }
      }
      ref_path.resize(ref_path.length()-2);
   }
}

const CoarseFineTransformations& NCMesh::GetRefinementTransforms()
{
   MFEM_VERIFY(coarse_elements.Size() || !leaf_elements.Size(),
               "GetRefinementTransforms() must be preceded by MarkCoarseLevel()"
               " and Refine().");

   if (!transforms.embeddings.Size())
   {
      transforms.Clear();
      transforms.embeddings.SetSize(NElements);

      std::string ref_path;
      ref_path.reserve(100);

      RefPathMap path_map[Geometry::NumGeom];
      for (int g = 0; g < Geometry::NumGeom; g++)
      {
         path_map[g][ref_path] = 1; // empty path == identity
      }

      int used_geoms = 0;
      for (int i = 0; i < coarse_elements.Size(); i++)
      {
         int geom = elements[coarse_elements[i]].geom;
         TraverseRefinements(coarse_elements[i], i, ref_path, path_map[geom]);
         used_geoms |= (1 << geom);
      }

      for (int g = 0; g < Geometry::NumGeom; g++)
      {
         if (used_geoms & (1 << g))
         {
            Geometry::Type geom = Geometry::Type(g);
            const PointMatrix &identity = GetGeomIdentity(geom);

            transforms.point_matrices[g]
            .SetSize(Dim, identity.np, path_map[g].size());

            // calculate the point matrices
            RefPathMap::iterator it;
            for (it = path_map[g].begin(); it != path_map[g].end(); ++it)
            {
               GetPointMatrix(geom, it->first.c_str(),
                              transforms.point_matrices[g](it->second-1));
            }
         }
      }
   }
   return transforms;
}

const CoarseFineTransformations& NCMesh::GetDerefinementTransforms()
{
   MFEM_VERIFY(transforms.embeddings.Size() || !leaf_elements.Size(),
               "GetDerefinementTransforms() must be preceded by Derefine().");

   if (!transforms.IsInitialized())
   {
      std::map<int, int> mat_no[Geometry::NumGeom];
      for (int g = 0; g < Geometry::NumGeom; g++)
      {
         mat_no[g][0] = 1; // 0 == identity
      }

      // assign numbers to the different matrices used
      for (int i = 0; i < transforms.embeddings.Size(); i++)
      {
         Embedding &emb = transforms.embeddings[i];
         int code = emb.matrix; // see SetDerefMatrixCodes()
         if (code)
         {
            int &matrix = mat_no[emb.geom][code];
            if (!matrix) { matrix = mat_no[emb.geom].size(); }

            emb.matrix = matrix - 1;
         }
      }

      for (int g = 0; g < Geometry::NumGeom; g++)
      {
         if (Geoms & (1 << g))
         {
            Geometry::Type geom = Geometry::Type(g);
            const PointMatrix &identity = GetGeomIdentity(geom);

            transforms.point_matrices[geom]
            .SetSize(Dim, identity.np, mat_no[geom].size());

            // calculate point matrices
            for (auto it = mat_no[geom].begin(); it != mat_no[geom].end(); ++it)
            {
               char path[3] = { 0, 0, 0 };

               int code = it->first;
               if (code)
               {
                  path[0] = code >> 4;  // ref_type (see SetDerefMatrixCodes())
                  path[1] = code & 0xf; // child
               }

               GetPointMatrix(geom, path,
                              transforms.point_matrices[geom](it->second-1));
            }
         }
      }
   }
   return transforms;
}

void CoarseFineTransformations::MakeCoarseToFineTable(Table &coarse_to_fine,
                                                      bool want_ghosts) const
{
   Array<Connection> conn;
   conn.Reserve(embeddings.Size());

   int max_parent = -1;
   for (int i = 0; i < embeddings.Size(); i++)
   {
      const Embedding &emb = embeddings[i];
      if ((emb.parent >= 0) &&
          (!emb.ghost || want_ghosts))
      {
         conn.Append(Connection(emb.parent, i));
         max_parent = std::max(emb.parent, max_parent);
      }
   }

   conn.Sort(); // NOTE: unique is not necessary
   coarse_to_fine.MakeFromList(max_parent+1, conn);
}

void NCMesh::ClearTransforms()
{
   coarse_elements.DeleteAll();
   transforms.Clear();
}

void CoarseFineTransformations::Clear()
{
   for (int i = 0; i < Geometry::NumGeom; i++)
   {
      point_matrices[i].SetSize(0, 0, 0);
   }
   embeddings.DeleteAll();
}

bool CoarseFineTransformations::IsInitialized() const
{
   // return true if point matrices are present for any geometry
   for (int i = 0; i < Geometry::NumGeom; i++)
   {
      if (point_matrices[i].SizeK()) { return true; }
   }
   return false;
}

void Swap(CoarseFineTransformations &a, CoarseFineTransformations &b)
{
   for (int g = 0; g < Geometry::NumGeom; ++g)
   {
      a.point_matrices[g].Swap(b.point_matrices[g]);
   }
   Swap(a.embeddings, b.embeddings);
}


//// SFC Ordering //////////////////////////////////////////////////////////////

static int sgn(int x)
{
   return (x < 0) ? -1 : (x > 0) ? 1 : 0;
}

static void HilbertSfc2D(int x, int y, int ax, int ay, int bx, int by,
                         Array<int> &coords)
{
   int w = std::abs(ax + ay);
   int h = std::abs(bx + by);

   int dax = sgn(ax), day = sgn(ay); // unit major direction ("right")
   int dbx = sgn(bx), dby = sgn(by); // unit orthogonal direction ("up")

   if (h == 1) // trivial row fill
   {
      for (int i = 0; i < w; i++, x += dax, y += day)
      {
         coords.Append(x);
         coords.Append(y);
      }
      return;
   }
   if (w == 1) // trivial column fill
   {
      for (int i = 0; i < h; i++, x += dbx, y += dby)
      {
         coords.Append(x);
         coords.Append(y);
      }
      return;
   }

   int ax2 = ax/2, ay2 = ay/2;
   int bx2 = bx/2, by2 = by/2;

   int w2 = std::abs(ax2 + ay2);
   int h2 = std::abs(bx2 + by2);

   if (2*w > 3*h) // long case: split in two parts only
   {
      if ((w2 & 0x1) && (w > 2))
      {
         ax2 += dax, ay2 += day; // prefer even steps
      }

      HilbertSfc2D(x, y, ax2, ay2, bx, by, coords);
      HilbertSfc2D(x+ax2, y+ay2, ax-ax2, ay-ay2, bx, by, coords);
   }
   else // standard case: one step up, one long horizontal step, one step down
   {
      if ((h2 & 0x1) && (h > 2))
      {
         bx2 += dbx, by2 += dby; // prefer even steps
      }

      HilbertSfc2D(x, y, bx2, by2, ax2, ay2, coords);
      HilbertSfc2D(x+bx2, y+by2, ax, ay, bx-bx2, by-by2, coords);
      HilbertSfc2D(x+(ax-dax)+(bx2-dbx), y+(ay-day)+(by2-dby),
                   -bx2, -by2, -(ax-ax2), -(ay-ay2), coords);
   }
}

static void HilbertSfc3D(int x, int y, int z,
                         int ax, int ay, int az,
                         int bx, int by, int bz,
                         int cx, int cy, int cz,
                         Array<int> &coords)
{
   int w = std::abs(ax + ay + az);
   int h = std::abs(bx + by + bz);
   int d = std::abs(cx + cy + cz);

   int dax = sgn(ax), day = sgn(ay), daz = sgn(az); // unit major dir ("right")
   int dbx = sgn(bx), dby = sgn(by), dbz = sgn(bz); // unit ortho dir ("forward")
   int dcx = sgn(cx), dcy = sgn(cy), dcz = sgn(cz); // unit ortho dir ("up")

   // trivial row/column fills
   if (h == 1 && d == 1)
   {
      for (int i = 0; i < w; i++, x += dax, y += day, z += daz)
      {
         coords.Append(x);
         coords.Append(y);
         coords.Append(z);
      }
      return;
   }
   if (w == 1 && d == 1)
   {
      for (int i = 0; i < h; i++, x += dbx, y += dby, z += dbz)
      {
         coords.Append(x);
         coords.Append(y);
         coords.Append(z);
      }
      return;
   }
   if (w == 1 && h == 1)
   {
      for (int i = 0; i < d; i++, x += dcx, y += dcy, z += dcz)
      {
         coords.Append(x);
         coords.Append(y);
         coords.Append(z);
      }
      return;
   }

   int ax2 = ax/2, ay2 = ay/2, az2 = az/2;
   int bx2 = bx/2, by2 = by/2, bz2 = bz/2;
   int cx2 = cx/2, cy2 = cy/2, cz2 = cz/2;

   int w2 = std::abs(ax2 + ay2 + az2);
   int h2 = std::abs(bx2 + by2 + bz2);
   int d2 = std::abs(cx2 + cy2 + cz2);

   // prefer even steps
   if ((w2 & 0x1) && (w > 2))
   {
      ax2 += dax, ay2 += day, az2 += daz;
   }
   if ((h2 & 0x1) && (h > 2))
   {
      bx2 += dbx, by2 += dby, bz2 += dbz;
   }
   if ((d2 & 0x1) && (d > 2))
   {
      cx2 += dcx, cy2 += dcy, cz2 += dcz;
   }

   // wide case, split in w only
   if ((2*w > 3*h) && (2*w > 3*d))
   {
      HilbertSfc3D(x, y, z,
                   ax2, ay2, az2,
                   bx, by, bz,
                   cx, cy, cz, coords);

      HilbertSfc3D(x+ax2, y+ay2, z+az2,
                   ax-ax2, ay-ay2, az-az2,
                   bx, by, bz,
                   cx, cy, cz, coords);
   }
   // do not split in d
   else if (3*h > 4*d)
   {
      HilbertSfc3D(x, y, z,
                   bx2, by2, bz2,
                   cx, cy, cz,
                   ax2, ay2, az2, coords);

      HilbertSfc3D(x+bx2, y+by2, z+bz2,
                   ax, ay, az,
                   bx-bx2, by-by2, bz-bz2,
                   cx, cy, cz, coords);

      HilbertSfc3D(x+(ax-dax)+(bx2-dbx),
                   y+(ay-day)+(by2-dby),
                   z+(az-daz)+(bz2-dbz),
                   -bx2, -by2, -bz2,
                   cx, cy, cz,
                   -(ax-ax2), -(ay-ay2), -(az-az2), coords);
   }
   // do not split in h
   else if (3*d > 4*h)
   {
      HilbertSfc3D(x, y, z,
                   cx2, cy2, cz2,
                   ax2, ay2, az2,
                   bx, by, bz, coords);

      HilbertSfc3D(x+cx2, y+cy2, z+cz2,
                   ax, ay, az,
                   bx, by, bz,
                   cx-cx2, cy-cy2, cz-cz2, coords);

      HilbertSfc3D(x+(ax-dax)+(cx2-dcx),
                   y+(ay-day)+(cy2-dcy),
                   z+(az-daz)+(cz2-dcz),
                   -cx2, -cy2, -cz2,
                   -(ax-ax2), -(ay-ay2), -(az-az2),
                   bx, by, bz, coords);
   }
   // regular case, split in all w/h/d
   else
   {
      HilbertSfc3D(x, y, z,
                   bx2, by2, bz2,
                   cx2, cy2, cz2,
                   ax2, ay2, az2, coords);

      HilbertSfc3D(x+bx2, y+by2, z+bz2,
                   cx, cy, cz,
                   ax2, ay2, az2,
                   bx-bx2, by-by2, bz-bz2, coords);

      HilbertSfc3D(x+(bx2-dbx)+(cx-dcx),
                   y+(by2-dby)+(cy-dcy),
                   z+(bz2-dbz)+(cz-dcz),
                   ax, ay, az,
                   -bx2, -by2, -bz2,
                   -(cx-cx2), -(cy-cy2), -(cz-cz2), coords);

      HilbertSfc3D(x+(ax-dax)+bx2+(cx-dcx),
                   y+(ay-day)+by2+(cy-dcy),
                   z+(az-daz)+bz2+(cz-dcz),
                   -cx, -cy, -cz,
                   -(ax-ax2), -(ay-ay2), -(az-az2),
                   bx-bx2, by-by2, bz-bz2, coords);

      HilbertSfc3D(x+(ax-dax)+(bx2-dbx),
                   y+(ay-day)+(by2-dby),
                   z+(az-daz)+(bz2-dbz),
                   -bx2, -by2, -bz2,
                   cx2, cy2, cz2,
                   -(ax-ax2), -(ay-ay2), -(az-az2), coords);
   }
}

void NCMesh::GridSfcOrdering2D(int width, int height, Array<int> &coords)
{
   coords.SetSize(0);
   coords.Reserve(2*width*height);

   if (width >= height)
   {
      HilbertSfc2D(0, 0, width, 0, 0, height, coords);
   }
   else
   {
      HilbertSfc2D(0, 0, 0, height, width, 0, coords);
   }
}

void NCMesh::GridSfcOrdering3D(int width, int height, int depth,
                               Array<int> &coords)
{
   coords.SetSize(0);
   coords.Reserve(3*width*height*depth);

   if (width >= height && width >= depth)
   {
      HilbertSfc3D(0, 0, 0,
                   width, 0, 0,
                   0, height, 0,
                   0, 0, depth, coords);
   }
   else if (height >= width && height >= depth)
   {
      HilbertSfc3D(0, 0, 0,
                   0, height, 0,
                   width, 0, 0,
                   0, 0, depth, coords);
   }
   else // depth >= width && depth >= height
   {
      HilbertSfc3D(0, 0, 0,
                   0, 0, depth,
                   width, 0, 0,
                   0, height, 0, coords);
   }
}


//// Utility ///////////////////////////////////////////////////////////////////

void NCMesh::GetEdgeVertices(const MeshId &edge_id, int vert_index[2],
                             bool oriented) const
{
   const Element &el = elements[edge_id.element];
   const GeomInfo& gi = GI[el.Geom()];
   const int* ev = gi.edges[(int) edge_id.local];

   int n0 = el.node[ev[0]], n1 = el.node[ev[1]];
   if (n0 > n1) { std::swap(n0, n1); }

   vert_index[0] = nodes[n0].vert_index;
   vert_index[1] = nodes[n1].vert_index;

   if (oriented && vert_index[0] > vert_index[1])
   {
      std::swap(vert_index[0], vert_index[1]);
   }
}

int NCMesh::GetEdgeNCOrientation(const NCMesh::MeshId &edge_id) const
{
   const Element &el = elements[edge_id.element];
   const GeomInfo& gi = GI[el.Geom()];
   const int* ev = gi.edges[(int) edge_id.local];

   int v0 = nodes[el.node[ev[0]]].vert_index;
   int v1 = nodes[el.node[ev[1]]].vert_index;

   return ((v0 < v1 && ev[0] > ev[1]) || (v0 > v1 && ev[0] < ev[1])) ? -1 : 1;
}

int NCMesh::GetFaceVerticesEdges(const MeshId &face_id,
                                 int vert_index[4], int edge_index[4],
                                 int edge_orientation[4]) const
{
   MFEM_ASSERT(Dim >= 3, "");

   const Element &el = elements[face_id.element];
   const GeomInfo& gi = GI[el.Geom()];

   const int *fv = gi.faces[(int) face_id.local];
   const int nfv = gi.nfv[(int) face_id.local];

   vert_index[3] = edge_index[3] = -1;
   edge_orientation[3] = 0;

   for (int i = 0; i < nfv; i++)
   {
      vert_index[i] = nodes[el.node[fv[i]]].vert_index;
   }

   for (int i = 0; i < nfv; i++)
   {
      int j = i+1;
      if (j >= nfv) { j = 0; }

      int n1 = el.node[fv[i]];
      int n2 = el.node[fv[j]];

      const Node* en = nodes.Find(n1, n2);
      MFEM_ASSERT(en != NULL, "edge not found.");

      edge_index[i] = en->edge_index;
      edge_orientation[i] = (vert_index[i] < vert_index[j]) ? 1 : -1;
   }

   return nfv;
}

int NCMesh::GetEdgeMaster(int node) const
{
   MFEM_ASSERT(node >= 0, "edge node not found.");
   const Node &nd = nodes[node];

   int p1 = nd.p1, p2 = nd.p2;
   MFEM_ASSERT(p1 != p2, "invalid edge node.");

   const Node &n1 = nodes[p1], &n2 = nodes[p2];

   int n1p1 = n1.p1, n1p2 = n1.p2;
   int n2p1 = n2.p1, n2p2 = n2.p2;

   if ((n2p1 != n2p2) && (p1 == n2p1 || p1 == n2p2))
   {
      // n1 is parent of n2:
      // (n1)--(nd)--(n2)------(*)
      if (n2.HasEdge()) { return p2; }
      else { return GetEdgeMaster(p2); }
   }

   if ((n1p1 != n1p2) && (p2 == n1p1 || p2 == n1p2))
   {
      // n2 is parent of n1:
      // (n2)--(nd)--(n1)------(*)
      if (n1.HasEdge()) { return p1; }
      else { return GetEdgeMaster(p1); }
   }

   return -1;
}

int NCMesh::GetEdgeMaster(int v1, int v2) const
{
   int node = nodes.FindId(vertex_nodeId[v1], vertex_nodeId[v2]);
   MFEM_ASSERT(node >= 0 && nodes[node].HasEdge(), "(v1, v2) is not an edge.");

   int master = GetEdgeMaster(node);
   return (master >= 0) ? nodes[master].edge_index : -1;
}

int NCMesh::GetElementDepth(int i) const
{
   int elem = leaf_elements[i];
   int depth = 0, parent;
   while ((parent = elements[elem].parent) != -1)
   {
      elem = parent;
      depth++;
   }
   return depth;
}

int NCMesh::GetElementSizeReduction(int i) const
{
   int elem = leaf_elements[i];
   int parent, reduction = 1;
   while ((parent = elements[elem].parent) != -1)
   {
      if (elements[parent].ref_type & 1) { reduction *= 2; }
      if (elements[parent].ref_type & 2) { reduction *= 2; }
      if (elements[parent].ref_type & 4) { reduction *= 2; }
      elem = parent;
   }
   return reduction;
}

void NCMesh::GetElementFacesAttributes(int leaf_elem,
                                       Array<int> &face_indices,
                                       Array<int> &face_attribs) const
{
   const Element &el = elements[leaf_elements[leaf_elem]];
   const GeomInfo& gi = GI[el.Geom()];

   face_indices.SetSize(gi.nf);
   face_attribs.SetSize(gi.nf);

   for (int i = 0; i < gi.nf; i++)
   {
      const int* fv = gi.faces[i];
      const Face *face = faces.Find(el.node[fv[0]], el.node[fv[1]],
                                    el.node[fv[2]], el.node[fv[3]]);
      MFEM_ASSERT(face, "face not found");
      face_indices[i] = face->index;
      face_attribs[i] = face->attribute;
   }
}

void NCMesh::FindFaceNodes(int face, int node[4])
{
   // Obtain face nodes from one of its elements (note that face->p1, p2, p3
   // cannot be used directly since they are not in order and p4 is missing).

   Face &fa = faces[face];

   int elem = fa.elem[0];
   if (elem < 0) { elem = fa.elem[1]; }
   MFEM_ASSERT(elem >= 0, "Face has no elements?");

   Element &el = elements[elem];
   int f = find_local_face(el.Geom(),
                           find_node(el, fa.p1),
                           find_node(el, fa.p2),
                           find_node(el, fa.p3));

   const int* fv = GI[el.Geom()].faces[f];
   for (int i = 0; i < 4; i++)
   {
      node[i] = el.node[fv[i]];
   }
}

void NCMesh::GetBoundaryClosure(const Array<int> &bdr_attr_is_ess,
                                Array<int> &bdr_vertices, Array<int> &bdr_edges)
{
   bdr_vertices.SetSize(0);
   bdr_edges.SetSize(0);

   if (Dim == 3)
   {
      GetFaceList(); // make sure 'boundary_faces' is up to date

      for (int i = 0; i < boundary_faces.Size(); i++)
      {
         int face = boundary_faces[i];
         if (bdr_attr_is_ess[faces[face].attribute - 1])
         {
            int node[4];
            FindFaceNodes(face, node);
            int nfv = (node[3] < 0) ? 3 : 4;

            for (int j = 0; j < nfv; j++)
            {
               bdr_vertices.Append(nodes[node[j]].vert_index);

               int enode = nodes.FindId(node[j], node[(j+1) % nfv]);
               MFEM_ASSERT(enode >= 0 && nodes[enode].HasEdge(), "Edge not found.");
               bdr_edges.Append(nodes[enode].edge_index);

               while ((enode = GetEdgeMaster(enode)) >= 0)
               {
                  // append master edges that may not be accessible from any
                  // boundary element, this happens in 3D in re-entrant corners
                  bdr_edges.Append(nodes[enode].edge_index);
               }
            }
         }
      }
   }
   else if (Dim == 2)
   {
      GetEdgeList(); // make sure 'boundary_faces' is up to date

      for (int i = 0; i < boundary_faces.Size(); i++)
      {
         int face = boundary_faces[i];
         Face &fc = faces[face];
         if (bdr_attr_is_ess[fc.attribute - 1])
         {
            bdr_vertices.Append(nodes[fc.p1].vert_index);
            bdr_vertices.Append(nodes[fc.p3].vert_index);
         }
      }
   }

   bdr_vertices.Sort();
   bdr_vertices.Unique();

   bdr_edges.Sort();
   bdr_edges.Unique();
}

static int max4(int a, int b, int c, int d)
{
   return std::max(std::max(a, b), std::max(c, d));
}
static int max6(int a, int b, int c, int d, int e, int f)
{
   return std::max(max4(a, b, c, d), std::max(e, f));
}
static int max8(int a, int b, int c, int d, int e, int f, int g, int h)
{
   return std::max(max4(a, b, c, d), max4(e, f, g, h));
}

int NCMesh::EdgeSplitLevel(int vn1, int vn2) const
{
   int mid = nodes.FindId(vn1, vn2);
   if (mid < 0 || !nodes[mid].HasVertex()) { return 0; }
   return 1 + std::max(EdgeSplitLevel(vn1, mid), EdgeSplitLevel(mid, vn2));
}

int NCMesh::TriFaceSplitLevel(int vn1, int vn2, int vn3) const
{
   int mid[3];
   if (TriFaceSplit(vn1, vn2, vn3, mid) &&
       faces.FindId(vn1, vn2, vn3) < 0)
   {
      return 1 + max4(TriFaceSplitLevel(vn1, mid[0], mid[2]),
                      TriFaceSplitLevel(mid[0], vn2, mid[1]),
                      TriFaceSplitLevel(mid[2], mid[1], vn3),
                      TriFaceSplitLevel(mid[0], mid[1], mid[2]));
   }
   else // not split
   {
      return 0;
   }
}

void NCMesh::QuadFaceSplitLevel(int vn1, int vn2, int vn3, int vn4,
                                int& h_level, int& v_level) const
{
   int hl1, hl2, vl1, vl2;
   int mid[5];

   switch (QuadFaceSplitType(vn1, vn2, vn3, vn4, mid))
   {
      case 0: // not split
         h_level = v_level = 0;
         break;

      case 1: // vertical
         QuadFaceSplitLevel(vn1, mid[0], mid[2], vn4, hl1, vl1);
         QuadFaceSplitLevel(mid[0], vn2, vn3, mid[2], hl2, vl2);
         h_level = std::max(hl1, hl2);
         v_level = std::max(vl1, vl2) + 1;
         break;

      default: // horizontal
         QuadFaceSplitLevel(vn1, vn2, mid[1], mid[3], hl1, vl1);
         QuadFaceSplitLevel(mid[3], mid[1], vn3, vn4, hl2, vl2);
         h_level = std::max(hl1, hl2) + 1;
         v_level = std::max(vl1, vl2);
   }
}

void NCMesh::CountSplits(int elem, int splits[3]) const
{
   const Element &el = elements[elem];
   const int* node = el.node;
   GeomInfo& gi = GI[el.Geom()];

   int elevel[12];
   for (int i = 0; i < gi.ne; i++)
   {
      const int* ev = gi.edges[i];
      elevel[i] = EdgeSplitLevel(node[ev[0]], node[ev[1]]);
   }

   int flevel[6][2];
   if (Dim >= 3)
   {
      for (int i = 0; i < gi.nf; i++)
      {
         const int* fv = gi.faces[i];
         if (gi.nfv[i] == 4)
         {
            QuadFaceSplitLevel(node[fv[0]], node[fv[1]],
                               node[fv[2]], node[fv[3]],
                               flevel[i][1], flevel[i][0]);
         }
         else
         {
            flevel[i][1] = 0;
            flevel[i][0] =
               TriFaceSplitLevel(node[fv[0]], node[fv[1]], node[fv[2]]);
         }
      }
   }

   if (el.Geom() == Geometry::CUBE)
   {
      splits[0] = max8(flevel[0][0], flevel[1][0], flevel[3][0], flevel[5][0],
                       elevel[0], elevel[2], elevel[4], elevel[6]);

      splits[1] = max8(flevel[0][1], flevel[2][0], flevel[4][0], flevel[5][1],
                       elevel[1], elevel[3], elevel[5], elevel[7]);

      splits[2] = max8(flevel[1][1], flevel[2][1], flevel[3][1], flevel[4][1],
                       elevel[8], elevel[9], elevel[10], elevel[11]);
   }
   else if (el.Geom() == Geometry::PRISM)
   {
      splits[0] = splits[1] =
                     std::max(
                        max6(flevel[0][0], flevel[1][0], 0,
                             flevel[2][0], flevel[3][0], flevel[4][0]),
                        max6(elevel[0], elevel[1], elevel[2],
                             elevel[3], elevel[4], elevel[5]));

      splits[2] = max6(flevel[2][1], flevel[3][1], flevel[4][1],
                       elevel[6], elevel[7], elevel[8]);
   }
   else if (el.Geom() == Geometry::PYRAMID)
   { // FIXME
   }
   else if (el.Geom() == Geometry::TETRAHEDRON)
   {
      splits[0] = std::max(
                     max4(flevel[0][0], flevel[1][0], flevel[2][0], flevel[3][0]),
                     max6(elevel[0], elevel[1], elevel[2],
                          elevel[3], elevel[4], elevel[5]));

      splits[1] = splits[0];
      splits[2] = splits[0];
   }
   else if (el.Geom() == Geometry::SQUARE)
   {
      splits[0] = std::max(elevel[0], elevel[2]);
      splits[1] = std::max(elevel[1], elevel[3]);
   }
   else if (el.Geom() == Geometry::TRIANGLE)
   {
      splits[0] = std::max(elevel[0], std::max(elevel[1], elevel[2]));
      splits[1] = splits[0];
   }
   else
   {
      MFEM_ABORT("Unsupported element geometry.");
   }
}

void NCMesh::GetLimitRefinements(Array<Refinement> &refinements, int max_level)
{
   for (int i = 0; i < leaf_elements.Size(); i++)
   {
      if (IsGhost(elements[leaf_elements[i]])) { break; } // TODO: NElements

      int splits[3];
      CountSplits(leaf_elements[i], splits);

      char ref_type = 0;
      for (int k = 0; k < Dim; k++)
      {
         if (splits[k] > max_level)
         {
            ref_type |= (1 << k);
         }
      }

      if (ref_type)
      {
         if (Iso)
         {
            // iso meshes should only be modified by iso refinements
            ref_type = 7;
         }
         refinements.Append(Refinement(i, ref_type));
      }
   }
}

void NCMesh::LimitNCLevel(int max_nc_level)
{
   MFEM_VERIFY(max_nc_level >= 1, "'max_nc_level' must be 1 or greater.");

   while (1)
   {
      Array<Refinement> refinements;
      GetLimitRefinements(refinements, max_nc_level);

      if (!refinements.Size()) { break; }

      Refine(refinements);
   }
}


//// I/O ////////////////////////////////////////////////////////////////////////

int NCMesh::PrintVertexParents(std::ostream *os) const
{
   if (!os)
   {
      // count vertex nodes with parents
      int nv = 0;
      for (auto node = nodes.cbegin(); node != nodes.cend(); ++node)
      {
         if (node->HasVertex() && node->p1 != node->p2) { nv++; }
      }
      return nv;
   }
   else
   {
      // print the relations
      for (auto node = nodes.cbegin(); node != nodes.cend(); ++node)
      {
         if (node->HasVertex() && node->p1 != node->p2)
         {
            MFEM_ASSERT(nodes[node->p1].HasVertex(), "");
            MFEM_ASSERT(nodes[node->p2].HasVertex(), "");

            (*os) << node.index() << " " << node->p1 << " " << node->p2 << "\n";
         }
      }
      return 0;
   }
}

void NCMesh::LoadVertexParents(std::istream &input)
{
   int nv;
   input >> nv;
   while (nv--)
   {
      int id, p1, p2;
      input >> id >> p1 >> p2;
      MFEM_VERIFY(input, "problem reading vertex parents.");

      MFEM_VERIFY(nodes.IdExists(id), "vertex " << id << " not found.");
      MFEM_VERIFY(nodes.IdExists(p1), "parent " << p1 << " not found.");
      MFEM_VERIFY(nodes.IdExists(p2), "parent " << p2 << " not found.");

      int check = nodes.FindId(p1, p2);
      MFEM_VERIFY(check < 0, "parents (" << p1 << ", " << p2 << ") already "
                  "assigned to node " << check);

      // assign new parents for the node
      nodes.Reparent(id, p1, p2);
   }
}

int NCMesh::PrintBoundary(std::ostream *os) const
{
   static const int nfv2geom[5] =
   {
      Geometry::INVALID, Geometry::POINT, Geometry::SEGMENT,
      Geometry::TRIANGLE, Geometry::SQUARE
   };
   int deg = (Dim == 2) ? 2 : 1; // for degenerate faces in 2D

   int count = 0;
   for (int i = 0; i < elements.Size(); i++)
   {
      const Element &el = elements[i];
      if (!el.IsLeaf()) { continue; }

      GeomInfo& gi = GI[el.Geom()];
      for (int k = 0; k < gi.nf; k++)
      {
         const int* fv = gi.faces[k];
         const int nfv = gi.nfv[k];
         const Face* face = faces.Find(el.node[fv[0]], el.node[fv[1]],
                                       el.node[fv[2]], el.node[fv[3]]);
         MFEM_ASSERT(face != NULL, "face not found");
         if (face->Boundary())
         {
            if (!os) { count++; continue; }

            (*os) << face->attribute << " " << nfv2geom[nfv];
            for (int j = 0; j < nfv; j++)
            {
               (*os) << " " << el.node[fv[j*deg]];
            }
            (*os) << "\n";
         }
      }
   }
   return count;
}

void NCMesh::LoadBoundary(std::istream &input)
{
   int nb, attr, geom;
   input >> nb;
   for (int i = 0; i < nb; i++)
   {
      input >> attr >> geom;

      int v1, v2, v3, v4;
      if (geom == Geometry::SQUARE)
      {
         input >> v1 >> v2 >> v3 >> v4;
         Face* face = faces.Get(v1, v2, v3, v4);
         face->attribute = attr;
      }
      else if (geom == Geometry::TRIANGLE)
      {
         input >> v1 >> v2 >> v3;
         Face* face = faces.Get(v1, v2, v3);
         face->attribute = attr;
      }
      else if (geom == Geometry::SEGMENT)
      {
         input >> v1 >> v2;
         Face* face = faces.Get(v1, v1, v2, v2);
         face->attribute = attr;
      }
      else if (geom == Geometry::POINT)
      {
         input >> v1;
         Face* face = faces.Get(v1, v1, v1, v1);
         face->attribute = attr;
      }
      else
      {
         MFEM_ABORT("unsupported boundary element geometry: " << geom);
      }
   }
}

void NCMesh::PrintCoordinates(std::ostream &os) const
{
   int nv = coordinates.Size()/3;
   os << nv << "\n";
   if (!nv) { return; }

   os << spaceDim << "\n";
   for (int i = 0; i < nv; i++)
   {
      os << coordinates[3*i];
      for (int j = 1; j < spaceDim; j++)
      {
         os << " " << coordinates[3*i + j];
      }
      os << "\n";
   }
}

void NCMesh::LoadCoordinates(std::istream &input)
{
   int nv;
   input >> nv;
   if (!nv) { return; }

   input >> spaceDim;

   coordinates.SetSize(nv * 3);
   coordinates = 0.0;

   for (int i = 0; i < nv; i++)
   {
      for (int j = 0; j < spaceDim; j++)
      {
         input >> coordinates[3*i + j];
         MFEM_VERIFY(input.good(), "unexpected EOF");
      }
   }
}

bool NCMesh::ZeroRootStates() const
{
   for (int i = 0; i < root_state.Size(); i++)
   {
      if (root_state[i]) { return false; }
   }
   return true;
}

void NCMesh::Print(std::ostream &os) const
{
<<<<<<< HEAD
   out << "MFEM NC mesh v1.0\n\n"
       "# NCMesh supported geometry types:\n"
       "# SEGMENT     = 1\n"
       "# TRIANGLE    = 2\n"
       "# SQUARE      = 3\n"
       "# TETRAHEDRON = 4\n"
       "# CUBE        = 5\n"
       "# PRISM       = 6\n";
       "# PYRAMID     = 7\n";
=======
   os << "MFEM NC mesh v1.0\n\n"
      "# NCMesh supported geometry types:\n"
      "# SEGMENT     = 1\n"
      "# TRIANGLE    = 2\n"
      "# SQUARE      = 3\n"
      "# TETRAHEDRON = 4\n"
      "# CUBE        = 5\n"
      "# PRISM       = 6\n";
>>>>>>> b3a37687

   os << "\ndimension\n" << Dim << "\n";

#ifndef MFEM_USE_MPI
   if (MyRank != 0) // don't print this section in serial: default rank is 0
#endif
   {
      os << "\nrank\n" << MyRank << "\n";
   }

   os << "\n# rank attr geom ref_type nodes/children";
   os << "\nelements\n" << elements.Size() << "\n";

   for (int i = 0; i < elements.Size(); i++)
   {
      const Element &el = elements[i];
      os << el.rank << " " << el.attribute << " ";
      if (el.parent == -2) { os << "-1\n"; continue; } // unused element

      os << int(el.geom) << " " << int(el.ref_type);
      for (int j = 0; j < 8 && el.node[j] >= 0; j++)
      {
         os << " " << el.node[j];
      }
      os << "\n";
   }

   int nb = PrintBoundary(NULL);
   if (nb)
   {
      os << "\n# attr geom nodes";
      os << "\nboundary\n" << nb << "\n";

      PrintBoundary(&os);
   }

   int nvp = PrintVertexParents(NULL);
   if (nvp)
   {
      os << "\n# vert_id p1 p2";
      os << "\nvertex_parents\n" << nvp << "\n";

      PrintVertexParents(&os);
   }

   if (!ZeroRootStates()) // root_state section is optional
   {
      os << "\n# root element orientation";
      os << "\nroot_state\n" << root_state.Size() << "\n";

      for (int i = 0; i < root_state.Size(); i++)
      {
         os << root_state[i] << "\n";
      }
   }

   if (coordinates.Size())
   {
      os << "\n# top-level node coordinates";
      os << "\ncoordinates\n";

      PrintCoordinates(os);
   }
   else
   {
      // 'nodes' will be printed one level up by Mesh::Printer()
   }
}

void NCMesh::InitRootElements()
{
   // initialize Element::parent
   for (int i = 0; i < elements.Size(); i++)
   {
      Element &el = elements[i];
      if (el.ref_type)
      {
         for (int j = 0; j < 8 && el.child[j] >= 0; j++)
         {
            int child = el.child[j];
            MFEM_VERIFY(child < elements.Size(), "invalid mesh file: "
                        "element " << i << " references invalid child " << child);
            elements[child].parent = i;
         }
      }
   }

   // count the root elements
   int nroots = 0;
   while (nroots < elements.Size() &&
          elements[nroots].parent == -1)
   {
      nroots++;
   }
   MFEM_VERIFY(nroots, "invalid mesh file: no root elements found.");

   // check that only the first 'nroot' elements are roots (have no parent)
   for (int i = nroots; i < elements.Size(); i++)
   {
      MFEM_VERIFY(elements[i].parent != -1,
                  "invalid mesh file: only the first M elements can be roots. "
                  "Found element " << i << " with no parent.");
   }

   // default root state is zero
   root_state.SetSize(nroots);
   root_state = 0;
}

int NCMesh::CountTopLevelNodes() const
{
   int ntop = 0;
   for (auto node = nodes.cbegin(); node != nodes.cend(); ++node)
   {
      if (node->p1 == node->p2) { ntop = node.index() + 1; }
   }
   return ntop;
}

NCMesh::NCMesh(std::istream &input, int version, int &curved, int &is_nc)
   : spaceDim(0), MyRank(0), Iso(true), Legacy(false)
{
   is_nc = 1;
   if (version == 1) // old MFEM mesh v1.1 format
   {
      LoadLegacyFormat(input, curved, is_nc);
      Legacy = true;
      return;
   }

   MFEM_ASSERT(version == 10, "");
   std::string ident;
   int count;

   // load dimension
   skip_comment_lines(input, '#');
   input >> ident;
   MFEM_VERIFY(ident == "dimension", "Invalid mesh file: " << ident);
   input >> Dim;

   // load rank, if present
   skip_comment_lines(input, '#');
   input >> ident;
   if (ident == "rank")
   {
      input >> MyRank;
      MFEM_VERIFY(MyRank >= 0, "Invalid rank");

      skip_comment_lines(input, '#');
      input >> ident;
   }

   // load file SFC version, if present (for future changes to SFC ordering)
   if (ident == "sfc_version")
   {
      int sfc_version; // TODO future: store as class member
      input >> sfc_version;
      MFEM_VERIFY(sfc_version == 0,
                  "Unsupported mesh file SFC version (" << sfc_version << "). "
                  "Please update MFEM.");

      skip_comment_lines(input, '#');
      input >> ident;
   }

   // load elements
   MFEM_VERIFY(ident == "elements", "Invalid mesh file: " << ident);
   input >> count;
   for (int i = 0; i < count; i++)
   {
      int rank, attr, geom, ref_type;
      input >> rank >> attr >> geom;

      Geometry::Type type = Geometry::Type(geom);
      elements.Append(Element(type, attr));

      MFEM_ASSERT(elements.Size() == i+1, "");
      Element &el = elements[i];
      el.rank = rank;

      if (geom >= 0)
      {
         CheckSupportedGeom(type);
         GI[geom].InitGeom(type);

         input >> ref_type;
         MFEM_VERIFY(ref_type >= 0 && ref_type < 8, "");
         el.ref_type = ref_type;

         if (ref_type) // refined element
         {
            for (int j = 0; j < ref_type_num_children[ref_type]; j++)
            {
               input >> el.child[j];
            }
            if (Dim == 3 && ref_type != 7) { Iso = false; }
         }
         else // leaf element
         {
            for (int j = 0; j < GI[geom].nv; j++)
            {
               int id;
               input >> id;
               el.node[j] = id;
               nodes.Alloc(id, id, id);
               // NOTE: nodes that won't get parents assigned will
               // stay hashed with p1 == p2 == id (top-level nodes)
            }
         }
      }
      else
      {
         el.parent = -2; // mark as unused
         free_element_ids.Append(i);
      }
   }

   InitRootElements();
   InitGeomFlags();

   skip_comment_lines(input, '#');
   input >> ident;

   // load boundary
   if (ident == "boundary")
   {
      LoadBoundary(input);

      skip_comment_lines(input, '#');
      input >> ident;
   }

   // load vertex hierarchy
   if (ident == "vertex_parents")
   {
      LoadVertexParents(input);

      skip_comment_lines(input, '#');
      input >> ident;
   }

   // load root states
   if (ident == "root_state")
   {
      input >> count;
      MFEM_VERIFY(count <= root_state.Size(), "Too many root states");
      for (int i = 0; i < count; i++)
      {
         input >> root_state[i];
      }

      skip_comment_lines(input, '#');
      input >> ident;
   }

   // load coordinates or nodes
   if (ident == "coordinates")
   {
      LoadCoordinates(input);

      MFEM_VERIFY(coordinates.Size()/3 >= CountTopLevelNodes(),
                  "Invalid mesh file: not all top-level nodes are covered by "
                  "the 'coordinates' section of the mesh file.");
      curved = 0;
   }
   else if (ident == "nodes")
   {
      coordinates.SetSize(0); // this means the mesh is curved

      // prepare to read the nodes
      input >> std::ws;
      curved = 1;
   }
   else
   {
      MFEM_ABORT("Invalid mesh file: either 'coordinates' or "
                 "'nodes' must be present");
   }

   // create edge nodes and faces
   nodes.UpdateUnused();
   for (int i = 0; i < elements.Size(); i++)
   {
      if (elements[i].IsLeaf())
      {
         ReferenceElement(i);
         RegisterFaces(i);
      }
   }

   Update();
}

void NCMesh::CopyElements(int elem,
                          const BlockArray<Element> &tmp_elements)
{
   Element &el = elements[elem];
   if (el.ref_type)
   {
      for (int i = 0; i < 8 && el.child[i] >= 0; i++)
      {
         int old_id = el.child[i];
         // here we know 'free_element_ids' is empty
         int new_id = elements.Append(tmp_elements[old_id]);
         el.child[i] = new_id;
         elements[new_id].parent = elem;
         CopyElements(new_id, tmp_elements);
      }
   }
}

void NCMesh::LoadCoarseElements(std::istream &input)
{
   int ne;
   input >> ne;

   bool iso = true;

   // load the coarse elements
   while (ne--)
   {
      int ref_type;
      input >> ref_type;

      int elem = AddElement(Element(Geometry::INVALID, 0));
      Element &el = elements[elem];
      el.ref_type = ref_type;

      if (Dim == 3 && ref_type != 7) { iso = false; }

      // load child IDs and make parent-child links
      int nch = ref_type_num_children[ref_type];
      for (int i = 0, id; i < nch; i++)
      {
         input >> id;
         MFEM_VERIFY(id >= 0, "");
         MFEM_VERIFY(id < elements.Size(),
                     "coarse element cannot be referenced before it is "
                     "defined (id=" << id << ").");

         Element &child = elements[id];
         MFEM_VERIFY(child.parent == -1,
                     "element " << id << " cannot have two parents.");

         el.child[i] = id;
         child.parent = elem;

         if (!i) // copy geom and attribute from first child
         {
            el.geom = child.geom;
            el.attribute = child.attribute;
         }
      }
   }

   // prepare for reordering the elements
   BlockArray<Element> tmp_elements;
   elements.Swap(tmp_elements);

   // copy roots, they need to be at the beginning of 'elements'
   int root_count = 0;
   for (auto el = tmp_elements.begin(); el != tmp_elements.end(); ++el)
   {
      if (el->parent == -1)
      {
         elements.Append(*el); // same as AddElement()
         root_count++;
      }
   }

   // copy the rest of the hierarchy
   for (int i = 0; i < root_count; i++)
   {
      CopyElements(i, tmp_elements);
   }

   // set the Iso flag (must be false if there are 3D aniso refinements)
   Iso = iso;

   InitRootState(root_count);
}

void NCMesh::LoadLegacyFormat(std::istream &input, int &curved, int &is_nc)
{
   MFEM_ASSERT(elements.Size() == 0, "");
   MFEM_ASSERT(nodes.Size() == 0, "");
   MFEM_ASSERT(free_element_ids.Size() == 0, "");

   std::string ident;
   int count, attr, geom;

   // load dimension
   skip_comment_lines(input, '#');
   input >> ident;
   MFEM_VERIFY(ident == "dimension", "invalid mesh file");
   input >> Dim;

   // load elements
   skip_comment_lines(input, '#');
   input >> ident;
   MFEM_VERIFY(ident == "elements", "invalid mesh file");

   input >> count;
   for (int i = 0; i < count; i++)
   {
      input >> attr >> geom;

      Geometry::Type type = Geometry::Type(geom);
      CheckSupportedGeom(type);
      GI[geom].InitGeom(type);

      int eid = AddElement(Element(type, attr));
      MFEM_ASSERT(eid == i, "");

      Element &el = elements[eid];
      for (int j = 0; j < GI[geom].nv; j++)
      {
         int id;
         input >> id;
         el.node[j] = id;
         nodes.Alloc(id, id, id); // see comment in NCMesh::NCMesh
      }
      el.index = i; // needed for file leaf order below
   }

   // load boundary
   skip_comment_lines(input, '#');
   input >> ident;
   MFEM_VERIFY(ident == "boundary", "invalid mesh file");

   LoadBoundary(input);

   // load vertex hierarchy
   skip_comment_lines(input, '#');
   input >> ident;
   if (ident == "vertex_parents")
   {
      LoadVertexParents(input);
      is_nc = 1;

      skip_comment_lines(input, '#');
      input >> ident;
   }
   else
   {
      // no "vertex_parents" section: this file needs to be treated as a
      // conforming mesh for complete backward compatibility with MFEM 4.2
      is_nc = 0;
   }

   // load element hierarchy
   if (ident == "coarse_elements")
   {
      LoadCoarseElements(input);

      skip_comment_lines(input, '#');
      input >> ident;
   }
   else
   {
      // no element hierarchy -> all elements are roots
      InitRootState(elements.Size());
   }
   InitGeomFlags();

   // load vertices
   MFEM_VERIFY(ident == "vertices", "invalid mesh file");
   int nvert;
   input >> nvert;
   input >> std::ws >> ident;
   if (ident != "nodes")
   {
      spaceDim = atoi(ident.c_str());

      coordinates.SetSize(3*nvert);
      coordinates = 0.0;

      for (int i = 0; i < nvert; i++)
      {
         for (int j = 0; j < spaceDim; j++)
         {
            input >> coordinates[3*i + j];
            MFEM_VERIFY(input.good(), "unexpected EOF");
         }
      }

      // truncate extra coordinates (legacy vertices section is longer)
      int ntop = CountTopLevelNodes();
      if (3*ntop < coordinates.Size())
      {
         coordinates.SetSize(3*ntop);
      }
   }
   else
   {
      coordinates.SetSize(0);

      // prepare to read the nodes
      input >> std::ws;
      curved = 1;
   }

   // create edge nodes and faces
   nodes.UpdateUnused();
   int leaf_count = 0;
   for (int i = 0; i < elements.Size(); i++)
   {
      if (elements[i].IsLeaf())
      {
         ReferenceElement(i);
         RegisterFaces(i);
         leaf_count++;
      }
   }

   // v1.1 honors file leaf order on load, prepare legacy 'leaf_elements'
   Array<int> file_leaf_elements(leaf_count);
   file_leaf_elements = -1;
   for (int i = 0; i < elements.Size(); i++)
   {
      if (elements[i].IsLeaf())
      {
         file_leaf_elements[elements[i].index] = i;
      }
   }
   MFEM_ASSERT(file_leaf_elements.Min() >= 0, "");

   Update();

   // force file leaf order
   Swap(leaf_elements, file_leaf_elements);

   // make sure Mesh::NVertices is equal to "nvert" from the file (in case of
   // unused vertices), see also GetMeshComponents
   if (nvert > vertex_nodeId.Size())
   {
      vertex_nodeId.SetSize(nvert, -1);
   }
}

void NCMesh::LegacyToNewVertexOrdering(Array<int> &order) const
{
   order.SetSize(NVertices);
   order = -1;

   int count = 0;
   for (auto node = nodes.cbegin(); node != nodes.cend(); ++node)
   {
      if (node->HasVertex())
      {
         MFEM_ASSERT(node.index() >= 0, "");
         MFEM_ASSERT(node.index() < order.Size(), "");
         MFEM_ASSERT(order[node.index()] == -1, "");

         order[node.index()] = node->vert_index;
         count++;
      }
   }
   MFEM_ASSERT(count == order.Size(), "");
}


////////////////////////////////////////////////////////////////////////////////

void NCMesh::Trim()
{
   vertex_list.Clear();
   face_list.Clear();
   edge_list.Clear();

   boundary_faces.DeleteAll();
   element_vertex.Clear();

   ClearTransforms();

   // TODO future: consider trimming unused blocks at the end of 'elements' and
   // maybe also of 'nodes' and 'faces'.
}

long NCMesh::NCList::MemoryUsage() const
{
   int pm_size = 0;
   for (int i = 0; i < Geometry::NumGeom; i++)
   {
      for (int j = 0; j < point_matrices[i].Size(); i++)
      {
         pm_size += point_matrices[i][j]->MemoryUsage();
      }
      pm_size += point_matrices[i].MemoryUsage();
   }

   return conforming.MemoryUsage() +
          masters.MemoryUsage() +
          slaves.MemoryUsage() +
          pm_size;
}

long CoarseFineTransformations::MemoryUsage() const
{
   long mem = embeddings.MemoryUsage();
   for (int i = 0; i < Geometry::NumGeom; i++)
   {
      mem += point_matrices[i].MemoryUsage();
   }
   return mem;
}

long NCMesh::MemoryUsage() const
{
   return nodes.MemoryUsage() +
          faces.MemoryUsage() +
          elements.MemoryUsage() +
          free_element_ids.MemoryUsage() +
          root_state.MemoryUsage() +
          coordinates.MemoryUsage() +
          leaf_elements.MemoryUsage() +
          leaf_sfc_index.MemoryUsage() +
          vertex_nodeId.MemoryUsage() +
          face_list.MemoryUsage() +
          edge_list.MemoryUsage() +
          vertex_list.MemoryUsage() +
          boundary_faces.MemoryUsage() +
          element_vertex.MemoryUsage() +
          ref_stack.MemoryUsage() +
          derefinements.MemoryUsage() +
          transforms.MemoryUsage() +
          coarse_elements.MemoryUsage() +
          sizeof(*this);
}

int NCMesh::PrintMemoryDetail() const
{
   nodes.PrintMemoryDetail(); mfem::out << " nodes\n";
   faces.PrintMemoryDetail(); mfem::out << " faces\n";

   mfem::out << elements.MemoryUsage() << " elements\n"
             << free_element_ids.MemoryUsage() << " free_element_ids\n"
             << root_state.MemoryUsage() << " root_state\n"
             << coordinates.MemoryUsage() << " top_vertex_pos\n"
             << leaf_elements.MemoryUsage() << " leaf_elements\n"
             << leaf_sfc_index.MemoryUsage() << " leaf_sfc_index\n"
             << vertex_nodeId.MemoryUsage() << " vertex_nodeId\n"
             << face_list.MemoryUsage() << " face_list\n"
             << edge_list.MemoryUsage() << " edge_list\n"
             << vertex_list.MemoryUsage() << " vertex_list\n"
             << boundary_faces.MemoryUsage() << " boundary_faces\n"
             << element_vertex.MemoryUsage() << " element_vertex\n"
             << ref_stack.MemoryUsage() << " ref_stack\n"
             << derefinements.MemoryUsage() << " derefinements\n"
             << transforms.MemoryUsage() << " transforms\n"
             << coarse_elements.MemoryUsage() << " coarse_elements\n"
             << sizeof(*this) << " NCMesh"
             << std::endl;

   return elements.Size() - free_element_ids.Size();
}

#ifdef MFEM_DEBUG
void NCMesh::DebugLeafOrder(std::ostream &os) const
{
   tmp_vertex = new TmpVertex[nodes.NumIds()];
   for (int i = 0; i < leaf_elements.Size(); i++)
   {
      const Element* elem = &elements[leaf_elements[i]];
      for (int j = 0; j < Dim; j++)
      {
         double sum = 0.0;
         int count = 0;
         for (int k = 0; k < 8; k++)
         {
            if (elem->node[k] >= 0)
            {
               sum += CalcVertexPos(elem->node[k])[j];
               count++;
            }
         }
         os << sum / count << " ";
      }
      os << "\n";
   }
   delete [] tmp_vertex;
}

void NCMesh::DebugDump(std::ostream &os) const
{
   // dump nodes
   tmp_vertex = new TmpVertex[nodes.NumIds()];
   os << nodes.Size() << "\n";
   for (auto node = nodes.cbegin(); node != nodes.cend(); ++node)
   {
      const double *pos = CalcVertexPos(node.index());
      os << node.index() << " "
         << pos[0] << " " << pos[1] << " " << pos[2] << " "
         << node->p1 << " " << node->p2 << " "
         << node->vert_index << " " << node->edge_index << " "
         << 0 << "\n";
   }
   delete [] tmp_vertex;
   os << "\n";

   // dump elements
   int nleaves = 0;
   for (int i = 0; i < elements.Size(); i++)
   {
      if (elements[i].IsLeaf()) { nleaves++; }
   }
   os << nleaves << "\n";
   for (int i = 0; i < elements.Size(); i++)
   {
      const Element &el = elements[i];
      if (el.IsLeaf())
      {
         const GeomInfo& gi = GI[el.Geom()];
         os << gi.nv << " ";
         for (int j = 0; j < gi.nv; j++)
         {
            os << el.node[j] << " ";
         }
         os << el.attribute << " " << el.rank << " " << i << "\n";
      }
   }
   os << "\n";

   // dump faces
   os << faces.Size() << "\n";
   for (auto face = faces.cbegin(); face != faces.cend(); ++face)
   {
      int elem = face->elem[0];
      if (elem < 0) { elem = face->elem[1]; }
      MFEM_ASSERT(elem >= 0, "");
      const Element &el = elements[elem];

      int lf = find_local_face(el.Geom(),
                               find_node(el, face->p1),
                               find_node(el, face->p2),
                               find_node(el, face->p3));

      const int* fv = GI[el.Geom()].faces[lf];
      const int nfv = GI[el.Geom()].nfv[lf];

      os << nfv;
      for (int i = 0; i < nfv; i++)
      {
         os << " " << el.node[fv[i]];
      }
      //os << " # face " << face.index() << ", index " << face->index << "\n";
      os << "\n";
   }
}
#endif

} // namespace mfem<|MERGE_RESOLUTION|>--- conflicted
+++ resolved
@@ -1923,19 +1923,19 @@
    }
    else if (el.Geom() == Geometry::PYRAMID)
    {
-      MFEM_ASSERT(pyramid_deref_table[rt1][0] != -1, "invalid pyramid refinement");
+      MFEM_ASSERT(pyramid_deref_table[ref_type_key][0] != -1, "invalid pyramid refinement");
       for (int i = 0; i < 5; i++)
       {
-         Element &ch = elements[child[pyramid_deref_table[rt1][i]]];
+         Element &ch = elements[child[pyramid_deref_table[ref_type_key][i]]];
          el.node[i] = ch.node[i];
       }
       el.node[5] = el.node[6] = el.node[7] = -1;
 
       for (int i = 0; i < 5; i++)
       {
-         Element &ch = elements[child[pyramid_deref_table[rt1][i + 6]]];
+         Element &ch = elements[child[pyramid_deref_table[ref_type_key][i + 6]]];
          const int* fv = GI[el.Geom()].faces[i];
-         fa[i] = faces.Find(ch.node[fv[0]], ch.node[fv[1]],
+         faces_attribute[i] = faces.Find(ch.node[fv[0]], ch.node[fv[1]],
                             ch.node[fv[2]], ch.node[fv[3]])->attribute;
       }
    }
@@ -5845,8 +5845,7 @@
 
 void NCMesh::Print(std::ostream &os) const
 {
-<<<<<<< HEAD
-   out << "MFEM NC mesh v1.0\n\n"
+   os << "MFEM NC mesh v1.0\n\n"
        "# NCMesh supported geometry types:\n"
        "# SEGMENT     = 1\n"
        "# TRIANGLE    = 2\n"
@@ -5855,16 +5854,6 @@
        "# CUBE        = 5\n"
        "# PRISM       = 6\n";
        "# PYRAMID     = 7\n";
-=======
-   os << "MFEM NC mesh v1.0\n\n"
-      "# NCMesh supported geometry types:\n"
-      "# SEGMENT     = 1\n"
-      "# TRIANGLE    = 2\n"
-      "# SQUARE      = 3\n"
-      "# TETRAHEDRON = 4\n"
-      "# CUBE        = 5\n"
-      "# PRISM       = 6\n";
->>>>>>> b3a37687
 
    os << "\ndimension\n" << Dim << "\n";
 
