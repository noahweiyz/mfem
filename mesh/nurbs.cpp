// Copyright (c) 2010-2023, Lawrence Livermore National Security, LLC. Produced
// at the Lawrence Livermore National Laboratory. All Rights reserved. See files
// LICENSE and NOTICE for details. LLNL-CODE-806117.
//
// This file is part of the MFEM library. For more information and source code
// availability visit https://mfem.org.
//
// MFEM is free software; you can redistribute it and/or modify it under the
// terms of the BSD-3 license. We welcome feedback and contributions, see file
// CONTRIBUTING.md for details.

#include "mesh_headers.hpp"
#include "../fem/fem.hpp"
#include "../general/text.hpp"

#include <fstream>
#include <algorithm>
#if defined(_MSC_VER) && (_MSC_VER < 1800)
#include <float.h>
#define copysign _copysign
#endif

namespace mfem
{

using namespace std;

const int KnotVector::MaxOrder = 10;

KnotVector::KnotVector(std::istream &input)
{
   input >> Order >> NumOfControlPoints;
   knot.Load(input, NumOfControlPoints + Order + 1);
   GetElements();
}

KnotVector::KnotVector(int Order_, int NCP)
{
   Order = Order_;
   NumOfControlPoints = NCP;
   knot.SetSize(NumOfControlPoints + Order + 1);

   knot = -1.;
}

KnotVector &KnotVector::operator=(const KnotVector &kv)
{
   Order = kv.Order;
   NumOfControlPoints = kv.NumOfControlPoints;
   NumOfElements = kv.NumOfElements;
   knot = kv.knot;
   // alternatively, re-compute NumOfElements
   // GetElements();

   return *this;
}

KnotVector *KnotVector::DegreeElevate(int t) const
{
   if (t < 0)
   {
      mfem_error("KnotVector::DegreeElevate :\n"
                 " Parent KnotVector order higher than child");
   }

   const int nOrder = Order + t;
   KnotVector *newkv = new KnotVector(nOrder, GetNCP() + t);

   for (int i = 0; i <= nOrder; i++)
   {
      (*newkv)[i] = knot(0);
   }
   for (int i = nOrder + 1; i < newkv->GetNCP(); i++)
   {
      (*newkv)[i] = knot(i - t);
   }
   for (int i = 0; i <= nOrder; i++)
   {
      (*newkv)[newkv->GetNCP() + i] = knot(knot.Size()-1);
   }

   newkv->GetElements();

   return newkv;
}

void KnotVector::UniformRefinement(Vector &newknots) const
{
   newknots.SetSize(NumOfElements);
   int j = 0;
   for (int i = 0; i < knot.Size()-1; i++)
   {
      if (knot(i) != knot(i+1))
      {
         newknots(j) = 0.5*(knot(i) + knot(i+1));
         j++;
      }
   }
}

void KnotVector::GetElements()
{
   NumOfElements = 0;
   for (int i = Order; i < NumOfControlPoints; i++)
   {
      if (knot(i) != knot(i+1))
      {
         NumOfElements++;
      }
   }
}

void KnotVector::Flip()
{
   double apb = knot(0) + knot(knot.Size()-1);

   int ns = (NumOfControlPoints - Order)/2;
   for (int i = 1; i <= ns; i++)
   {
      double tmp = apb - knot(Order + i);
      knot(Order + i) = apb - knot(NumOfControlPoints - i);
      knot(NumOfControlPoints - i) = tmp;
   }
}

void KnotVector::Print(std::ostream &os) const
{
   os << Order << ' ' << NumOfControlPoints << ' ';
   knot.Print(os, knot.Size());
}


void KnotVector::PrintFunctions(std::ostream &os, int samples) const
{
   Vector shape(Order+1);

   double x, dx = 1.0/double (samples - 1);

   for (int i = 0; i <GetNE() ; i++)
   {
      for (int j = 0; j <samples; j++)
      {
         x =j*dx;
         os<< x + i;

         CalcShape ( shape, i, x);
         for (int d = 0; d < Order+1; d++) { os<<"\t"<<shape[d]; }

         CalcDShape ( shape, i, x);
         for (int d = 0; d < Order+1; d++) { os<<"\t"<<shape[d]; }

         CalcD2Shape ( shape, i, x);
         for (int d = 0; d < Order+1; d++) { os<<"\t"<<shape[d]; }
         os<<endl;
      }
   }
}

// Routine from "The NURBS book" - 2nd ed - Piegl and Tiller
// Algorithm A2.2 p. 70
void KnotVector::CalcShape(Vector &shape, int i, double xi) const
{
   MFEM_ASSERT(Order <= MaxOrder, "Order > MaxOrder!");

   int    p = Order;
   int    ip = (i >= 0) ? (i + p) : (-1 - i + p);
   double u = getKnotLocation((i >= 0) ? xi : 1. - xi, ip), saved, tmp;
   double left[MaxOrder+1], right[MaxOrder+1];

   shape(0) = 1.;
   for (int j = 1; j <= p; ++j)
   {
      left[j]  = u - knot(ip+1-j);
      right[j] = knot(ip+j) - u;
      saved    = 0.;
      for (int r = 0; r < j; ++r)
      {
         tmp      = shape(r)/(right[r+1] + left[j-r]);
         shape(r) = saved + right[r+1]*tmp;
         saved    = left[j-r]*tmp;
      }
      shape(j) = saved;
   }
}

// Routine from "The NURBS book" - 2nd ed - Piegl and Tiller
// Algorithm A2.3 p. 72
void KnotVector::CalcDShape(Vector &grad, int i, double xi) const
{
   int    p = Order, rk, pk;
   int    ip = (i >= 0) ? (i + p) : (-1 - i + p);
   double u = getKnotLocation((i >= 0) ? xi : 1. - xi, ip), temp, saved, d;
   double ndu[MaxOrder+1][MaxOrder+1], left[MaxOrder+1], right[MaxOrder+1];

#ifdef MFEM_DEBUG
   if (p > MaxOrder)
   {
      mfem_error("KnotVector::CalcDShape : Order > MaxOrder!");
   }
#endif

   ndu[0][0] = 1.0;
   for (int j = 1; j <= p; j++)
   {
      left[j] = u - knot(ip-j+1);
      right[j] = knot(ip+j) - u;
      saved = 0.0;
      for (int r = 0; r < j; r++)
      {
         ndu[j][r] = right[r+1] + left[j-r];
         temp = ndu[r][j-1]/ndu[j][r];
         ndu[r][j] = saved + right[r+1]*temp;
         saved = left[j-r]*temp;
      }
      ndu[j][j] = saved;
   }

   for (int r = 0; r <= p; ++r)
   {
      d = 0.0;
      rk = r-1;
      pk = p-1;
      if (r >= 1)
      {
         d = ndu[rk][pk]/ndu[p][rk];
      }
      if (r <= pk)
      {
         d -= ndu[r][pk]/ndu[p][r];
      }
      grad(r) = d;
   }

   if (i >= 0)
   {
      grad *= p*(knot(ip+1) - knot(ip));
   }
   else
   {
      grad *= p*(knot(ip) - knot(ip+1));
   }
}

// Routine from "The NURBS book" - 2nd ed - Piegl and Tiller
void KnotVector::CalcDnShape(Vector &gradn, int n, int i, double xi) const
{
   int    p = Order, rk, pk, j1, j2,r,j,k;
   int    ip = (i >= 0) ? (i + p) : (-1 - i + p);
   double u = getKnotLocation((i >= 0) ? xi : 1. - xi, ip);
   double temp, saved, d;
   double a[2][MaxOrder+1],ndu[MaxOrder+1][MaxOrder+1], left[MaxOrder+1],
          right[MaxOrder+1];

#ifdef MFEM_DEBUG
   if (p > MaxOrder)
   {
      mfem_error("KnotVector::CalcDnShape : Order > MaxOrder!");
   }
#endif

   ndu[0][0] = 1.0;
   for (j = 1; j <= p; j++)
   {
      left[j] = u - knot(ip-j+1);
      right[j] = knot(ip+j)- u;

      saved = 0.0;
      for (r = 0; r < j; r++)
      {
         ndu[j][r] = right[r+1] + left[j-r];
         temp = ndu[r][j-1]/ndu[j][r];
         ndu[r][j] = saved + right[r+1]*temp;
         saved = left[j-r]*temp;
      }
      ndu[j][j] = saved;
   }

   for (r = 0; r <= p; r++)
   {
      int s1 = 0;
      int s2 = 1;
      a[0][0] = 1.0;
      for (k = 1; k <= n; k++)
      {
         d = 0.0;
         rk = r-k;
         pk = p-k;
         if (r >= k)
         {
            a[s2][0] = a[s1][0]/ndu[pk+1][rk];
            d = a[s2][0]*ndu[rk][pk];
         }

         if (rk >= -1)
         {
            j1 = 1;
         }
         else
         {
            j1 = -rk;
         }

         if (r-1<= pk)
         {
            j2 = k-1;
         }
         else
         {
            j2 = p-r;
         }

         for (j = j1; j <= j2; j++)
         {
            a[s2][j] = (a[s1][j] - a[s1][j-1])/ndu[pk+1][rk+j];
            d += a[s2][j]*ndu[rk+j][pk];
         }

         if (r <= pk)
         {
            a[s2][k] = - a[s1][k-1]/ndu[pk+1][r];
            d += a[s2][j]*ndu[rk+j][pk];
         }
         gradn[r] = d;
         j = s1;
         s1 = s2;
         s2 = j;
      }
   }

   if (i >= 0)
   {
      u = (knot(ip+1) - knot(ip));
   }
   else
   {
      u = (knot(ip) - knot(ip+1));
   }

   temp = p*u;
   for (k = 1; k <= n-1; k++) { temp *= (p-k)*u; }

   for (j = 0; j <= p; j++) { gradn[j] *= temp; }

}

void KnotVector::FindMaxima(Array<int> &ks,
                            Vector &xi,
                            Vector &u)
{
   Vector shape(Order+1);
   Vector maxima(GetNCP());
   double arg1, arg2, arg, max1, max2, max;

   xi.SetSize(GetNCP());
   u.SetSize(GetNCP());
   ks.SetSize(GetNCP());
   for (int j = 0; j <GetNCP(); j++)
   {
      maxima[j] = 0;
      for (int d = 0; d < Order+1; d++)
      {
         int i = j - d;
         if (isElement(i))
         {
            arg1 = 1e-16;
            CalcShape(shape, i, arg1);
            max1 = shape[d];

            arg2 = 1-(1e-16);
            CalcShape(shape, i, arg2);
            max2 = shape[d];

            arg = (arg1 + arg2)/2;
            CalcShape(shape, i, arg);
            max = shape[d];

            while ( ( max > max1 ) || (max > max2) )
            {
               if (max1 < max2)
               {
                  max1 = max;
                  arg1 = arg;
               }
               else
               {
                  max2 = max;
                  arg2 = arg;
               }

               arg = (arg1 + arg2)/2;
               CalcShape ( shape, i, arg);
               max = shape[d];
            }

            if (max > maxima[j])
            {
               maxima[j] = max;
               ks[j] = i;
               xi[j] = arg;
               u[j]  = getKnotLocation(arg, i+Order);
            }
         }
      }
   }
}

// Routine from "The NURBS book" - 2nd ed - Piegl and Tiller
// Algorithm A9.1 p. 369
void KnotVector::FindInterpolant(Array<Vector*> &x)
{
   int order = GetOrder();
   int ncp = GetNCP();

   // Find interpolation points
   Vector xi_args, u_args;
   Array<int> i_args;
   FindMaxima(i_args,xi_args, u_args);

   // Assemble collocation matrix
   Vector shape(order+1);
   DenseMatrix A(ncp,ncp);
   A = 0.0;
   for (int i = 0; i < ncp; i++)
   {
      CalcShape ( shape, i_args[i], xi_args[i]);
      for (int p = 0; p < order+1; p++)
      {
         A(i,i_args[i] + p) =  shape[p];
      }
   }

   // Solve problems
   A.Invert();
   Vector tmp;
   for (int i= 0; i < x.Size(); i++)
   {
      tmp = *x[i];
      A.Mult(tmp,*x[i]);
   }
}

int KnotVector::findKnotSpan(double u) const
{
   int low, mid, high;

   if (u == knot(NumOfControlPoints+Order))
   {
      mid = NumOfControlPoints;
   }
   else
   {
      low = Order;
      high = NumOfControlPoints + 1;
      mid = (low + high)/2;
      while ( (u < knot(mid-1)) || (u > knot(mid)) )
      {
         if (u < knot(mid-1))
         {
            high = mid;
         }
         else
         {
            low = mid;
         }
         mid = (low + high)/2;
      }
   }
   return mid;
}

void KnotVector::Difference(const KnotVector &kv, Vector &diff) const
{
   if (Order != kv.GetOrder())
   {
      mfem_error("KnotVector::Difference :\n"
                 " Can not compare knot vectors with different orders!");
   }

   int s = kv.Size() - Size();
   if (s < 0)
   {
      kv.Difference(*this, diff);
      return;
   }

   diff.SetSize(s);

   s = 0;
   int i = 0;
   for (int j = 0; j < kv.Size(); j++)
   {
      if (abs(knot(i) - kv[j]) < std::numeric_limits<double>::epsilon())
      {
         i++;
      }
      else
      {
         diff(s) = kv[j];
         s++;
      }
   }
}

void NURBSPatch::init(int dim_)
{
   Dim = dim_;
   sd = nd = -1;

   if (kv.Size() == 1)
   {
      ni = kv[0]->GetNCP();
      nj = -1;
      nk = -1;

      data = new double[ni*Dim];

#ifdef MFEM_DEBUG
      for (int i = 0; i < ni*Dim; i++)
      {
         data[i] = -999.99;
      }
#endif
   }
   else if (kv.Size() == 2)
   {
      ni = kv[0]->GetNCP();
      nj = kv[1]->GetNCP();
      nk = -1;

      data = new double[ni*nj*Dim];

#ifdef MFEM_DEBUG
      for (int i = 0; i < ni*nj*Dim; i++)
      {
         data[i] = -999.99;
      }
#endif
   }
   else if (kv.Size() == 3)
   {
      ni = kv[0]->GetNCP();
      nj = kv[1]->GetNCP();
      nk = kv[2]->GetNCP();

      data = new double[ni*nj*nk*Dim];

#ifdef MFEM_DEBUG
      for (int i = 0; i < ni*nj*nk*Dim; i++)
      {
         data[i] = -999.99;
      }
#endif
   }
   else
   {
      mfem_error("NURBSPatch::init : Wrong dimension of knotvectors!");
   }
}

NURBSPatch::NURBSPatch(const NURBSPatch &orig)
   : ni(orig.ni), nj(orig.nj), nk(orig.nk), Dim(orig.Dim),
     data(NULL), kv(orig.kv.Size()), nd(orig.nd), ls(orig.ls), sd(orig.sd)
{
   // Allocate and copy data:
   const int data_size = Dim*ni*nj*((kv.Size() == 2) ? 1 : nk);
   data = new double[data_size];
   std::memcpy(data, orig.data, data_size*sizeof(double));

   // Copy the knot vectors:
   for (int i = 0; i < kv.Size(); i++)
   {
      kv[i] = new KnotVector(*orig.kv[i]);
   }
}

NURBSPatch::NURBSPatch(std::istream &input)
{
   int pdim, dim, size = 1;
   string ident;

   input >> ws >> ident >> pdim; // knotvectors
   kv.SetSize(pdim);
   for (int i = 0; i < pdim; i++)
   {
      kv[i] = new KnotVector(input);
      size *= kv[i]->GetNCP();
   }

   input >> ws >> ident >> dim; // dimension
   init(dim + 1);

   input >> ws >> ident; // controlpoints (homogeneous coordinates)
   if (ident == "controlpoints" || ident == "controlpoints_homogeneous")
   {
      for (int j = 0, i = 0; i < size; i++)
         for (int d = 0; d <= dim; d++, j++)
         {
            input >> data[j];
         }
   }
   else // "controlpoints_cartesian" (Cartesian coordinates with weight)
   {
      for (int j = 0, i = 0; i < size; i++)
      {
         for (int d = 0; d <= dim; d++)
         {
            input >> data[j+d];
         }
         for (int d = 0; d < dim; d++)
         {
            data[j+d] *= data[j+dim];
         }
         j += (dim+1);
      }
   }
}

NURBSPatch::NURBSPatch(const KnotVector *kv0, const KnotVector *kv1, int dim_)
{
   kv.SetSize(2);
   kv[0] = new KnotVector(*kv0);
   kv[1] = new KnotVector(*kv1);
   init(dim_);
}

NURBSPatch::NURBSPatch(const KnotVector *kv0, const KnotVector *kv1,
                       const KnotVector *kv2, int dim_)
{
   kv.SetSize(3);
   kv[0] = new KnotVector(*kv0);
   kv[1] = new KnotVector(*kv1);
   kv[2] = new KnotVector(*kv2);
   init(dim_);
}

NURBSPatch::NURBSPatch(Array<const KnotVector *> &kv_,  int dim_)
{
   kv.SetSize(kv_.Size());
   for (int i = 0; i < kv.Size(); i++)
   {
      kv[i] = new KnotVector(*kv_[i]);
   }
   init(dim_);
}

NURBSPatch::NURBSPatch(NURBSPatch *parent, int dir, int Order, int NCP)
{
   kv.SetSize(parent->kv.Size());
   for (int i = 0; i < kv.Size(); i++)
      if (i != dir)
      {
         kv[i] = new KnotVector(*parent->kv[i]);
      }
      else
      {
         kv[i] = new KnotVector(Order, NCP);
      }
   init(parent->Dim);
}

void NURBSPatch::swap(NURBSPatch *np)
{
   if (data != NULL)
   {
      delete [] data;
   }

   for (int i = 0; i < kv.Size(); i++)
   {
      if (kv[i]) { delete kv[i]; }
   }

   data = np->data;
   np->kv.Copy(kv);

   ni  = np->ni;
   nj  = np->nj;
   nk  = np->nk;
   Dim = np->Dim;

   np->data = NULL;
   np->kv.SetSize(0);

   delete np;
}

NURBSPatch::~NURBSPatch()
{
   if (data != NULL)
   {
      delete [] data;
   }

   for (int i = 0; i < kv.Size(); i++)
   {
      if (kv[i]) { delete kv[i]; }
   }
}

void NURBSPatch::Print(std::ostream &os) const
{
   int size = 1;

   os << "knotvectors\n" << kv.Size() << '\n';
   for (int i = 0; i < kv.Size(); i++)
   {
      kv[i]->Print(os);
      size *= kv[i]->GetNCP();
   }

   os << "\ndimension\n" << Dim - 1
      << "\n\ncontrolpoints\n";
   for (int j = 0, i = 0; i < size; i++)
   {
      os << data[j++];
      for (int d = 1; d < Dim; d++)
      {
         os << ' ' << data[j++];
      }
      os << '\n';
   }
}

int NURBSPatch::SetLoopDirection(int dir)
{
   if (nj == -1)
   {
      if (dir == 0)
      {
         sd = Dim;
         nd = ni;
         ls = Dim;
         return ls;
      }
      else
      {
         mfem::err << "NURBSPatch::SetLoopDirection :\n"
                   " Direction error in 1D patch, dir = " << dir << '\n';
         mfem_error();
      }
   }
   else if (nk == -1)
   {
      if (dir == 0)
      {
         sd = Dim;
         nd = ni;
         ls = nj*Dim;
         return ls;
      }
      else if (dir == 1)
      {
         sd = ni*Dim;
         nd = nj;
         ls = ni*Dim;
         return ls;
      }
      else
      {
         mfem::err << "NURBSPatch::SetLoopDirection :\n"
                   " Direction error in 2D patch, dir = " << dir << '\n';
         mfem_error();
      }
   }
   else
   {
      if (dir == 0)
      {
         sd = Dim;
         nd = ni;
         ls = nj*nk*Dim;
         return ls;
      }
      else if (dir == 1)
      {
         sd = ni*Dim;
         nd = nj;
         ls = ni*nk*Dim;
         return ls;
      }
      else if (dir == 2)
      {
         sd = ni*nj*Dim;
         nd = nk;
         ls = ni*nj*Dim;
         return ls;
      }
      else
      {
         mfem::err << "NURBSPatch::SetLoopDirection :\n"
                   " Direction error in 3D patch, dir = " << dir << '\n';
         mfem_error();
      }
   }

   return -1;
}

void NURBSPatch::UniformRefinement()
{
   Vector newknots;
   for (int dir = 0; dir < kv.Size(); dir++)
   {
      kv[dir]->UniformRefinement(newknots);
      KnotInsert(dir, newknots);
   }
}

void NURBSPatch::KnotInsert(Array<KnotVector *> &newkv)
{
   for (int dir = 0; dir < kv.Size(); dir++)
   {
      KnotInsert(dir, *newkv[dir]);
   }
}

void NURBSPatch::KnotInsert(int dir, const KnotVector &newkv)
{
   if (dir >= kv.Size() || dir < 0)
   {
      mfem_error("NURBSPatch::KnotInsert : Incorrect direction!");
   }

   int t = newkv.GetOrder() - kv[dir]->GetOrder();

   if (t > 0)
   {
      DegreeElevate(dir, t);
   }
   else if (t < 0)
   {
      mfem_error("NURBSPatch::KnotInsert : Incorrect order!");
   }

   Vector diff;
   GetKV(dir)->Difference(newkv, diff);
   if (diff.Size() > 0)
   {
      KnotInsert(dir, diff);
   }
}

void NURBSPatch::KnotInsert(Array<Vector *> &newkv)
{
   for (int dir = 0; dir < kv.Size(); dir++)
   {
      KnotInsert(dir, *newkv[dir]);
   }
}

// Routine from "The NURBS book" - 2nd ed - Piegl and Tiller
void NURBSPatch::KnotInsert(int dir, const Vector &knot)
{
   if (knot.Size() == 0 ) { return; }

   if (dir >= kv.Size() || dir < 0)
   {
      mfem_error("NURBSPatch::KnotInsert : Incorrect direction!");
   }

   NURBSPatch &oldp  = *this;
   KnotVector &oldkv = *kv[dir];

   NURBSPatch *newpatch = new NURBSPatch(this, dir, oldkv.GetOrder(),
                                         oldkv.GetNCP() + knot.Size());
   NURBSPatch &newp  = *newpatch;
   KnotVector &newkv = *newp.GetKV(dir);

   int size = oldp.SetLoopDirection(dir);
   if (size != newp.SetLoopDirection(dir))
   {
      mfem_error("NURBSPatch::KnotInsert : Size mismatch!");
   }

   int rr = knot.Size() - 1;
   int a  = oldkv.findKnotSpan(knot(0))  - 1;
   int b  = oldkv.findKnotSpan(knot(rr)) - 1;
   int pl = oldkv.GetOrder();
   int ml = oldkv.GetNCP();

   for (int j = 0; j <= a; j++)
   {
      newkv[j] = oldkv[j];
   }
   for (int j = b+pl; j <= ml+pl; j++)
   {
      newkv[j+rr+1] = oldkv[j];
   }
   for (int k = 0; k <= (a-pl); k++)
   {
      for (int ll = 0; ll < size; ll++)
      {
         newp.slice(k,ll) = oldp.slice(k,ll);
      }
   }
   for (int k = (b-1); k < ml; k++)
   {
      for (int ll = 0; ll < size; ll++)
      {
         newp.slice(k+rr+1,ll) = oldp.slice(k,ll);
      }
   }

   int i = b+pl-1;
   int k = b+pl+rr;

   for (int j = rr; j >= 0; j--)
   {
      while ( (knot(j) <= oldkv[i]) && (i > a) )
      {
         newkv[k] = oldkv[i];
         for (int ll = 0; ll < size; ll++)
         {
            newp.slice(k-pl-1,ll) = oldp.slice(i-pl-1,ll);
         }

         k--;
         i--;
      }

      for (int ll = 0; ll < size; ll++)
      {
         newp.slice(k-pl-1,ll) = newp.slice(k-pl,ll);
      }

      for (int l = 1; l <= pl; l++)
      {
         int ind = k-pl+l;
         double alfa = newkv[k+l] - knot(j);
         if (fabs(alfa) == 0.0)
         {
            for (int ll = 0; ll < size; ll++)
            {
               newp.slice(ind-1,ll) = newp.slice(ind,ll);
            }
         }
         else
         {
            alfa = alfa/(newkv[k+l] - oldkv[i-pl+l]);
            for (int ll = 0; ll < size; ll++)
            {
               newp.slice(ind-1,ll) = alfa*newp.slice(ind-1,ll) + (1.0-alfa)*newp.slice(ind,
                                                                                        ll);
            }
         }
      }

      newkv[k] = knot(j);
      k--;
   }

   newkv.GetElements();

   swap(newpatch);
}

void NURBSPatch::DegreeElevate(int t)
{
   for (int dir = 0; dir < kv.Size(); dir++)
   {
      DegreeElevate(dir, t);
   }
}

// Routine from "The NURBS book" - 2nd ed - Piegl and Tiller
void NURBSPatch::DegreeElevate(int dir, int t)
{
   if (dir >= kv.Size() || dir < 0)
   {
      mfem_error("NURBSPatch::DegreeElevate : Incorrect direction!");
   }

   int i, j, k, kj, mpi, mul, mh, kind, cind, first, last;
   int r, a, b, oldr, save, s, tr, lbz, rbz, l;
   double inv, ua, ub, numer, alf, den, bet, gam;

   NURBSPatch &oldp  = *this;
   KnotVector &oldkv = *kv[dir];
   oldkv.GetElements();

   NURBSPatch *newpatch = new NURBSPatch(this, dir, oldkv.GetOrder() + t,
                                         oldkv.GetNCP() + oldkv.GetNE()*t);
   NURBSPatch &newp  = *newpatch;
   KnotVector &newkv = *newp.GetKV(dir);

   int size = oldp.SetLoopDirection(dir);
   if (size != newp.SetLoopDirection(dir))
   {
      mfem_error("NURBSPatch::DegreeElevate : Size mismatch!");
   }

   int p = oldkv.GetOrder();
   int n = oldkv.GetNCP()-1;

   DenseMatrix bezalfs (p+t+1, p+1);
   DenseMatrix bpts    (p+1,   size);
   DenseMatrix ebpts   (p+t+1, size);
   DenseMatrix nextbpts(p-1,   size);
   Vector      alphas  (p-1);

   int m = n + p + 1;
   int ph = p + t;
   int ph2 = ph/2;

   {
      Array2D<int> binom(ph+1, ph+1);
      for (i = 0; i <= ph; i++)
      {
         binom(i,0) = binom(i,i) = 1;
         for (j = 1; j < i; j++)
         {
            binom(i,j) = binom(i-1,j) + binom(i-1,j-1);
         }
      }

      bezalfs(0,0)  = 1.0;
      bezalfs(ph,p) = 1.0;

      for (i = 1; i <= ph2; i++)
      {
         inv = 1.0/binom(ph,i);
         mpi = min(p,i);
         for (j = max(0,i-t); j <= mpi; j++)
         {
            bezalfs(i,j) = inv*binom(p,j)*binom(t,i-j);
         }
      }
   }

   for (i = ph2+1; i < ph; i++)
   {
      mpi = min(p,i);
      for (j = max(0,i-t); j <= mpi; j++)
      {
         bezalfs(i,j) = bezalfs(ph-i,p-j);
      }
   }

   mh = ph;
   kind = ph + 1;
   r = -1;
   a = p;
   b = p + 1;
   cind = 1;
   ua = oldkv[0];
   for (l = 0; l < size; l++)
   {
      newp.slice(0,l) = oldp.slice(0,l);
   }
   for (i = 0; i <= ph; i++)
   {
      newkv[i] = ua;
   }

   for (i = 0; i <= p; i++)
   {
      for (l = 0; l < size; l++)
      {
         bpts(i,l) = oldp.slice(i,l);
      }
   }

   while (b < m)
   {
      i = b;
      while (b < m && oldkv[b] == oldkv[b+1]) { b++; }

      mul = b-i+1;

      mh = mh + mul + t;
      ub = oldkv[b];
      oldr = r;
      r = p-mul;
      if (oldr > 0) { lbz = (oldr+2)/2; }
      else { lbz = 1; }

      if (r > 0) { rbz = ph-(r+1)/2; }
      else { rbz = ph; }

      if (r > 0)
      {
         numer = ub - ua;
         for (k = p ; k > mul; k--)
         {
            alphas[k-mul-1] = numer/(oldkv[a+k]-ua);
         }

         for (j = 1; j <= r; j++)
         {
            save = r-j;
            s = mul+j;
            for (k = p; k >= s; k--)
            {
               for (l = 0; l < size; l++)
                  bpts(k,l) = (alphas[k-s]*bpts(k,l) +
                               (1.0-alphas[k-s])*bpts(k-1,l));
            }
            for (l = 0; l < size; l++)
            {
               nextbpts(save,l) = bpts(p,l);
            }
         }
      }

      for (i = lbz; i <= ph; i++)
      {
         for (l = 0; l < size; l++)
         {
            ebpts(i,l) = 0.0;
         }
         mpi = min(p,i);
         for (j = max(0,i-t); j <= mpi; j++)
         {
            for (l = 0; l < size; l++)
            {
               ebpts(i,l) += bezalfs(i,j)*bpts(j,l);
            }
         }
      }

      if (oldr > 1)
      {
         first = kind-2;
         last = kind;
         den = ub-ua;
         bet = (ub-newkv[kind-1])/den;

         for (tr = 1; tr < oldr; tr++)
         {
            i = first;
            j = last;
            kj = j-kind+1;
            while (j-i > tr)
            {
               if (i < cind)
               {
                  alf = (ub-newkv[i])/(ua-newkv[i]);
                  for (l = 0; l < size; l++)
                  {
                     newp.slice(i,l) = alf*newp.slice(i,l)-(1.0-alf)*newp.slice(i-1,l);
                  }
               }
               if (j >= lbz)
               {
                  if ((j-tr) <= (kind-ph+oldr))
                  {
                     gam = (ub-newkv[j-tr])/den;
                     for (l = 0; l < size; l++)
                     {
                        ebpts(kj,l) = gam*ebpts(kj,l) + (1.0-gam)*ebpts(kj+1,l);
                     }
                  }
                  else
                  {
                     for (l = 0; l < size; l++)
                     {
                        ebpts(kj,l) = bet*ebpts(kj,l) + (1.0-bet)*ebpts(kj+1,l);
                     }
                  }
               }
               i = i+1;
               j = j-1;
               kj = kj-1;
            }
            first--;
            last++;
         }
      }

      if (a != p)
      {
         for (i = 0; i < (ph-oldr); i++)
         {
            newkv[kind] = ua;
            kind = kind+1;
         }
      }
      for (j = lbz; j <= rbz; j++)
      {
         for (l = 0; l < size; l++)
         {
            newp.slice(cind,l) =  ebpts(j,l);
         }
         cind = cind +1;
      }

      if (b < m)
      {
         for (j = 0; j <r; j++)
            for (l = 0; l < size; l++)
            {
               bpts(j,l) = nextbpts(j,l);
            }

         for (j = r; j <= p; j++)
            for (l = 0; l < size; l++)
            {
               bpts(j,l) = oldp.slice(b-p+j,l);
            }

         a = b;
         b = b+1;
         ua = ub;
      }
      else
      {
         for (i = 0; i <= ph; i++)
         {
            newkv[kind+i] = ub;
         }
      }
   }
   newkv.GetElements();

   swap(newpatch);
}

void NURBSPatch::FlipDirection(int dir)
{
   int size = SetLoopDirection(dir);

   for (int id = 0; id < nd/2; id++)
      for (int i = 0; i < size; i++)
      {
         Swap<double>((*this).slice(id,i), (*this).slice(nd-1-id,i));
      }
   kv[dir]->Flip();
}

void NURBSPatch::SwapDirections(int dir1, int dir2)
{
   if (abs(dir1-dir2) == 2)
   {
      mfem_error("NURBSPatch::SwapDirections :"
                 " directions 0 and 2 are not supported!");
   }

   Array<const KnotVector *> nkv(kv);

   Swap<const KnotVector *>(nkv[dir1], nkv[dir2]);
   NURBSPatch *newpatch = new NURBSPatch(nkv, Dim);

   int size = SetLoopDirection(dir1);
   newpatch->SetLoopDirection(dir2);

   for (int id = 0; id < nd; id++)
      for (int i = 0; i < size; i++)
      {
         (*newpatch).slice(id,i) = (*this).slice(id,i);
      }

   swap(newpatch);
}

void NURBSPatch::Rotate(double angle, double n[])
{
   if (Dim == 3)
   {
      Rotate2D(angle);
   }
   else
   {
      if (n == NULL)
      {
         mfem_error("NURBSPatch::Rotate : Specify an angle for a 3D rotation.");
      }

      Rotate3D(n, angle);
   }
}

void NURBSPatch::Get2DRotationMatrix(double angle, DenseMatrix &T)
{
   double s = sin(angle);
   double c = cos(angle);

   T.SetSize(2);
   T(0,0) = c;
   T(0,1) = -s;
   T(1,0) = s;
   T(1,1) = c;
}

void NURBSPatch::Rotate2D(double angle)
{
   if (Dim != 3)
   {
      mfem_error("NURBSPatch::Rotate2D : not a NURBSPatch in 2D!");
   }

   DenseMatrix T(2);
   Vector x(2), y(NULL, 2);

   Get2DRotationMatrix(angle, T);

   int size = 1;
   for (int i = 0; i < kv.Size(); i++)
   {
      size *= kv[i]->GetNCP();
   }

   for (int i = 0; i < size; i++)
   {
      y.SetData(data + i*Dim);
      x = y;
      T.Mult(x, y);
   }
}

void NURBSPatch::Get3DRotationMatrix(double n[], double angle, double r,
                                     DenseMatrix &T)
{
   double c, s, c1;
   double l2 = n[0]*n[0] + n[1]*n[1] + n[2]*n[2];
   double l = sqrt(l2);

   if (fabs(angle) == M_PI_2)
   {
      s = r*copysign(1., angle);
      c = 0.;
      c1 = -1.;
   }
   else if (fabs(angle) == M_PI)
   {
      s = 0.;
      c = -r;
      c1 = c - 1.;
   }
   else
   {
      s = r*sin(angle);
      c = r*cos(angle);
      c1 = c - 1.;
   }

   T.SetSize(3);

   T(0,0) =  (n[0]*n[0] + (n[1]*n[1] + n[2]*n[2])*c)/l2;
   T(0,1) = -(n[0]*n[1]*c1)/l2 - (n[2]*s)/l;
   T(0,2) = -(n[0]*n[2]*c1)/l2 + (n[1]*s)/l;
   T(1,0) = -(n[0]*n[1]*c1)/l2 + (n[2]*s)/l;
   T(1,1) =  (n[1]*n[1] + (n[0]*n[0] + n[2]*n[2])*c)/l2;
   T(1,2) = -(n[1]*n[2]*c1)/l2 - (n[0]*s)/l;
   T(2,0) = -(n[0]*n[2]*c1)/l2 - (n[1]*s)/l;
   T(2,1) = -(n[1]*n[2]*c1)/l2 + (n[0]*s)/l;
   T(2,2) =  (n[2]*n[2] + (n[0]*n[0] + n[1]*n[1])*c)/l2;
}

void NURBSPatch::Rotate3D(double n[], double angle)
{
   if (Dim != 4)
   {
      mfem_error("NURBSPatch::Rotate3D : not a NURBSPatch in 3D!");
   }

   DenseMatrix T(3);
   Vector x(3), y(NULL, 3);

   Get3DRotationMatrix(n, angle, 1., T);

   int size = 1;
   for (int i = 0; i < kv.Size(); i++)
   {
      size *= kv[i]->GetNCP();
   }

   for (int i = 0; i < size; i++)
   {
      y.SetData(data + i*Dim);
      x = y;
      T.Mult(x, y);
   }
}

int NURBSPatch::MakeUniformDegree(int degree)
{
   int maxd = degree;

   if (maxd == -1)
   {
      for (int dir = 0; dir < kv.Size(); dir++)
      {
         maxd = std::max(maxd, kv[dir]->GetOrder());
      }
   }

   for (int dir = 0; dir < kv.Size(); dir++)
   {
      if (maxd > kv[dir]->GetOrder())
      {
         DegreeElevate(dir, maxd - kv[dir]->GetOrder());
      }
   }

   return maxd;
}

NURBSPatch *Interpolate(NURBSPatch &p1, NURBSPatch &p2)
{
   if (p1.kv.Size() != p2.kv.Size() || p1.Dim != p2.Dim)
   {
      mfem_error("Interpolate(NURBSPatch &, NURBSPatch &)");
   }

   int size = 1, dim = p1.Dim;
   Array<const KnotVector *> kv(p1.kv.Size() + 1);

   for (int i = 0; i < p1.kv.Size(); i++)
   {
      if (p1.kv[i]->GetOrder() < p2.kv[i]->GetOrder())
      {
         p1.KnotInsert(i, *p2.kv[i]);
         p2.KnotInsert(i, *p1.kv[i]);
      }
      else
      {
         p2.KnotInsert(i, *p1.kv[i]);
         p1.KnotInsert(i, *p2.kv[i]);
      }
      kv[i] = p1.kv[i];
      size *= kv[i]->GetNCP();
   }

   KnotVector &nkv = *(new KnotVector(1, 2));
   nkv[0] = nkv[1] = 0.0;
   nkv[2] = nkv[3] = 1.0;
   nkv.GetElements();
   kv.Last() = &nkv;

   NURBSPatch *patch = new NURBSPatch(kv, dim);
   delete kv.Last();

   for (int i = 0; i < size; i++)
   {
      for (int d = 0; d < dim; d++)
      {
         patch->data[i*dim+d] = p1.data[i*dim+d];
         patch->data[(i+size)*dim+d] = p2.data[i*dim+d];
      }
   }

   return patch;
}

NURBSPatch *Revolve3D(NURBSPatch &patch, double n[], double ang, int times)
{
   if (patch.Dim != 4)
   {
      mfem_error("Revolve3D(NURBSPatch &, double [], double)");
   }

   int size = 1, ns;
   Array<const KnotVector *> nkv(patch.kv.Size() + 1);

   for (int i = 0; i < patch.kv.Size(); i++)
   {
      nkv[i] = patch.kv[i];
      size *= nkv[i]->GetNCP();
   }
   ns = 2*times + 1;
   KnotVector &lkv = *(new KnotVector(2, ns));
   nkv.Last() = &lkv;
   lkv[0] = lkv[1] = lkv[2] = 0.0;
   for (int i = 1; i < times; i++)
   {
      lkv[2*i+1] = lkv[2*i+2] = i;
   }
   lkv[ns] = lkv[ns+1] = lkv[ns+2] = times;
   lkv.GetElements();
   NURBSPatch *newpatch = new NURBSPatch(nkv, 4);
   delete nkv.Last();

   DenseMatrix T(3), T2(3);
   Vector u(NULL, 3), v(NULL, 3);

   NURBSPatch::Get3DRotationMatrix(n, ang, 1., T);
   double c = cos(ang/2);
   NURBSPatch::Get3DRotationMatrix(n, ang/2, 1./c, T2);
   T2 *= c;

   double *op = patch.data, *np;
   for (int i = 0; i < size; i++)
   {
      np = newpatch->data + 4*i;
      for (int j = 0; j < 4; j++)
      {
         np[j] = op[j];
      }
      for (int j = 0; j < times; j++)
      {
         u.SetData(np);
         v.SetData(np += 4*size);
         T2.Mult(u, v);
         v[3] = c*u[3];
         v.SetData(np += 4*size);
         T.Mult(u, v);
         v[3] = u[3];
      }
      op += 4;
   }

   return newpatch;
}


NURBSExtension::NURBSExtension(const NURBSExtension &orig)
   : mOrder(orig.mOrder), mOrders(orig.mOrders),
     NumOfKnotVectors(orig.NumOfKnotVectors),
     NumOfVertices(orig.NumOfVertices),
     NumOfElements(orig.NumOfElements),
     NumOfBdrElements(orig.NumOfBdrElements),
     NumOfDofs(orig.NumOfDofs),
     NumOfActiveVertices(orig.NumOfActiveVertices),
     NumOfActiveElems(orig.NumOfActiveElems),
     NumOfActiveBdrElems(orig.NumOfActiveBdrElems),
     NumOfActiveDofs(orig.NumOfActiveDofs),
     activeVert(orig.activeVert),
     activeElem(orig.activeElem),
     activeBdrElem(orig.activeBdrElem),
     activeDof(orig.activeDof),
     patchTopo(new Mesh(*orig.patchTopo)),
     own_topo(true),
     edge_to_knot(orig.edge_to_knot),
     knotVectors(orig.knotVectors.Size()), // knotVectors are copied in the body
     knotVectorsCompr(orig.knotVectorsCompr.Size()),
     weights(orig.weights),
     d_to_d(orig.d_to_d),
     master(orig.master),
     slave(orig.slave),
     v_meshOffsets(orig.v_meshOffsets),
     e_meshOffsets(orig.e_meshOffsets),
     f_meshOffsets(orig.f_meshOffsets),
     p_meshOffsets(orig.p_meshOffsets),
     v_spaceOffsets(orig.v_spaceOffsets),
     e_spaceOffsets(orig.e_spaceOffsets),
     f_spaceOffsets(orig.f_spaceOffsets),
     p_spaceOffsets(orig.p_spaceOffsets),
     el_dof(orig.el_dof ? new Table(*orig.el_dof) : NULL),
     bel_dof(orig.bel_dof ? new Table(*orig.bel_dof) : NULL),
     el_to_patch(orig.el_to_patch),
     bel_to_patch(orig.bel_to_patch),
     el_to_IJK(orig.el_to_IJK),
     bel_to_IJK(orig.bel_to_IJK),
     patches(orig.patches.Size()) // patches are copied in the body
{
   // Copy the knot vectors:
   for (int i = 0; i < knotVectors.Size(); i++)
   {
      knotVectors[i] = new KnotVector(*orig.knotVectors[i]);
   }
   CreateComprehensiveKV();

   // Copy the patches:
   for (int p = 0; p < patches.Size(); p++)
   {
      patches[p] = new NURBSPatch(*orig.patches[p]);
   }
}

NURBSExtension::NURBSExtension(std::istream &input)
{
   // Read topology
   patchTopo = new Mesh;
   patchTopo->LoadPatchTopo(input, edge_to_knot);
   own_topo = 1;

   CheckPatches();
   // CheckBdrPatches();

   skip_comment_lines(input, '#');

   // Read knotvectors or patches
   string ident;
   input >> ws >> ident; // 'knotvectors' or 'patches'
   if (ident == "knotvectors")
   {
      input >> NumOfKnotVectors;
      knotVectors.SetSize(NumOfKnotVectors);
      for (int i = 0; i < NumOfKnotVectors; i++)
      {
         knotVectors[i] = new KnotVector(input);
      }
   }
   else if (ident == "patches")
   {
      patches.SetSize(GetNP());
      for (int p = 0; p < patches.Size(); p++)
      {
         skip_comment_lines(input, '#');
         patches[p] = new NURBSPatch(input);
      }

      NumOfKnotVectors = 0;
      for (int i = 0; i < patchTopo->GetNEdges(); i++)
         if (NumOfKnotVectors < KnotInd(i))
         {
            NumOfKnotVectors = KnotInd(i);
         }
      NumOfKnotVectors++;
      knotVectors.SetSize(NumOfKnotVectors);
      knotVectors = NULL;

      Array<int> edges, oedge;
      for (int p = 0; p < patches.Size(); p++)
      {
         if (Dimension() == 1)
         {
            if (knotVectors[KnotInd(p)] == NULL)
            {
               knotVectors[KnotInd(p)] =
                  new KnotVector(*patches[p]->GetKV(0));
            }
         }
         if (Dimension() == 2)
         {
            patchTopo->GetElementEdges(p, edges, oedge);
            if (knotVectors[KnotInd(edges[0])] == NULL)
            {
               knotVectors[KnotInd(edges[0])] =
                  new KnotVector(*patches[p]->GetKV(0));
            }
            if (knotVectors[KnotInd(edges[1])] == NULL)
            {
               knotVectors[KnotInd(edges[1])] =
                  new KnotVector(*patches[p]->GetKV(1));
            }
         }
         else if (Dimension() == 3)
         {
            patchTopo->GetElementEdges(p, edges, oedge);
            if (knotVectors[KnotInd(edges[0])] == NULL)
            {
               knotVectors[KnotInd(edges[0])] =
                  new KnotVector(*patches[p]->GetKV(0));
            }
            if (knotVectors[KnotInd(edges[3])] == NULL)
            {
               knotVectors[KnotInd(edges[3])] =
                  new KnotVector(*patches[p]->GetKV(1));
            }
            if (knotVectors[KnotInd(edges[8])] == NULL)
            {
               knotVectors[KnotInd(edges[8])] =
                  new KnotVector(*patches[p]->GetKV(2));
            }
         }
      }
   }
   else
   {
      MFEM_ABORT("invalid section: " << ident);
   }

   CreateComprehensiveKV();

   SetOrdersFromKnotVectors();

   GenerateOffsets();
   CountElements();
   CountBdrElements();
   // NumOfVertices, NumOfElements, NumOfBdrElements, NumOfDofs

   skip_comment_lines(input, '#');

   // Check for a list of mesh elements
   if (patches.Size() == 0)
   {
      input >> ws >> ident;
   }
   if (patches.Size() == 0 && ident == "mesh_elements")
   {
      input >> NumOfActiveElems;
      activeElem.SetSize(GetGNE());
      activeElem = false;
      int glob_elem;
      for (int i = 0; i < NumOfActiveElems; i++)
      {
         input >> glob_elem;
         activeElem[glob_elem] = true;
      }

      skip_comment_lines(input, '#');
      input >> ws >> ident;
   }
   else
   {
      NumOfActiveElems = NumOfElements;
      activeElem.SetSize(NumOfElements);
      activeElem = true;
   }

   GenerateActiveVertices();
   InitDofMap();
   GenerateElementDofTable();
   GenerateActiveBdrElems();
   GenerateBdrElementDofTable();

   // periodic
   if (ident == "periodic")
   {
      master.Load(input);
      slave.Load(input);

      skip_comment_lines(input, '#');
      input >> ws >> ident;
   }

   if (patches.Size() == 0)
   {
      // weights
      if (ident == "weights")
      {
         weights.Load(input, GetNDof());
      }
      else // e.g. ident = "unitweights" or "autoweights"
      {
         weights.SetSize(GetNDof());
         weights = 1.0;
      }
   }

   // periodic
   ConnectBoundaries();
   CreateComprehensiveKV();
}

NURBSExtension::NURBSExtension(NURBSExtension *parent, int newOrder)
{
   patchTopo = parent->patchTopo;
   own_topo = 0;

   parent->edge_to_knot.Copy(edge_to_knot);

   NumOfKnotVectors = parent->GetNKV();
   knotVectors.SetSize(NumOfKnotVectors);
   knotVectorsCompr.SetSize(parent->GetNP()*parent->Dimension());
   const Array<int> &pOrders = parent->GetOrders();
   for (int i = 0; i < NumOfKnotVectors; i++)
   {
      if (newOrder > pOrders[i])
      {
         knotVectors[i] =
            parent->GetKnotVector(i)->DegreeElevate(newOrder - pOrders[i]);
      }
      else
      {
         knotVectors[i] = new KnotVector(*parent->GetKnotVector(i));
      }
   }
   CreateComprehensiveKV();

   // copy some data from parent
   NumOfElements    = parent->NumOfElements;
   NumOfBdrElements = parent->NumOfBdrElements;

   SetOrdersFromKnotVectors();

   GenerateOffsets(); // dof offsets will be different from parent

   NumOfActiveVertices = parent->NumOfActiveVertices;
   NumOfActiveElems    = parent->NumOfActiveElems;
   NumOfActiveBdrElems = parent->NumOfActiveBdrElems;
   parent->activeVert.Copy(activeVert);
   InitDofMap();
   parent->activeElem.Copy(activeElem);
   parent->activeBdrElem.Copy(activeBdrElem);

   GenerateElementDofTable();
   GenerateBdrElementDofTable();

   weights.SetSize(GetNDof());
   weights = 1.0;

   // periodic
   parent->master.Copy(master);
   parent->slave.Copy(slave);
   ConnectBoundaries();
}

NURBSExtension::NURBSExtension(NURBSExtension *parent,
                               const Array<int> &newOrders)
{
   newOrders.Copy(mOrders);
   SetOrderFromOrders();

   patchTopo = parent->patchTopo;
   own_topo = 0;

   parent->edge_to_knot.Copy(edge_to_knot);

   NumOfKnotVectors = parent->GetNKV();
   MFEM_VERIFY(mOrders.Size() == NumOfKnotVectors, "invalid newOrders array");
   knotVectors.SetSize(NumOfKnotVectors);
   const Array<int> &pOrders = parent->GetOrders();

   for (int i = 0; i < NumOfKnotVectors; i++)
   {
      if (mOrders[i] > pOrders[i])
      {
         knotVectors[i] =
            parent->GetKnotVector(i)->DegreeElevate(mOrders[i] - pOrders[i]);
      }
      else
      {
         knotVectors[i] = new KnotVector(*parent->GetKnotVector(i));
      }
   }
   CreateComprehensiveKV();

   // copy some data from parent
   NumOfElements    = parent->NumOfElements;
   NumOfBdrElements = parent->NumOfBdrElements;

   GenerateOffsets(); // dof offsets will be different from parent

   NumOfActiveVertices = parent->NumOfActiveVertices;
   NumOfActiveElems    = parent->NumOfActiveElems;
   NumOfActiveBdrElems = parent->NumOfActiveBdrElems;
   parent->activeVert.Copy(activeVert);
   InitDofMap();
   parent->activeElem.Copy(activeElem);
   parent->activeBdrElem.Copy(activeBdrElem);

   GenerateElementDofTable();
   GenerateBdrElementDofTable();

   weights.SetSize(GetNDof());
   weights = 1.0;

   parent->master.Copy(master);
   parent->slave.Copy(slave);
   ConnectBoundaries();
}

NURBSExtension::NURBSExtension(Mesh *mesh_array[], int num_pieces)
{
   NURBSExtension *parent = mesh_array[0]->NURBSext;

   if (!parent->own_topo)
   {
      mfem_error("NURBSExtension::NURBSExtension :\n"
                 "  parent does not own the patch topology!");
   }
   patchTopo = parent->patchTopo;
   own_topo = 1;
   parent->own_topo = 0;

   parent->edge_to_knot.Copy(edge_to_knot);

   parent->GetOrders().Copy(mOrders);
   mOrder = parent->GetOrder();

   NumOfKnotVectors = parent->GetNKV();
   knotVectors.SetSize(NumOfKnotVectors);
   for (int i = 0; i < NumOfKnotVectors; i++)
   {
      knotVectors[i] = new KnotVector(*parent->GetKnotVector(i));
   }
   CreateComprehensiveKV();

   GenerateOffsets();
   CountElements();
   CountBdrElements();

   // assuming the meshes define a partitioning of all the elements
   NumOfActiveElems = NumOfElements;
   activeElem.SetSize(NumOfElements);
   activeElem = true;

   GenerateActiveVertices();
   InitDofMap();
   GenerateElementDofTable();
   GenerateActiveBdrElems();
   GenerateBdrElementDofTable();

   weights.SetSize(GetNDof());
   MergeWeights(mesh_array, num_pieces);
}

NURBSExtension::~NURBSExtension()
{
   if (patches.Size() == 0)
   {
      delete bel_dof;
      delete el_dof;
   }

   for (int i = 0; i < knotVectors.Size(); i++)
   {
      delete knotVectors[i];
   }

   for (int i = 0; i < knotVectorsCompr.Size(); i++)
   {
      delete knotVectorsCompr[i];
   }

   for (int i = 0; i < patches.Size(); i++)
   {
      delete patches[i];
   }

   if (own_topo)
   {
      delete patchTopo;
   }
}

void NURBSExtension::Print(std::ostream &os) const
{
   patchTopo->PrintTopo(os, edge_to_knot);
   if (patches.Size() == 0)
   {
      os << "\nknotvectors\n" << NumOfKnotVectors << '\n';
      for (int i = 0; i < NumOfKnotVectors; i++)
      {
         knotVectors[i]->Print(os);
      }

      if (NumOfActiveElems < NumOfElements)
      {
         os << "\nmesh_elements\n" << NumOfActiveElems << '\n';
         for (int i = 0; i < NumOfElements; i++)
            if (activeElem[i])
            {
               os << i << '\n';
            }
      }

      os << "\nweights\n";
      weights.Print(os, 1);
   }
   else
   {
      os << "\npatches\n";
      for (int p = 0; p < patches.Size(); p++)
      {
         os << "\n# patch " << p << "\n\n";
         patches[p]->Print(os);
      }
   }
}

void NURBSExtension::PrintCharacteristics(std::ostream &os) const
{
   os <<
      "NURBS Mesh entity sizes:\n"
      "Dimension           = " << Dimension() << "\n"
      "Unique Orders       = ";
   Array<int> unique_orders(mOrders);
   unique_orders.Sort();
   unique_orders.Unique();
   unique_orders.Print(os, unique_orders.Size());
   os <<
      "NumOfKnotVectors    = " << GetNKV() << "\n"
      "NumOfPatches        = " << GetNP() << "\n"
      "NumOfBdrPatches     = " << GetNBP() << "\n"
      "NumOfVertices       = " << GetGNV() << "\n"
      "NumOfElements       = " << GetGNE() << "\n"
      "NumOfBdrElements    = " << GetGNBE() << "\n"
      "NumOfDofs           = " << GetNTotalDof() << "\n"
      "NumOfActiveVertices = " << GetNV() << "\n"
      "NumOfActiveElems    = " << GetNE() << "\n"
      "NumOfActiveBdrElems = " << GetNBE() << "\n"
      "NumOfActiveDofs     = " << GetNDof() << '\n';
   for (int i = 0; i < NumOfKnotVectors; i++)
   {
      os << ' ' << i + 1 << ") ";
      knotVectors[i]->Print(os);
   }
   os << endl;
}

void NURBSExtension::PrintFunctions(const char *basename, int samples) const
{
   std::ofstream os;
   for (int i = 0; i < NumOfKnotVectors; i++)
   {
      std::ostringstream filename;
      filename << basename<<"_"<<i<<".dat";
      os.open(filename.str().c_str());
      knotVectors[i]->PrintFunctions(os,samples);
      os.close();
   }
}

void NURBSExtension::InitDofMap()
{
   master.SetSize(0);
   slave.SetSize(0);
   d_to_d.SetSize(0);
}

void NURBSExtension::ConnectBoundaries(Array<int> &bnds0, Array<int> &bnds1)
{
   bnds0.Copy(master);
   bnds1.Copy(slave);
   ConnectBoundaries();
}

void NURBSExtension::ConnectBoundaries()
{
   if (master.Size() != slave.Size())
   {
      mfem_error("NURBSExtension::ConnectBoundaries() boundary lists not of equal size");
   }
   if (master.Size() == 0 ) { return; }

   // Initialize d_to_d
   d_to_d.SetSize(NumOfDofs);
   for (int i = 0; i < NumOfDofs; i++) { d_to_d[i] = i; }

   // Connect
   for (int i = 0; i < master.Size(); i++)
   {
      int bnd0 = -1, bnd1 = -1;
      for (int b = 0; b < GetNBP(); b++)
      {
         if (master[i] == patchTopo->GetBdrAttribute(b)) { bnd0 = b; }
         if (slave[i]== patchTopo->GetBdrAttribute(b)) { bnd1  = b; }
      }
      MFEM_VERIFY(bnd0  != -1,"Bdr 0 not found");
      MFEM_VERIFY(bnd1  != -1,"Bdr 1 not found");

      if (Dimension() == 1)
      {
         ConnectBoundaries1D(bnd0, bnd1);
      }
      else if (Dimension() == 2)
      {
         ConnectBoundaries2D(bnd0, bnd1);
      }
      else
      {
         ConnectBoundaries3D(bnd0, bnd1);
      }
   }

   // Clean d_to_d
   Array<int> tmp(d_to_d.Size()+1);
   tmp = 0;

   for (int i = 0; i < d_to_d.Size(); i++)
   {
      tmp[d_to_d[i]] = 1;
   }

   int cnt = 0;
   for (int i = 0; i < tmp.Size(); i++)
   {
      if (tmp[i] == 1) { tmp[i] = cnt++; }
   }
   NumOfDofs = cnt;

   for (int i = 0; i < d_to_d.Size(); i++)
   {
      d_to_d[i] = tmp[d_to_d[i]];
   }

   // Finalize
   if (el_dof) { delete el_dof; }
   if (bel_dof) { delete bel_dof; }
   GenerateElementDofTable();
   GenerateBdrElementDofTable();
}

void NURBSExtension::ConnectBoundaries1D(int bnd0, int bnd1)
{
   NURBSPatchMap p2g0(this);
   NURBSPatchMap p2g1(this);

   int okv0[1],okv1[1];
   const KnotVector *kv0[1],*kv1[1];

   p2g0.SetBdrPatchDofMap(bnd0, kv0, okv0);
   p2g1.SetBdrPatchDofMap(bnd1, kv1, okv1);

   d_to_d[p2g0(0)] = d_to_d[p2g1(0)];
}

void NURBSExtension::ConnectBoundaries2D(int bnd0, int bnd1)
{
   NURBSPatchMap p2g0(this);
   NURBSPatchMap p2g1(this);

   int okv0[1],okv1[1];
   const KnotVector *kv0[1],*kv1[1];

   p2g0.SetBdrPatchDofMap(bnd0, kv0, okv0);
   p2g1.SetBdrPatchDofMap(bnd1, kv1, okv1);

   int nx = p2g0.nx();
   int nks0 = kv0[0]->GetNKS();

#ifdef MFEM_DEBUG
   bool compatible = true;
   if (p2g0.nx() != p2g1.nx()) { compatible = false; }
   if (kv0[0]->GetNKS() != kv1[0]->GetNKS()) { compatible = false; }
   if (kv0[0]->GetOrder() != kv1[0]->GetOrder()) { compatible = false; }

   if (!compatible)
   {
      mfem::out<<p2g0.nx()<<" "<<p2g1.nx()<<endl;
      mfem::out<<kv0[0]->GetNKS()<<" "<<kv1[0]->GetNKS()<<endl;
      mfem::out<<kv0[0]->GetOrder()<<" "<<kv1[0]->GetOrder()<<endl;
      mfem_error("NURBS boundaries not compatible");
   }
#endif

   for (int i = 0; i < nks0; i++)
   {
      if (kv0[0]->isElement(i))
      {
         if (!kv1[0]->isElement(i)) { mfem_error("isElement does not match"); }
         for (int ii = 0; ii <= kv0[0]->GetOrder(); ii++)
         {
            int ii0 = (okv0[0] >= 0) ? (i+ii) : (nx-i-ii);
            int ii1 = (okv1[0] >= 0) ? (i+ii) : (nx-i-ii);

            d_to_d[p2g0(ii0)] = d_to_d[p2g1(ii1)];
         }

      }
   }
}

void NURBSExtension::ConnectBoundaries3D(int bnd0, int bnd1)
{
   NURBSPatchMap p2g0(this);
   NURBSPatchMap p2g1(this);

   int okv0[2],okv1[2];
   const KnotVector *kv0[2],*kv1[2];

   p2g0.SetBdrPatchDofMap(bnd0, kv0, okv0);
   p2g1.SetBdrPatchDofMap(bnd1, kv1, okv1);

   int nx = p2g0.nx();
   int ny = p2g0.ny();

   int nks0 = kv0[0]->GetNKS();
   int nks1 = kv0[1]->GetNKS();

#ifdef MFEM_DEBUG
   bool compatible = true;
   if (p2g0.nx() != p2g1.nx()) { compatible = false; }
   if (p2g0.ny() != p2g1.ny()) { compatible = false; }

   if (kv0[0]->GetNKS() != kv1[0]->GetNKS()) { compatible = false; }
   if (kv0[1]->GetNKS() != kv1[0]->GetNKS()) { compatible = false; }

   if (kv0[0]->GetOrder() != kv1[0]->GetOrder()) { compatible = false; }
   if (kv0[1]->GetOrder() != kv1[1]->GetOrder()) { compatible = false; }

   if (!compatible)
   {
      mfem::out<<p2g0.nx()<<" "<<p2g1.nx()<<endl;
      mfem::out<<p2g0.ny()<<" "<<p2g1.ny()<<endl;

      mfem::out<<kv0[0]->GetNKS()<<" "<<kv1[0]->GetNKS()<<endl;
      mfem::out<<kv0[1]->GetNKS()<<" "<<kv1[0]->GetNKS()<<endl;

      mfem::out<<kv0[0]->GetOrder()<<" "<<kv1[0]->GetOrder()<<endl;
      mfem::out<<kv0[1]->GetOrder()<<" "<<kv1[1]->GetOrder()<<endl;
      mfem_error("NURBS boundaries not compatible");
   }
#endif

   for (int j = 0; j < nks1; j++)
   {
      if (kv0[1]->isElement(j))
      {
         if (!kv1[1]->isElement(j)) { mfem_error("isElement does not match #1"); }
         for (int i = 0; i < nks0; i++)
         {
            if (kv0[0]->isElement(i))
            {
               if (!kv1[0]->isElement(i)) { mfem_error("isElement does not match #0"); }
               for (int jj = 0; jj <= kv0[1]->GetOrder(); jj++)
               {
                  int jj0 = (okv0[1] >= 0) ? (j+jj) : (ny-j-jj);
                  int jj1 = (okv1[1] >= 0) ? (j+jj) : (ny-j-jj);

                  for (int ii = 0; ii <= kv0[0]->GetOrder(); ii++)
                  {
                     int ii0 = (okv0[0] >= 0) ? (i+ii) : (nx-i-ii);
                     int ii1 = (okv1[0] >= 0) ? (i+ii) : (nx-i-ii);

                     d_to_d[p2g0(ii0,jj0)] = d_to_d[p2g1(ii1,jj1)];
                  }
               }
            }
         }
      }
   }
}

void NURBSExtension::GenerateActiveVertices()
{
   int vert[8], nv, g_el, nx, ny, nz, dim = Dimension();

   NURBSPatchMap p2g(this);
   const KnotVector *kv[3];

   g_el = 0;
   activeVert.SetSize(GetGNV());
   activeVert = -1;
   for (int p = 0; p < GetNP(); p++)
   {
      p2g.SetPatchVertexMap(p, kv);

      nx = p2g.nx();
      ny = (dim >= 2) ? p2g.ny() : 1;
      nz = (dim == 3) ? p2g.nz() : 1;

      for (int k = 0; k < nz; k++)
      {
         for (int j = 0; j < ny; j++)
         {
            for (int i = 0; i < nx; i++)
            {
               if (activeElem[g_el])
               {
                  if (dim == 1)
                  {
                     vert[0] = p2g(i  );
                     vert[1] = p2g(i+1);
                     nv = 2;
                  }
                  else if (dim == 2)
                  {
                     vert[0] = p2g(i,  j  );
                     vert[1] = p2g(i+1,j  );
                     vert[2] = p2g(i+1,j+1);
                     vert[3] = p2g(i,  j+1);
                     nv = 4;
                  }
                  else
                  {
                     vert[0] = p2g(i,  j,  k);
                     vert[1] = p2g(i+1,j,  k);
                     vert[2] = p2g(i+1,j+1,k);
                     vert[3] = p2g(i,  j+1,k);

                     vert[4] = p2g(i,  j,  k+1);
                     vert[5] = p2g(i+1,j,  k+1);
                     vert[6] = p2g(i+1,j+1,k+1);
                     vert[7] = p2g(i,  j+1,k+1);
                     nv = 8;
                  }

                  for (int v = 0; v < nv; v++)
                  {
                     activeVert[vert[v]] = 1;
                  }
               }
               g_el++;
            }
         }
      }
   }

   NumOfActiveVertices = 0;
   for (int i = 0; i < GetGNV(); i++)
      if (activeVert[i] == 1)
      {
         activeVert[i] = NumOfActiveVertices++;
      }
}

void NURBSExtension::GenerateActiveBdrElems()
{
   int dim = Dimension();
   Array<KnotVector *> kv(dim);

   activeBdrElem.SetSize(GetGNBE());
   if (GetGNE() == GetNE())
   {
      activeBdrElem = true;
      NumOfActiveBdrElems = GetGNBE();
      return;
   }
   activeBdrElem = false;
   NumOfActiveBdrElems = 0;
   // the mesh will generate the actual boundary including boundary
   // elements that are not on boundary patches. we use this for
   // visualization of processor boundaries

   // TODO: generate actual boundary?
}


void NURBSExtension::MergeWeights(Mesh *mesh_array[], int num_pieces)
{
   Array<int> lelem_elem;

   for (int i = 0; i < num_pieces; i++)
   {
      NURBSExtension *lext = mesh_array[i]->NURBSext;

      lext->GetElementLocalToGlobal(lelem_elem);

      for (int lel = 0; lel < lext->GetNE(); lel++)
      {
         int gel = lelem_elem[lel];

         int nd = el_dof->RowSize(gel);
         int *gdofs = el_dof->GetRow(gel);
         int *ldofs = lext->el_dof->GetRow(lel);
         for (int j = 0; j < nd; j++)
         {
            weights(gdofs[j]) = lext->weights(ldofs[j]);
         }
      }
   }
}

void NURBSExtension::MergeGridFunctions(
   GridFunction *gf_array[], int num_pieces, GridFunction &merged)
{
   FiniteElementSpace *gfes = merged.FESpace();
   Array<int> lelem_elem, dofs;
   Vector lvec;

   for (int i = 0; i < num_pieces; i++)
   {
      FiniteElementSpace *lfes = gf_array[i]->FESpace();
      NURBSExtension *lext = lfes->GetMesh()->NURBSext;

      lext->GetElementLocalToGlobal(lelem_elem);

      for (int lel = 0; lel < lext->GetNE(); lel++)
      {
         lfes->GetElementVDofs(lel, dofs);
         gf_array[i]->GetSubVector(dofs, lvec);

         gfes->GetElementVDofs(lelem_elem[lel], dofs);
         merged.SetSubVector(dofs, lvec);
      }
   }
}

void NURBSExtension::CheckPatches()
{
   if (Dimension() == 1 ) { return; }

   Array<int> edges;
   Array<int> oedge;

   for (int p = 0; p < GetNP(); p++)
   {
      patchTopo->GetElementEdges(p, edges, oedge);

      for (int i = 0; i < edges.Size(); i++)
      {
         edges[i] = edge_to_knot[edges[i]];
         if (oedge[i] < 0)
         {
            edges[i] = -1 - edges[i];
         }
      }

      if ((Dimension() == 2 &&
           (edges[0] != -1 - edges[2] || edges[1] != -1 - edges[3])) ||

          (Dimension() == 3 &&
           (edges[0] != edges[2] || edges[0] != edges[4] ||
            edges[0] != edges[6] || edges[1] != edges[3] ||
            edges[1] != edges[5] || edges[1] != edges[7] ||
            edges[8] != edges[9] || edges[8] != edges[10] ||
            edges[8] != edges[11])))
      {
         mfem::err << "NURBSExtension::CheckPatch (patch = " << p
                   << ")\n  Inconsistent edge-to-knot mapping!\n";
         mfem_error();
      }
   }
}

void NURBSExtension::CheckBdrPatches()
{
   Array<int> edges;
   Array<int> oedge;

   for (int p = 0; p < GetNBP(); p++)
   {
      patchTopo->GetBdrElementEdges(p, edges, oedge);

      for (int i = 0; i < edges.Size(); i++)
      {
         edges[i] = edge_to_knot[edges[i]];
         if (oedge[i] < 0)
         {
            edges[i] = -1 - edges[i];
         }
      }

      if ((Dimension() == 2 && (edges[0] < 0)) ||
          (Dimension() == 3 && (edges[0] < 0 || edges[1] < 0)))
      {
         mfem::err << "NURBSExtension::CheckBdrPatch (boundary patch = "
                   << p << ") : Bad orientation!\n";
         mfem_error();
      }
   }
}

void NURBSExtension::CheckKVDirection(int p, Array <int> &kvdir)
{
   Array<int> patchvert, edges, orient, edgevert;

   // Get Element Vertices
   patchTopo->GetElementVertices(p, patchvert);

   // Get Element Edges
   patchTopo->GetElementEdges(p, edges, orient);

   // Match Element vertices to edges (knot direction)
   kvdir.SetSize(Dimension());
   kvdir = 0;

   // Compare the vertices of the patches with the vertices of the knotvectors of knot2dge
   // Based on the match the orientation will be a 1 or a -1
   // -1: direction is flipped
   //  1: direction is not  flipped
   for (int i = 0; i < edges.Size(); i++)
   {
      patchTopo->GetEdgeVertices(edges[i], edgevert);
      // First side
      if (edgevert[0] == patchvert[0]  && edgevert[1] == patchvert[1])
      {
         kvdir[0] = 1;
      }

      if (edgevert[0] == patchvert[1]  && edgevert[1] == patchvert[0])
      {
         kvdir[0] = -1;
      }

      // Second side
      if (edgevert[0] == patchvert[1]  && edgevert[1] == patchvert[2])
      {
         kvdir[1] = 1;
      }

      if (edgevert[0] == patchvert[2]  && edgevert[1] == patchvert[1])
      {
         kvdir[1] = -1;
      }
   }

   // Third direction: only for 3D
   if (Dimension() == 3)
   {
      for (int i = 0; i < edges.Size(); i++)
      {
         patchTopo->GetEdgeVertices(edges[i], edgevert);

         if (edgevert[0] == patchvert[0]  && edgevert[1] == patchvert[4])
         {
            kvdir[2] = 1;
         }

         if (edgevert[0] == patchvert[4]  && edgevert[1] == patchvert[0])
         {
            kvdir[2] = -1;
         }
      }
   }

   // Verify that all knotvectors have been given a direction.
   MFEM_ASSERT(kvdir.Find(0) == -1, "Could not find direction of knotvector.");
}

void NURBSExtension::CreateComprehensiveKV()
{
   Array<int> edges, orient, kvdir;

   Array<int> e(Dimension());
   if (Dimension() == 2)
   {
      e[0] = 0;
      e[1] = 1;
   }
   else if (Dimension() == 3)
   {
      e[0] = 0;
      e[1] = 3;
      e[2] = 8;
   }

   // Create Comprehensive set of knotvectors based on direction of the knotvector.
   knotVectorsCompr.SetSize(GetNP()*Dimension());
   for (int p = 0; p < GetNP(); p++)
   {
      CheckKVDirection(p, kvdir);
      patchTopo->GetElementEdges(p, edges, orient);

      for (int i = 0; i < Dimension(); i++)
      {
         knotVectorsCompr[Dimension()*p+i] = new KnotVector(*(KnotVec(edges[e[i]])));
         if (kvdir[i] == -1) {knotVectorsCompr[Dimension()*p+i]->Flip();}
      }
   }

   MFEM_VERIFY(ConsistentUniqueKVComprehensiveKV(), "Mismatch in KnotVectors");
}

void NURBSExtension::UpdateUniqueKV()
{
   Array<int> ifupd(NumOfKnotVectors);
   ifupd = 0;

   Array<int> e(Dimension());
   if (Dimension() == 2)
   {
      e[0] = 0;
      e[1] = 1;
   }
   else if (Dimension() == 3)
   {
      e[0] = 0;
      e[1] = 3;
      e[2] = 8;
   }

   for (int p = 0; p < GetNP(); p++)
   {
      Array<int> edges, orient, kvdir;

      patchTopo->GetElementEdges(p, edges, orient);
      CheckKVDirection(p, kvdir);

      for ( int d = 0; d < Dimension(); d++)
      {
         Vector diffknot;

         // Indices in unique and comprehensive sets of the KnotVector
         int iun = edges[e[d]];
         int icomp = Dimension()*p+d;

         // Check if difference in order: we have to check this first, otherwise
         // KnotVector::Difference might fail as we cannot compare KnotVectors of
         // different order.
         int diffo = KnotVec(iun)->GetOrder() - knotVectorsCompr[icomp]->GetOrder();

         if (diffo)
         {
            // Check if knotvector is already updated.
            MFEM_ASSERT(ifupd[KnotInd(iun)] == 0,
                        "KnotVector[i] is updated twice. Knotvectors problably not equal.");

            // Update reduced set of knotvectors
            *(KnotVec(iun)) = *(knotVectorsCompr[icomp]);
            ifupd[KnotInd(iun)] = 1;

            // Give correct direction to unique knotvector. Unique knotvectors should remain original.
            if (kvdir[d] == -1) {KnotVec(iun)->Flip();}
         }

         // Check if difference between knots
         if (kvdir[d] == 1)
         {
            KnotVec(iun)->Difference(*(knotVectorsCompr[icomp]), diffknot);
         }
         else
         {
            knotVectorsCompr[icomp]->Flip();
            KnotVec(iun)->Difference(*(knotVectorsCompr[icomp]), diffknot);
            knotVectorsCompr[icomp]->Flip();
         }

         if (diffknot.Size() > 0)
         {
            // Check if knotvector is already updated.
            MFEM_ASSERT(ifupd[KnotInd(iun)] == 0,
                        "KnotVector[i] is updated twice. Knotvectors problably not equal.");

            // Update reduced set of knotvectors
            *(KnotVec(iun)) = *(knotVectorsCompr[icomp]);
            ifupd[KnotInd(iun)] = 1;

            // Give correct direction to unique knotvector. Reduced knotvectors are not flipped.
            if (kvdir[d] == -1) {KnotVec(iun)->Flip();}
         }
      }
   }

   MFEM_VERIFY(ConsistentUniqueKVComprehensiveKV(), "Mismatch in KnotVectors");
}

bool NURBSExtension::ConsistentUniqueKVComprehensiveKV()
{
   Array<int> edges, orient, kvdir;
   Vector diff;

   Array<int>e(Dimension());

   if (Dimension() == 2)
   {
      e[0] = 0;
      e[1] = 1;
   }

   else if (Dimension() == 3)
   {
      e[0] = 0;
      e[1] = 3;
      e[2] = 8;
   }

   for (int p = 0; p < GetNP(); p++)
   {
      patchTopo->GetElementEdges(p, edges, orient);
      CheckKVDirection(p, kvdir);
      for ( int i = 0; i < Dimension(); i++)
      {
         // Check if KnotVectors are of equal order
         int d = KnotVec(edges[e[i]])->GetOrder() - knotVectorsCompr[Dimension()*p
                                                                     +i]->GetOrder();
         if (d > 0)
         {
            mfem::out << "\nOrder of knotVectorsCompr " << i << " of patch " << p;
            mfem::out << " does not agree with order of knotVectors " <<
                      KnotInd(edges[e[i]]) << "\n";
            return false;
         }

         // Check if Knotvectors have the same knots
         if (kvdir[i] == -1) {knotVectorsCompr[Dimension()*p+i]->Flip();}
         KnotVec(edges[e[i]])->Difference(*(knotVectorsCompr[Dimension()*p+i]), diff);
         if (kvdir[i] == -1) {knotVectorsCompr[Dimension()*p+i]->Flip();}

         if (diff.Size() > 0)
         {
            mfem::out << "\nKnots of knotVectorsCompr " << i << " of patch " << p;
            mfem::out << " do not agree with knots of knotVectors " <<
                      KnotInd(edges[e[i]]) << "\n";
            return false;
         }
      }
   }
   return true;
}

void NURBSExtension::GetPatchKnotVectors(int p, Array<KnotVector *> &kv)
{
   Array<int> edges, orient;

   kv.SetSize(Dimension());

   if (Dimension() == 1)
   {
<<<<<<< HEAD
      kv[0] = knotVectorsCompr[Dimension()*p];
      kv[1] = knotVectorsCompr[Dimension()*p + 1];
   }
   else
   {
      kv[0] = knotVectorsCompr[Dimension()*p];
      kv[1] = knotVectorsCompr[Dimension()*p + 1];
      kv[2] = knotVectorsCompr[Dimension()*p + 2];
=======
      kv[0] = KnotVec(p);
   }
   else if (Dimension() == 2)
   {
      patchTopo->GetElementEdges(p, edges, orient);
      kv[0] = KnotVec(edges[0]);
      kv[1] = KnotVec(edges[1]);
   }
   else
   {
      patchTopo->GetElementEdges(p, edges, orient);
      kv[0] = KnotVec(edges[0]);
      kv[1] = KnotVec(edges[3]);
      kv[2] = KnotVec(edges[8]);
>>>>>>> 081a8600
   }
}

void NURBSExtension::GetPatchKnotVectors(int p, Array<const KnotVector *> &kv)
const
{
   Array<int> edges, orient;

   kv.SetSize(Dimension());
   if (Dimension() == 1)
   {
<<<<<<< HEAD
      kv[0] = knotVectorsCompr[Dimension()*p];
      kv[1] = knotVectorsCompr[Dimension()*p + 1];
   }
   else
   {
      kv[0] = knotVectorsCompr[Dimension()*p];
      kv[1] = knotVectorsCompr[Dimension()*p + 1];
      kv[2] = knotVectorsCompr[Dimension()*p + 2];
=======
      kv[0] = KnotVec(p);
   }
   else if (Dimension() == 2)
   {
      patchTopo->GetElementEdges(p, edges, orient);
      kv[0] = KnotVec(edges[0]);
      kv[1] = KnotVec(edges[1]);
   }
   else
   {
      patchTopo->GetElementEdges(p, edges, orient);
      kv[0] = KnotVec(edges[0]);
      kv[1] = KnotVec(edges[3]);
      kv[2] = KnotVec(edges[8]);
>>>>>>> 081a8600
   }
}

void NURBSExtension::GetBdrPatchKnotVectors(int p, Array<KnotVector *> &kv)
{
   Array<int> edges;
   Array<int> orient;

   kv.SetSize(Dimension() - 1);

   if (Dimension() == 2)
   {
      patchTopo->GetBdrElementEdges(p, edges, orient);
      kv[0] = KnotVec(edges[0]);
   }
   else if (Dimension() == 3)
   {
      patchTopo->GetBdrElementEdges(p, edges, orient);
      kv[0] = KnotVec(edges[0]);
      kv[1] = KnotVec(edges[1]);
   }
}

void NURBSExtension::GetBdrPatchKnotVectors(
   int p, Array<const KnotVector *> &kv) const
{
   Array<int> edges;
   Array<int> orient;

   kv.SetSize(Dimension() - 1);

   if (Dimension() == 2)
   {
      patchTopo->GetBdrElementEdges(p, edges, orient);
      kv[0] = KnotVec(edges[0]);
   }
   else if (Dimension() == 3)
   {
      patchTopo->GetBdrElementEdges(p, edges, orient);
      kv[0] = KnotVec(edges[0]);
      kv[1] = KnotVec(edges[1]);
   }
}

void NURBSExtension::SetOrderFromOrders()
{
   MFEM_VERIFY(mOrders.Size() > 0, "");
   mOrder = mOrders[0];
   for (int i = 1; i < mOrders.Size(); i++)
   {
      if (mOrders[i] != mOrder)
      {
         mOrder = NURBSFECollection::VariableOrder;
         return;
      }
   }
}

void NURBSExtension::SetOrdersFromKnotVectors()
{
   mOrders.SetSize(NumOfKnotVectors);
   for (int i = 0; i < NumOfKnotVectors; i++)
   {
      mOrders[i] = knotVectors[i]->GetOrder();
   }
   SetOrderFromOrders();
}

void NURBSExtension::GenerateOffsets()
{
   int nv = patchTopo->GetNV();
   int ne = patchTopo->GetNEdges();
   int nf = patchTopo->GetNFaces();
   int np = patchTopo->GetNE();
   int meshCounter, spaceCounter, dim = Dimension();

   Array<int> edges;
   Array<int> orient;

   v_meshOffsets.SetSize(nv);
   e_meshOffsets.SetSize(ne);
   f_meshOffsets.SetSize(nf);
   p_meshOffsets.SetSize(np);

   v_spaceOffsets.SetSize(nv);
   e_spaceOffsets.SetSize(ne);
   f_spaceOffsets.SetSize(nf);
   p_spaceOffsets.SetSize(np);

   // Get vertex offsets
   for (meshCounter = 0; meshCounter < nv; meshCounter++)
   {
      v_meshOffsets[meshCounter]  = meshCounter;
      v_spaceOffsets[meshCounter] = meshCounter;
   }
   spaceCounter = meshCounter;

   // Get edge offsets
   for (int e = 0; e < ne; e++)
   {
      e_meshOffsets[e]  = meshCounter;
      e_spaceOffsets[e] = spaceCounter;
      meshCounter  += KnotVec(e)->GetNE() - 1;
      spaceCounter += KnotVec(e)->GetNCP() - 2;
   }

   // Get face offsets
   for (int f = 0; f < nf; f++)
   {
      f_meshOffsets[f]  = meshCounter;
      f_spaceOffsets[f] = spaceCounter;

      patchTopo->GetFaceEdges(f, edges, orient);

      meshCounter +=
         (KnotVec(edges[0])->GetNE() - 1) *
         (KnotVec(edges[1])->GetNE() - 1);
      spaceCounter +=
         (KnotVec(edges[0])->GetNCP() - 2) *
         (KnotVec(edges[1])->GetNCP() - 2);
   }

   // Get patch offsets
   for (int p = 0; p < np; p++)
   {
      p_meshOffsets[p]  = meshCounter;
      p_spaceOffsets[p] = spaceCounter;



      if (dim == 1)
      {
         meshCounter  += KnotVec(0)->GetNE() - 1;
         spaceCounter += KnotVec(0)->GetNCP() - 2;
      }
      else if (dim == 2)
      {
         patchTopo->GetElementEdges(p, edges, orient);
         meshCounter +=
            (KnotVec(edges[0])->GetNE() - 1) *
            (KnotVec(edges[1])->GetNE() - 1);
         spaceCounter +=
            (KnotVec(edges[0])->GetNCP() - 2) *
            (KnotVec(edges[1])->GetNCP() - 2);
      }
      else
      {
         patchTopo->GetElementEdges(p, edges, orient);
         meshCounter +=
            (KnotVec(edges[0])->GetNE() - 1) *
            (KnotVec(edges[3])->GetNE() - 1) *
            (KnotVec(edges[8])->GetNE() - 1);
         spaceCounter +=
            (KnotVec(edges[0])->GetNCP() - 2) *
            (KnotVec(edges[3])->GetNCP() - 2) *
            (KnotVec(edges[8])->GetNCP() - 2);
      }
   }
   NumOfVertices = meshCounter;
   NumOfDofs     = spaceCounter;
}

void NURBSExtension::CountElements()
{
   int dim = Dimension();
   Array<const KnotVector *> kv(dim);

   NumOfElements = 0;
   for (int p = 0; p < GetNP(); p++)
   {
      GetPatchKnotVectors(p, kv);

      int ne = kv[0]->GetNE();
      for (int d = 1; d < dim; d++)
      {
         ne *= kv[d]->GetNE();
      }

      NumOfElements += ne;
   }
}

void NURBSExtension::CountBdrElements()
{
   int dim = Dimension() - 1;
   Array<KnotVector *> kv(dim);

   NumOfBdrElements = 0;
   for (int p = 0; p < GetNBP(); p++)
   {
      GetBdrPatchKnotVectors(p, kv);

      int ne = 1;
      for (int d = 0; d < dim; d++)
      {
         ne *= kv[d]->GetNE();
      }

      NumOfBdrElements += ne;
   }
}

void NURBSExtension::GetElementTopo(Array<Element *> &elements) const
{
   elements.SetSize(GetNE());

   if (Dimension() == 1)
   {
      Get1DElementTopo(elements);
   }
   else if (Dimension() == 2)
   {
      Get2DElementTopo(elements);
   }
   else
   {
      Get3DElementTopo(elements);
   }
}

void NURBSExtension::Get1DElementTopo(Array<Element *> &elements) const
{
   int el = 0;
   int eg = 0;
   int ind[2];
   NURBSPatchMap p2g(this);
   const KnotVector *kv[1];

   for (int p = 0; p < GetNP(); p++)
   {
      p2g.SetPatchVertexMap(p, kv);
      int nx = p2g.nx();

      int patch_attr = patchTopo->GetAttribute(p);

      for (int i = 0; i < nx; i++)
      {
         if (activeElem[eg])
         {
            ind[0] = activeVert[p2g(i)];
            ind[1] = activeVert[p2g(i+1)];

            elements[el] = new Segment(ind, patch_attr);
            el++;
         }
         eg++;
      }
   }
}

void NURBSExtension::Get2DElementTopo(Array<Element *> &elements) const
{
   int el = 0;
   int eg = 0;
   int ind[4];
   NURBSPatchMap p2g(this);
   const KnotVector *kv[2];

   for (int p = 0; p < GetNP(); p++)
   {
      p2g.SetPatchVertexMap(p, kv);
      int nx = p2g.nx();
      int ny = p2g.ny();

      int patch_attr = patchTopo->GetAttribute(p);

      for (int j = 0; j < ny; j++)
      {
         for (int i = 0; i < nx; i++)
         {
            if (activeElem[eg])
            {
               ind[0] = activeVert[p2g(i,  j  )];
               ind[1] = activeVert[p2g(i+1,j  )];
               ind[2] = activeVert[p2g(i+1,j+1)];
               ind[3] = activeVert[p2g(i,  j+1)];

               elements[el] = new Quadrilateral(ind, patch_attr);
               el++;
            }
            eg++;
         }
      }
   }
}

void NURBSExtension::Get3DElementTopo(Array<Element *> &elements) const
{
   int el = 0;
   int eg = 0;
   int ind[8];
   NURBSPatchMap p2g(this);
   const KnotVector *kv[3];

   for (int p = 0; p < GetNP(); p++)
   {
      p2g.SetPatchVertexMap(p, kv);
      int nx = p2g.nx();
      int ny = p2g.ny();
      int nz = p2g.nz();

      int patch_attr = patchTopo->GetAttribute(p);

      for (int k = 0; k < nz; k++)
      {
         for (int j = 0; j < ny; j++)
         {
            for (int i = 0; i < nx; i++)
            {
               if (activeElem[eg])
               {
                  ind[0] = activeVert[p2g(i,  j,  k)];
                  ind[1] = activeVert[p2g(i+1,j,  k)];
                  ind[2] = activeVert[p2g(i+1,j+1,k)];
                  ind[3] = activeVert[p2g(i,  j+1,k)];

                  ind[4] = activeVert[p2g(i,  j,  k+1)];
                  ind[5] = activeVert[p2g(i+1,j,  k+1)];
                  ind[6] = activeVert[p2g(i+1,j+1,k+1)];
                  ind[7] = activeVert[p2g(i,  j+1,k+1)];

                  elements[el] = new Hexahedron(ind, patch_attr);
                  el++;
               }
               eg++;
            }
         }
      }
   }
}

void NURBSExtension::GetBdrElementTopo(Array<Element *> &boundary) const
{
   boundary.SetSize(GetNBE());

   if (Dimension() == 1)
   {
      Get1DBdrElementTopo(boundary);
   }
   else if (Dimension() == 2)
   {
      Get2DBdrElementTopo(boundary);
   }
   else
   {
      Get3DBdrElementTopo(boundary);
   }
}

void NURBSExtension::Get1DBdrElementTopo(Array<Element *> &boundary) const
{
   int g_be, l_be;
   int ind[2], okv[1];
   NURBSPatchMap p2g(this);
   const KnotVector *kv[1];

   g_be = l_be = 0;
   for (int b = 0; b < GetNBP(); b++)
   {
      p2g.SetBdrPatchVertexMap(b, kv, okv);
      int bdr_patch_attr = patchTopo->GetBdrAttribute(b);

      if (activeBdrElem[g_be])
      {
         ind[0] = activeVert[p2g[0]];
         boundary[l_be] = new Point(ind, bdr_patch_attr);
         l_be++;
      }
      g_be++;
   }
}

void NURBSExtension::Get2DBdrElementTopo(Array<Element *> &boundary) const
{
   int g_be, l_be;
   int ind[2], okv[1];
   NURBSPatchMap p2g(this);
   const KnotVector *kv[1];

   g_be = l_be = 0;
   for (int b = 0; b < GetNBP(); b++)
   {
      p2g.SetBdrPatchVertexMap(b, kv, okv);
      int nx = p2g.nx();

      int bdr_patch_attr = patchTopo->GetBdrAttribute(b);

      for (int i = 0; i < nx; i++)
      {
         if (activeBdrElem[g_be])
         {
            int i_ = (okv[0] >= 0) ? i : (nx - 1 - i);
            ind[0] = activeVert[p2g[i_  ]];
            ind[1] = activeVert[p2g[i_+1]];

            boundary[l_be] = new Segment(ind, bdr_patch_attr);
            l_be++;
         }
         g_be++;
      }
   }
}

void NURBSExtension::Get3DBdrElementTopo(Array<Element *> &boundary) const
{
   int g_be, l_be;
   int ind[4], okv[2];
   NURBSPatchMap p2g(this);
   const KnotVector *kv[2];

   g_be = l_be = 0;
   for (int b = 0; b < GetNBP(); b++)
   {
      p2g.SetBdrPatchVertexMap(b, kv, okv);
      int nx = p2g.nx();
      int ny = p2g.ny();

      int bdr_patch_attr = patchTopo->GetBdrAttribute(b);

      for (int j = 0; j < ny; j++)
      {
         int j_ = (okv[1] >= 0) ? j : (ny - 1 - j);
         for (int i = 0; i < nx; i++)
         {
            if (activeBdrElem[g_be])
            {
               int i_ = (okv[0] >= 0) ? i : (nx - 1 - i);
               ind[0] = activeVert[p2g(i_,  j_  )];
               ind[1] = activeVert[p2g(i_+1,j_  )];
               ind[2] = activeVert[p2g(i_+1,j_+1)];
               ind[3] = activeVert[p2g(i_,  j_+1)];

               boundary[l_be] = new Quadrilateral(ind, bdr_patch_attr);
               l_be++;
            }
            g_be++;
         }
      }
   }
}

void NURBSExtension::GenerateElementDofTable()
{
   activeDof.SetSize(GetNTotalDof());
   activeDof = 0;

   if (Dimension() == 1)
   {
      Generate1DElementDofTable();
   }
   else if (Dimension() == 2)
   {
      Generate2DElementDofTable();
   }
   else
   {
      Generate3DElementDofTable();
   }

   SetPatchToElements();

   NumOfActiveDofs = 0;
   for (int d = 0; d < GetNTotalDof(); d++)
      if (activeDof[d])
      {
         NumOfActiveDofs++;
         activeDof[d] = NumOfActiveDofs;
      }

   int *dof = el_dof->GetJ();
   int ndof = el_dof->Size_of_connections();
   for (int i = 0; i < ndof; i++)
   {
      dof[i] = activeDof[dof[i]] - 1;
   }
}

void NURBSExtension::Generate1DElementDofTable()
{
   int el = 0;
   int eg = 0;
   const KnotVector *kv[2];
   NURBSPatchMap p2g(this);

   Array<Connection> el_dof_list;
   el_to_patch.SetSize(NumOfActiveElems);
   el_to_IJK.SetSize(NumOfActiveElems, 2);

   for (int p = 0; p < GetNP(); p++)
   {
      p2g.SetPatchDofMap(p, kv);

      // Load dofs
      const int ord0 = kv[0]->GetOrder();
      for (int i = 0; i < kv[0]->GetNKS(); i++)
      {
         if (kv[0]->isElement(i))
         {
            if (activeElem[eg])
            {
               Connection conn(el,0);
               for (int ii = 0; ii <= ord0; ii++)
               {
                  conn.to = DofMap(p2g(i+ii));
                  activeDof[conn.to] = 1;
                  el_dof_list.Append(conn);
               }
               el_to_patch[el] = p;
               el_to_IJK(el,0) = i;

               el++;
            }
            eg++;
         }
      }
   }
   // We must NOT sort el_dof_list in this case.
   el_dof = new Table(NumOfActiveElems, el_dof_list);
}

void NURBSExtension::Generate2DElementDofTable()
{
   int el = 0;
   int eg = 0;
   const KnotVector *kv[2];
   NURBSPatchMap p2g(this);

   Array<Connection> el_dof_list;
   el_to_patch.SetSize(NumOfActiveElems);
   el_to_IJK.SetSize(NumOfActiveElems, 2);

   for (int p = 0; p < GetNP(); p++)
   {
      p2g.SetPatchDofMap(p, kv);

      // Load dofs
      const int ord0 = kv[0]->GetOrder();
      const int ord1 = kv[1]->GetOrder();
      for (int j = 0; j < kv[1]->GetNKS(); j++)
      {
         if (kv[1]->isElement(j))
         {
            for (int i = 0; i < kv[0]->GetNKS(); i++)
            {
               if (kv[0]->isElement(i))
               {
                  if (activeElem[eg])
                  {
                     Connection conn(el,0);
                     for (int jj = 0; jj <= ord1; jj++)
                     {
                        for (int ii = 0; ii <= ord0; ii++)
                        {
                           conn.to = DofMap(p2g(i+ii,j+jj));
                           activeDof[conn.to] = 1;
                           el_dof_list.Append(conn);
                        }
                     }
                     el_to_patch[el] = p;
                     el_to_IJK(el,0) = i;
                     el_to_IJK(el,1) = j;

                     el++;
                  }
                  eg++;
               }
            }
         }
      }
   }
   // We must NOT sort el_dof_list in this case.
   el_dof = new Table(NumOfActiveElems, el_dof_list);
}

void NURBSExtension::Generate3DElementDofTable()
{
   int el = 0;
   int eg = 0;
   const KnotVector *kv[3];
   NURBSPatchMap p2g(this);

   Array<Connection> el_dof_list;
   el_to_patch.SetSize(NumOfActiveElems);
   el_to_IJK.SetSize(NumOfActiveElems, 3);

   for (int p = 0; p < GetNP(); p++)
   {
      p2g.SetPatchDofMap(p, kv);

      // Load dofs
      const int ord0 = kv[0]->GetOrder();
      const int ord1 = kv[1]->GetOrder();
      const int ord2 = kv[2]->GetOrder();
      for (int k = 0; k < kv[2]->GetNKS(); k++)
      {
         if (kv[2]->isElement(k))
         {
            for (int j = 0; j < kv[1]->GetNKS(); j++)
            {
               if (kv[1]->isElement(j))
               {
                  for (int i = 0; i < kv[0]->GetNKS(); i++)
                  {
                     if (kv[0]->isElement(i))
                     {
                        if (activeElem[eg])
                        {
                           Connection conn(el,0);
                           for (int kk = 0; kk <= ord2; kk++)
                           {
                              for (int jj = 0; jj <= ord1; jj++)
                              {
                                 for (int ii = 0; ii <= ord0; ii++)
                                 {
                                    conn.to = DofMap(p2g(i+ii, j+jj, k+kk));
                                    activeDof[conn.to] = 1;
                                    el_dof_list.Append(conn);
                                 }
                              }
                           }

                           el_to_patch[el] = p;
                           el_to_IJK(el,0) = i;
                           el_to_IJK(el,1) = j;
                           el_to_IJK(el,2) = k;

                           el++;
                        }
                        eg++;
                     }
                  }
               }
            }
         }
      }
   }
   // We must NOT sort el_dof_list in this case.
   el_dof = new Table(NumOfActiveElems, el_dof_list);
}

void NURBSExtension::GenerateBdrElementDofTable()
{
   if (Dimension() == 1)
   {
      Generate1DBdrElementDofTable();
   }
   else if (Dimension() == 2)
   {
      Generate2DBdrElementDofTable();
   }
   else
   {
      Generate3DBdrElementDofTable();
   }

   SetPatchToBdrElements();

   int *dof = bel_dof->GetJ();
   int ndof = bel_dof->Size_of_connections();
   for (int i = 0; i < ndof; i++)
   {
      dof[i] = activeDof[dof[i]] - 1;
   }
}

void NURBSExtension::Generate1DBdrElementDofTable()
{
   int gbe = 0;
   int lbe = 0, okv[1];
   const KnotVector *kv[1];
   NURBSPatchMap p2g(this);

   Array<Connection> bel_dof_list;
   bel_to_patch.SetSize(NumOfActiveBdrElems);
   bel_to_IJK.SetSize(NumOfActiveBdrElems, 1);

   for (int b = 0; b < GetNBP(); b++)
   {
      p2g.SetBdrPatchDofMap(b, kv, okv);
      // Load dofs
      if (activeBdrElem[gbe])
      {
         Connection conn(lbe,0);
         conn.to = DofMap(p2g[0]);
         bel_dof_list.Append(conn);
         bel_to_patch[lbe] = b;
         bel_to_IJK(lbe,0) = 0;
         lbe++;
      }
      gbe++;
   }
   // We must NOT sort bel_dof_list in this case.
   bel_dof = new Table(NumOfActiveBdrElems, bel_dof_list);
}

void NURBSExtension::Generate2DBdrElementDofTable()
{
   int gbe = 0;
   int lbe = 0, okv[1];
   const KnotVector *kv[1];
   NURBSPatchMap p2g(this);

   Array<Connection> bel_dof_list;
   bel_to_patch.SetSize(NumOfActiveBdrElems);
   bel_to_IJK.SetSize(NumOfActiveBdrElems, 1);

   for (int b = 0; b < GetNBP(); b++)
   {
      p2g.SetBdrPatchDofMap(b, kv, okv);
      const int nx = p2g.nx(); // NCP-1
      // Load dofs
      const int nks0 = kv[0]->GetNKS();
      const int ord0 = kv[0]->GetOrder();
      for (int i = 0; i < nks0; i++)
      {
         if (kv[0]->isElement(i))
         {
            if (activeBdrElem[gbe])
            {
               Connection conn(lbe,0);
               for (int ii = 0; ii <= ord0; ii++)
               {
                  conn.to = DofMap(p2g[(okv[0] >= 0) ? (i+ii) : (nx-i-ii)]);
                  bel_dof_list.Append(conn);
               }
               bel_to_patch[lbe] = b;
               bel_to_IJK(lbe,0) = (okv[0] >= 0) ? i : (-1-i);
               lbe++;
            }
            gbe++;
         }
      }
   }
   // We must NOT sort bel_dof_list in this case.
   bel_dof = new Table(NumOfActiveBdrElems, bel_dof_list);
}


void NURBSExtension::Generate3DBdrElementDofTable()
{
   int gbe = 0;
   int lbe = 0, okv[2];
   const KnotVector *kv[2];
   NURBSPatchMap p2g(this);

   Array<Connection> bel_dof_list;
   bel_to_patch.SetSize(NumOfActiveBdrElems);
   bel_to_IJK.SetSize(NumOfActiveBdrElems, 2);

   for (int b = 0; b < GetNBP(); b++)
   {
      p2g.SetBdrPatchDofMap(b, kv, okv);
      const int nx = p2g.nx(); // NCP0-1
      const int ny = p2g.ny(); // NCP1-1

      // Load dofs
      const int nks0 = kv[0]->GetNKS();
      const int ord0 = kv[0]->GetOrder();
      const int nks1 = kv[1]->GetNKS();
      const int ord1 = kv[1]->GetOrder();
      for (int j = 0; j < nks1; j++)
      {
         if (kv[1]->isElement(j))
         {
            for (int i = 0; i < nks0; i++)
            {
               if (kv[0]->isElement(i))
               {
                  if (activeBdrElem[gbe])
                  {
                     Connection conn(lbe,0);
                     for (int jj = 0; jj <= ord1; jj++)
                     {
                        const int jj_ = (okv[1] >= 0) ? (j+jj) : (ny-j-jj);
                        for (int ii = 0; ii <= ord0; ii++)
                        {
                           const int ii_ = (okv[0] >= 0) ? (i+ii) : (nx-i-ii);
                           conn.to = DofMap(p2g(ii_, jj_));
                           bel_dof_list.Append(conn);
                        }
                     }
                     bel_to_patch[lbe] = b;
                     bel_to_IJK(lbe,0) = (okv[0] >= 0) ? i : (-1-i);
                     bel_to_IJK(lbe,1) = (okv[1] >= 0) ? j : (-1-j);
                     lbe++;
                  }
                  gbe++;
               }
            }
         }
      }
   }
   // We must NOT sort bel_dof_list in this case.
   bel_dof = new Table(NumOfActiveBdrElems, bel_dof_list);
}

void NURBSExtension::GetVertexLocalToGlobal(Array<int> &lvert_vert)
{
   lvert_vert.SetSize(GetNV());
   for (int gv = 0; gv < GetGNV(); gv++)
      if (activeVert[gv] >= 0)
      {
         lvert_vert[activeVert[gv]] = gv;
      }
}

void NURBSExtension::GetElementLocalToGlobal(Array<int> &lelem_elem)
{
   lelem_elem.SetSize(GetNE());
   for (int le = 0, ge = 0; ge < GetGNE(); ge++)
      if (activeElem[ge])
      {
         lelem_elem[le++] = ge;
      }
}

void NURBSExtension::LoadFE(int i, const FiniteElement *FE) const
{
   const NURBSFiniteElement *NURBSFE =
      dynamic_cast<const NURBSFiniteElement *>(FE);

   if (NURBSFE->GetElement() != i)
   {
      Array<int> dofs;
      NURBSFE->SetIJK(el_to_IJK.GetRow(i));
      if (el_to_patch[i] != NURBSFE->GetPatch())
      {
         GetPatchKnotVectors(el_to_patch[i], NURBSFE->KnotVectors());
         NURBSFE->SetPatch(el_to_patch[i]);
         NURBSFE->SetOrder();
      }
      el_dof->GetRow(i, dofs);
      weights.GetSubVector(dofs, NURBSFE->Weights());
      NURBSFE->SetElement(i);
   }
}

void NURBSExtension::LoadBE(int i, const FiniteElement *BE) const
{
   if (Dimension() == 1) { return; }

   const NURBSFiniteElement *NURBSFE =
      dynamic_cast<const NURBSFiniteElement *>(BE);

   if (NURBSFE->GetElement() != i)
   {
      Array<int> dofs;
      NURBSFE->SetIJK(bel_to_IJK.GetRow(i));
      if (bel_to_patch[i] != NURBSFE->GetPatch())
      {
         GetBdrPatchKnotVectors(bel_to_patch[i], NURBSFE->KnotVectors());
         NURBSFE->SetPatch(bel_to_patch[i]);
         NURBSFE->SetOrder();
      }
      bel_dof->GetRow(i, dofs);
      weights.GetSubVector(dofs, NURBSFE->Weights());
      NURBSFE->SetElement(i);
   }
}

void NURBSExtension::ConvertToPatches(const Vector &Nodes)
{
   delete el_dof;
   delete bel_dof;

   if (patches.Size() == 0)
   {
      GetPatchNets(Nodes, Dimension());
   }
}

void NURBSExtension::SetCoordsFromPatches(Vector &Nodes)
{
   if (patches.Size() == 0) { return; }

   SetSolutionVector(Nodes, Dimension());
   patches.SetSize(0);
}

void NURBSExtension::SetKnotsFromPatches()
{
   if (patches.Size() == 0)
   {
      mfem_error("NURBSExtension::SetKnotsFromPatches :"
                 " No patches available!");
   }

   Array<KnotVector *> kv;

   for (int p = 0; p < patches.Size(); p++)
   {
      GetPatchKnotVectors(p, kv);

      for (int i = 0; i < kv.Size(); i++)
      {
         *kv[i] = *patches[p]->GetKV(i);
      }
   }

   UpdateUniqueKV();
   SetOrdersFromKnotVectors();

   GenerateOffsets();
   CountElements();
   CountBdrElements();

   // all elements must be active
   NumOfActiveElems = NumOfElements;
   activeElem.SetSize(NumOfElements);
   activeElem = true;

   GenerateActiveVertices();
   InitDofMap();
   GenerateElementDofTable();
   GenerateActiveBdrElems();
   GenerateBdrElementDofTable();

   ConnectBoundaries();
}

void NURBSExtension::LoadSolution(std::istream &input, GridFunction &sol) const
{
   const FiniteElementSpace *fes = sol.FESpace();
   MFEM_VERIFY(fes->GetNURBSext() == this, "");

   sol.SetSize(fes->GetVSize());

   Array<const KnotVector *> kv(Dimension());
   NURBSPatchMap p2g(this);
   const int vdim = fes->GetVDim();

   for (int p = 0; p < GetNP(); p++)
   {
      skip_comment_lines(input, '#');

      p2g.SetPatchDofMap(p, kv);
      const int nx = kv[0]->GetNCP();
      const int ny = kv[1]->GetNCP();
      const int nz = (kv.Size() == 2) ? 1 : kv[2]->GetNCP();
      for (int k = 0; k < nz; k++)
      {
         for (int j = 0; j < ny; j++)
         {
            for (int i = 0; i < nx; i++)
            {
               const int ll = (kv.Size() == 2) ? p2g(i,j) : p2g(i,j,k);
               const int l  = DofMap(ll);
               for (int vd = 0; vd < vdim; vd++)
               {
                  input >> sol(fes->DofToVDof(l,vd));
               }
            }
         }
      }
   }
}

void NURBSExtension::PrintSolution(const GridFunction &sol, std::ostream &os)
const
{
   const FiniteElementSpace *fes = sol.FESpace();
   MFEM_VERIFY(fes->GetNURBSext() == this, "");

   Array<const KnotVector *> kv(Dimension());
   NURBSPatchMap p2g(this);
   const int vdim = fes->GetVDim();

   for (int p = 0; p < GetNP(); p++)
   {
      os << "\n# patch " << p << "\n\n";

      p2g.SetPatchDofMap(p, kv);
      const int nx = kv[0]->GetNCP();
      const int ny = kv[1]->GetNCP();
      const int nz = (kv.Size() == 2) ? 1 : kv[2]->GetNCP();
      for (int k = 0; k < nz; k++)
      {
         for (int j = 0; j < ny; j++)
         {
            for (int i = 0; i < nx; i++)
            {
               const int ll = (kv.Size() == 2) ? p2g(i,j) : p2g(i,j,k);
               const int l  = DofMap(ll);
               os << sol(fes->DofToVDof(l,0));
               for (int vd = 1; vd < vdim; vd++)
               {
                  os << ' ' << sol(fes->DofToVDof(l,vd));
               }
               os << '\n';
            }
         }
      }
   }
}

void NURBSExtension::DegreeElevate(int rel_degree, int degree)
{
   for (int p = 0; p < patches.Size(); p++)
   {
      for (int dir = 0; dir < patches[p]->GetNKV(); dir++)
      {
         int oldd = patches[p]->GetKV(dir)->GetOrder();
         int newd = std::min(oldd + rel_degree, degree);
         if (newd > oldd)
         {
            patches[p]->DegreeElevate(dir, newd - oldd);
         }
      }
   }
}

void NURBSExtension::UniformRefinement()
{
   for (int p = 0; p < patches.Size(); p++)
   {
      patches[p]->UniformRefinement();
   }
}

void NURBSExtension::KnotInsert(Array<KnotVector *> &kv)
{
   Array<int> edges;
   Array<int> orient;
   Array<int> kvdir;

   Array<KnotVector *> pkv(Dimension());

   for (int p = 0; p < patches.Size(); p++)
   {
      if (Dimension()==1)
      {
         pkv[0] = kv[KnotInd(p)];
      }
      else if (Dimension()==2)
      {
         patchTopo->GetElementEdges(p, edges, orient);
         pkv[0] = kv[KnotInd(edges[0])];
         pkv[1] = kv[KnotInd(edges[1])];
      }
      else if (Dimension()==3)
      {
         patchTopo->GetElementEdges(p, edges, orient);
         pkv[0] = kv[KnotInd(edges[0])];
         pkv[1] = kv[KnotInd(edges[3])];
         pkv[2] = kv[KnotInd(edges[8])];
      }


      // Check whether inserted knots should be flipped before inserting.
      // Knotvectors are stored in a different array pkvc such that the original
      // knots which are inserted are not changed.
      // We need those knots for multiple patches so they have to remain original
      CheckKVDirection(p, kvdir);

      Array<KnotVector *> pkvc(Dimension());
      for (int i = 0; i < Dimension(); i++)
      {
         pkvc[i] = new KnotVector(*(pkv[i]));

         if (kvdir[i] == -1)
         {
            pkvc[i]->Flip();
         }
      }

      patches[p]->KnotInsert(pkvc);
      for (int i = 0; i < Dimension(); i++) { delete pkvc[i]; }
   }
}

void NURBSExtension::KnotInsert(Array<Vector *> &kv)
{
   Array<int> edges;
   Array<int> orient;
   Array<int> kvdir;

   Array<Vector *> pkv(Dimension());

   for (int p = 0; p < patches.Size(); p++)
   {
      if (Dimension()==1)
      {
         pkv[0] = kv[KnotInd(p)];
      }
      else if (Dimension()==2)
      {
         patchTopo->GetElementEdges(p, edges, orient);
         pkv[0] = kv[KnotInd(edges[0])];
         pkv[1] = kv[KnotInd(edges[1])];
      }
      else if (Dimension()==3)
      {
         patchTopo->GetElementEdges(p, edges, orient);
         pkv[0] = kv[KnotInd(edges[0])];
         pkv[1] = kv[KnotInd(edges[3])];
         pkv[2] = kv[KnotInd(edges[8])];
      }


      // Check whether inserted knots should be flipped before inserting.
      // Knotvectors are stored in a different array pkvc such that the original
      // knots which are inserted are not changed.
      // We need original knots for multiple patches so they have to remain original
      CheckKVDirection(p, kvdir);

      Array<Vector *> pkvc(Dimension());
      for (int i = 0; i < Dimension(); i++)
      {
         pkvc[i] = new Vector(*(pkv[i]));

         if (kvdir[i] == -1)
         {
            // Find flip point, for knotvectors that do not have the domain [0:1]
            KnotVector *kva = knotVectorsCompr[Dimension()*p+i];
            double apb = (*kva)[0] + (*kva)[kva->Size()-1];

            // Flip vector
            int size =pkvc[i]->Size();
            int ns = ceil(size/2.0);
            for (int j = 0; j < ns; j++)
            {
               double tmp = apb - pkvc[i]->Elem(j);
               pkvc[i]->Elem(j) = apb - pkvc[i]->Elem(size-1-j);
               pkvc[i]->Elem(size-1-j) = tmp;
            }
         }
      }

      patches[p]->KnotInsert(pkvc);

      for (int i = 0; i < Dimension(); i++) { delete pkvc[i]; }
   }
}

void NURBSExtension::GetPatchNets(const Vector &coords, int vdim)
{
   if (Dimension() == 1)
   {
      Get1DPatchNets(coords, vdim);
   }
   else if (Dimension() == 2)
   {
      Get2DPatchNets(coords, vdim);
   }
   else
   {
      Get3DPatchNets(coords, vdim);
   }
}

void NURBSExtension::Get1DPatchNets(const Vector &coords, int vdim)
{
   Array<const KnotVector *> kv(1);
   NURBSPatchMap p2g(this);

   patches.SetSize(GetNP());
   for (int p = 0; p < GetNP(); p++)
   {
      p2g.SetPatchDofMap(p, kv);
      patches[p] = new NURBSPatch(kv, vdim+1);
      NURBSPatch &Patch = *patches[p];

      for (int i = 0; i < kv[0]->GetNCP(); i++)
      {
         const int l = DofMap(p2g(i));
         for (int d = 0; d < vdim; d++)
         {
            Patch(i,d) = coords(l*vdim + d)*weights(l);
         }
         Patch(i,vdim) = weights(l);
      }
   }

}

void NURBSExtension::Get2DPatchNets(const Vector &coords, int vdim)
{
   Array<const KnotVector *> kv(2);
   NURBSPatchMap p2g(this);

   patches.SetSize(GetNP());
   for (int p = 0; p < GetNP(); p++)
   {
      p2g.SetPatchDofMap(p, kv);
      patches[p] = new NURBSPatch(kv, vdim+1);
      NURBSPatch &Patch = *patches[p];

      for (int j = 0; j < kv[1]->GetNCP(); j++)
      {
         for (int i = 0; i < kv[0]->GetNCP(); i++)
         {
            const int l = DofMap(p2g(i,j));
            for (int d = 0; d < vdim; d++)
            {
               Patch(i,j,d) = coords(l*vdim + d)*weights(l);
            }
            Patch(i,j,vdim) = weights(l);
         }
      }
   }
}

void NURBSExtension::Get3DPatchNets(const Vector &coords, int vdim)
{
   Array<const KnotVector *> kv(3);
   NURBSPatchMap p2g(this);

   patches.SetSize(GetNP());
   for (int p = 0; p < GetNP(); p++)
   {
      p2g.SetPatchDofMap(p, kv);
      patches[p] = new NURBSPatch(kv, vdim+1);
      NURBSPatch &Patch = *patches[p];

      for (int k = 0; k < kv[2]->GetNCP(); k++)
      {
         for (int j = 0; j < kv[1]->GetNCP(); j++)
         {
            for (int i = 0; i < kv[0]->GetNCP(); i++)
            {
               const int l = DofMap(p2g(i,j,k));
               for (int d = 0; d < vdim; d++)
               {
                  Patch(i,j,k,d) = coords(l*vdim + d)*weights(l);
               }
               Patch(i,j,k,vdim) = weights(l);
            }
         }
      }
   }
}

void NURBSExtension::SetSolutionVector(Vector &coords, int vdim)
{
   if (Dimension() == 1)
   {
      Set1DSolutionVector(coords, vdim);
   }
   else if (Dimension() == 2)
   {
      Set2DSolutionVector(coords, vdim);
   }
   else
   {
      Set3DSolutionVector(coords, vdim);
   }
}

void NURBSExtension::Set1DSolutionVector(Vector &coords, int vdim)
{
   Array<const KnotVector *> kv(1);
   NURBSPatchMap p2g(this);

   weights.SetSize(GetNDof());
   for (int p = 0; p < GetNP(); p++)
   {
      p2g.SetPatchDofMap(p, kv);
      NURBSPatch &patch = *patches[p];
      MFEM_ASSERT(vdim+1 == patch.GetNC(), "");

      for (int i = 0; i < kv[0]->GetNCP(); i++)
      {
         const int l = p2g(i);
         for (int d = 0; d < vdim; d++)
         {
            coords(l*vdim + d) = patch(i,d)/patch(i,vdim);
         }
         weights(l) = patch(i,vdim);
      }

      delete patches[p];
   }
}


void NURBSExtension::Set2DSolutionVector(Vector &coords, int vdim)
{
   Array<const KnotVector *> kv(2);
   NURBSPatchMap p2g(this);

   weights.SetSize(GetNDof());
   for (int p = 0; p < GetNP(); p++)
   {
      p2g.SetPatchDofMap(p, kv);
      NURBSPatch &patch = *patches[p];
      MFEM_ASSERT(vdim+1 == patch.GetNC(), "");

      for (int j = 0; j < kv[1]->GetNCP(); j++)
      {
         for (int i = 0; i < kv[0]->GetNCP(); i++)
         {
            const int l = p2g(i,j);
            for (int d = 0; d < vdim; d++)
            {
               coords(l*vdim + d) = patch(i,j,d)/patch(i,j,vdim);
            }
            weights(l) = patch(i,j,vdim);
         }
      }
      delete patches[p];
   }
}

void NURBSExtension::Set3DSolutionVector(Vector &coords, int vdim)
{
   Array<const KnotVector *> kv(3);
   NURBSPatchMap p2g(this);

   weights.SetSize(GetNDof());
   for (int p = 0; p < GetNP(); p++)
   {
      p2g.SetPatchDofMap(p, kv);
      NURBSPatch &patch = *patches[p];
      MFEM_ASSERT(vdim+1 == patch.GetNC(), "");

      for (int k = 0; k < kv[2]->GetNCP(); k++)
      {
         for (int j = 0; j < kv[1]->GetNCP(); j++)
         {
            for (int i = 0; i < kv[0]->GetNCP(); i++)
            {
               const int l = p2g(i,j,k);
               for (int d = 0; d < vdim; d++)
               {
                  coords(l*vdim + d) = patch(i,j,k,d)/patch(i,j,k,vdim);
               }
               weights(l) = patch(i,j,k,vdim);
            }
         }
      }
      delete patches[p];
   }
}

void NURBSExtension::SetPatchToElements()
{
   const int np = GetNP();
   patch_to_el.resize(np);

   for (int e=0; e<el_to_patch.Size(); ++e)
   {
      patch_to_el[el_to_patch[e]].Append(e);
   }
}

void NURBSExtension::SetPatchToBdrElements()
{
   const int nbp = GetNBP();
   patch_to_bel.resize(nbp);

   for (int e=0; e<bel_to_patch.Size(); ++e)
   {
      patch_to_bel[bel_to_patch[e]].Append(e);
   }
}

const Array<int>& NURBSExtension::GetPatchElements(int patch)
{
   MFEM_ASSERT(patch_to_el.size() > 0, "patch_to_el not set");

   return patch_to_el[patch];
}

const Array<int>& NURBSExtension::GetPatchBdrElements(int patch)
{
   MFEM_ASSERT(patch_to_bel.size() > 0, "patch_to_el not set");

   return patch_to_bel[patch];
}

#ifdef MFEM_USE_MPI
ParNURBSExtension::ParNURBSExtension(const ParNURBSExtension &orig)
   : NURBSExtension(orig),
     partitioning(orig.partitioning ? new int[orig.GetGNE()] : NULL),
     gtopo(orig.gtopo),
     ldof_group(orig.ldof_group)
{
   // Copy the partitioning, if not NULL
   if (partitioning)
   {
      std::memcpy(partitioning, orig.partitioning, orig.GetGNE()*sizeof(int));
   }
}

ParNURBSExtension::ParNURBSExtension(MPI_Comm comm, NURBSExtension *parent,
                                     int *part, const Array<bool> &active_bel)
   : gtopo(comm)
{
   if (parent->NumOfActiveElems < parent->NumOfElements)
   {
      // SetActive (BuildGroups?) and the way the weights are copied
      // do not support this case
      mfem_error("ParNURBSExtension::ParNURBSExtension :\n"
                 " all elements in the parent must be active!");
   }

   patchTopo = parent->patchTopo;
   // steal ownership of patchTopo from the 'parent' NURBS extension
   if (!parent->own_topo)
   {
      mfem_error("ParNURBSExtension::ParNURBSExtension :\n"
                 "  parent does not own the patch topology!");
   }
   own_topo = 1;
   parent->own_topo = 0;

   parent->edge_to_knot.Copy(edge_to_knot);

   parent->GetOrders().Copy(mOrders);
   mOrder = parent->GetOrder();

   NumOfKnotVectors = parent->GetNKV();
   knotVectors.SetSize(NumOfKnotVectors);
   for (int i = 0; i < NumOfKnotVectors; i++)
   {
      knotVectors[i] = new KnotVector(*parent->GetKnotVector(i));
   }
   CreateComprehensiveKV();

   GenerateOffsets();
   CountElements();
   CountBdrElements();

   // copy 'part' to 'partitioning'
   partitioning = new int[GetGNE()];
   for (int i = 0; i < GetGNE(); i++)
   {
      partitioning[i] = part[i];
   }
   SetActive(partitioning, active_bel);

   GenerateActiveVertices();
   GenerateElementDofTable();
   // GenerateActiveBdrElems(); // done by SetActive for now
   GenerateBdrElementDofTable();

   Table *serial_elem_dof = parent->GetElementDofTable();
   BuildGroups(partitioning, *serial_elem_dof);

   weights.SetSize(GetNDof());
   // copy weights from parent
   for (int gel = 0, lel = 0; gel < GetGNE(); gel++)
   {
      if (activeElem[gel])
      {
         int  ndofs = el_dof->RowSize(lel);
         int *ldofs = el_dof->GetRow(lel);
         int *gdofs = serial_elem_dof->GetRow(gel);
         for (int i = 0; i < ndofs; i++)
         {
            weights(ldofs[i]) = parent->weights(gdofs[i]);
         }
         lel++;
      }
   }
}

ParNURBSExtension::ParNURBSExtension(NURBSExtension *parent,
                                     const ParNURBSExtension *par_parent)
   : gtopo(par_parent->gtopo.GetComm())
{
   // steal all data from parent
   mOrder = parent->mOrder;
   Swap(mOrders, parent->mOrders);

   patchTopo = parent->patchTopo;
   own_topo = parent->own_topo;
   parent->own_topo = 0;

   Swap(edge_to_knot, parent->edge_to_knot);

   NumOfKnotVectors = parent->NumOfKnotVectors;
   Swap(knotVectors, parent->knotVectors);
   Swap(knotVectorsCompr, parent->knotVectorsCompr);

   NumOfVertices    = parent->NumOfVertices;
   NumOfElements    = parent->NumOfElements;
   NumOfBdrElements = parent->NumOfBdrElements;
   NumOfDofs        = parent->NumOfDofs;

   Swap(v_meshOffsets, parent->v_meshOffsets);
   Swap(e_meshOffsets, parent->e_meshOffsets);
   Swap(f_meshOffsets, parent->f_meshOffsets);
   Swap(p_meshOffsets, parent->p_meshOffsets);

   Swap(v_spaceOffsets, parent->v_spaceOffsets);
   Swap(e_spaceOffsets, parent->e_spaceOffsets);
   Swap(f_spaceOffsets, parent->f_spaceOffsets);
   Swap(p_spaceOffsets, parent->p_spaceOffsets);

   Swap(d_to_d, parent->d_to_d);
   Swap(master, parent->master);
   Swap(slave,  parent->slave);

   NumOfActiveVertices = parent->NumOfActiveVertices;
   NumOfActiveElems    = parent->NumOfActiveElems;
   NumOfActiveBdrElems = parent->NumOfActiveBdrElems;
   NumOfActiveDofs     = parent->NumOfActiveDofs;

   Swap(activeVert, parent->activeVert);
   Swap(activeElem, parent->activeElem);
   Swap(activeBdrElem, parent->activeBdrElem);
   Swap(activeDof, parent->activeDof);

   el_dof  = parent->el_dof;
   bel_dof = parent->bel_dof;
   parent->el_dof = parent->bel_dof = NULL;

   Swap(el_to_patch, parent->el_to_patch);
   Swap(bel_to_patch, parent->bel_to_patch);
   Swap(el_to_IJK, parent->el_to_IJK);
   Swap(bel_to_IJK, parent->bel_to_IJK);

   Swap(weights, parent->weights);
   MFEM_VERIFY(!parent->HavePatches(), "");

   delete parent;

   partitioning = NULL;

   MFEM_VERIFY(par_parent->partitioning,
               "parent ParNURBSExtension has no partitioning!");

   // Support for the case when 'parent' is not a local NURBSExtension, i.e.
   // NumOfActiveElems is not the same as in 'par_parent'. In that case, we
   // assume 'parent' is a global NURBSExtension, i.e. all elements are active.
   bool extract_weights = false;
   if (NumOfActiveElems != par_parent->NumOfActiveElems)
   {
      MFEM_ASSERT(NumOfActiveElems == NumOfElements, "internal error");

      SetActive(par_parent->partitioning, par_parent->activeBdrElem);
      GenerateActiveVertices();
      delete el_dof;
      el_to_patch.DeleteAll();
      el_to_IJK.DeleteAll();
      GenerateElementDofTable();
      // GenerateActiveBdrElems(); // done by SetActive for now
      delete bel_dof;
      bel_to_patch.DeleteAll();
      bel_to_IJK.DeleteAll();
      GenerateBdrElementDofTable();
      extract_weights = true;
   }

   Table *glob_elem_dof = GetGlobalElementDofTable();
   BuildGroups(par_parent->partitioning, *glob_elem_dof);
   if (extract_weights)
   {
      Vector glob_weights;
      Swap(weights, glob_weights);
      weights.SetSize(GetNDof());
      // Copy the local 'weights' from the 'glob_weights'.
      // Assumption: the local element ids follow the global ordering.
      for (int gel = 0, lel = 0; gel < GetGNE(); gel++)
      {
         if (activeElem[gel])
         {
            int  ndofs = el_dof->RowSize(lel);
            int *ldofs = el_dof->GetRow(lel);
            int *gdofs = glob_elem_dof->GetRow(gel);
            for (int i = 0; i < ndofs; i++)
            {
               weights(ldofs[i]) = glob_weights(gdofs[i]);
            }
            lel++;
         }
      }
   }
   delete glob_elem_dof;
}

Table *ParNURBSExtension::GetGlobalElementDofTable()
{
   if (Dimension() == 1)
   {
      return Get1DGlobalElementDofTable();
   }
   else if (Dimension() == 2)
   {
      return Get2DGlobalElementDofTable();
   }
   else
   {
      return Get3DGlobalElementDofTable();
   }
}

Table *ParNURBSExtension::Get1DGlobalElementDofTable()
{
   int el = 0;
   const KnotVector *kv[1];
   NURBSPatchMap p2g(this);
   Array<Connection> gel_dof_list;

   for (int p = 0; p < GetNP(); p++)
   {
      p2g.SetPatchDofMap(p, kv);

      // Load dofs
      const int ord0 = kv[0]->GetOrder();

      for (int i = 0; i < kv[0]->GetNKS(); i++)
      {
         if (kv[0]->isElement(i))
         {
            Connection conn(el,0);
            for (int ii = 0; ii <= ord0; ii++)
            {
               conn.to = p2g(i+ii);
               gel_dof_list.Append(conn);
            }
            el++;
         }
      }
   }
   // We must NOT sort gel_dof_list in this case.
   return (new Table(GetGNE(), gel_dof_list));
}

Table *ParNURBSExtension::Get2DGlobalElementDofTable()
{
   int el = 0;
   const KnotVector *kv[2];
   NURBSPatchMap p2g(this);
   Array<Connection> gel_dof_list;

   for (int p = 0; p < GetNP(); p++)
   {
      p2g.SetPatchDofMap(p, kv);

      // Load dofs
      const int ord0 = kv[0]->GetOrder();
      const int ord1 = kv[1]->GetOrder();
      for (int j = 0; j < kv[1]->GetNKS(); j++)
      {
         if (kv[1]->isElement(j))
         {
            for (int i = 0; i < kv[0]->GetNKS(); i++)
            {
               if (kv[0]->isElement(i))
               {
                  Connection conn(el,0);
                  for (int jj = 0; jj <= ord1; jj++)
                  {
                     for (int ii = 0; ii <= ord0; ii++)
                     {
                        conn.to = p2g(i+ii,j+jj);
                        gel_dof_list.Append(conn);
                     }
                  }
                  el++;
               }
            }
         }
      }
   }
   // We must NOT sort gel_dof_list in this case.
   return (new Table(GetGNE(), gel_dof_list));
}

Table *ParNURBSExtension::Get3DGlobalElementDofTable()
{
   int el = 0;
   const KnotVector *kv[3];
   NURBSPatchMap p2g(this);
   Array<Connection> gel_dof_list;

   for (int p = 0; p < GetNP(); p++)
   {
      p2g.SetPatchDofMap(p, kv);

      // Load dofs
      const int ord0 = kv[0]->GetOrder();
      const int ord1 = kv[1]->GetOrder();
      const int ord2 = kv[2]->GetOrder();
      for (int k = 0; k < kv[2]->GetNKS(); k++)
      {
         if (kv[2]->isElement(k))
         {
            for (int j = 0; j < kv[1]->GetNKS(); j++)
            {
               if (kv[1]->isElement(j))
               {
                  for (int i = 0; i < kv[0]->GetNKS(); i++)
                  {
                     if (kv[0]->isElement(i))
                     {
                        Connection conn(el,0);
                        for (int kk = 0; kk <= ord2; kk++)
                        {
                           for (int jj = 0; jj <= ord1; jj++)
                           {
                              for (int ii = 0; ii <= ord0; ii++)
                              {
                                 conn.to = p2g(i+ii,j+jj,k+kk);
                                 gel_dof_list.Append(conn);
                              }
                           }
                        }
                        el++;
                     }
                  }
               }
            }
         }
      }
   }
   // We must NOT sort gel_dof_list in this case.
   return (new Table(GetGNE(), gel_dof_list));
}

void ParNURBSExtension::SetActive(const int *partitioning_,
                                  const Array<bool> &active_bel)
{
   activeElem.SetSize(GetGNE());
   activeElem = false;
   NumOfActiveElems = 0;
   const int MyRank = gtopo.MyRank();
   for (int i = 0; i < GetGNE(); i++)
      if (partitioning_[i] == MyRank)
      {
         activeElem[i] = true;
         NumOfActiveElems++;
      }

   active_bel.Copy(activeBdrElem);
   NumOfActiveBdrElems = 0;
   for (int i = 0; i < GetGNBE(); i++)
      if (activeBdrElem[i])
      {
         NumOfActiveBdrElems++;
      }
}

void ParNURBSExtension::BuildGroups(const int *partitioning_,
                                    const Table &elem_dof)
{
   Table dof_proc;

   ListOfIntegerSets  groups;
   IntegerSet         group;

   Transpose(elem_dof, dof_proc); // dof_proc is dof_elem
   // convert elements to processors
   for (int i = 0; i < dof_proc.Size_of_connections(); i++)
   {
      dof_proc.GetJ()[i] = partitioning_[dof_proc.GetJ()[i]];
   }

   // the first group is the local one
   int MyRank = gtopo.MyRank();
   group.Recreate(1, &MyRank);
   groups.Insert(group);

   int dof = 0;
   ldof_group.SetSize(GetNDof());
   for (int d = 0; d < GetNTotalDof(); d++)
      if (activeDof[d])
      {
         group.Recreate(dof_proc.RowSize(d), dof_proc.GetRow(d));
         ldof_group[dof] = groups.Insert(group);

         dof++;
      }

   gtopo.Create(groups, 1822);
}
#endif // MFEM_USE_MPI


void NURBSPatchMap::GetPatchKnotVectors(int p, const KnotVector *kv[])
{
   Ext->patchTopo->GetElementVertices(p, verts);

   if (Ext->Dimension() == 1)
   {
      kv[0] = Ext->KnotVec(p);
   }
   else if (Ext->Dimension() == 2)
   {
<<<<<<< HEAD
      kv[0] = Ext->knotVectorsCompr[Ext->Dimension()*p];
      kv[1] = Ext->knotVectorsCompr[Ext->Dimension()*p + 1];
=======
      Ext->patchTopo->GetElementEdges(p, edges, oedge);
      kv[0] = Ext->KnotVec(edges[0]);
      kv[1] = Ext->KnotVec(edges[1]);
>>>>>>> 081a8600
   }
   else if (Ext->Dimension() == 3)
   {
      Ext->patchTopo->GetElementEdges(p, edges, oedge);
      Ext->patchTopo->GetElementFaces(p, faces, oface);

      kv[0] = Ext->knotVectorsCompr[Ext->Dimension()*p];
      kv[1] = Ext->knotVectorsCompr[Ext->Dimension()*p + 1];
      kv[2] = Ext->knotVectorsCompr[Ext->Dimension()*p + 2];
   }
   opatch = 0;
}

void NURBSPatchMap::GetBdrPatchKnotVectors(int p, const KnotVector *kv[],
                                           int *okv)
{
   Ext->patchTopo->GetBdrElementVertices(p, verts);

   if (Ext->Dimension() == 2)
   {
      Ext->patchTopo->GetBdrElementEdges(p, edges, oedge);
      kv[0] = Ext->KnotVec(edges[0], oedge[0], &okv[0]);
      opatch = oedge[0];
   }
   else if (Ext->Dimension() == 3)
   {
      faces.SetSize(1);
      Ext->patchTopo->GetBdrElementEdges(p, edges, oedge);
      Ext->patchTopo->GetBdrElementFace(p, &faces[0], &opatch);

      kv[0] = Ext->KnotVec(edges[0], oedge[0], &okv[0]);
      kv[1] = Ext->KnotVec(edges[1], oedge[1], &okv[1]);
   }

}

void NURBSPatchMap::SetPatchVertexMap(int p, const KnotVector *kv[])
{
   GetPatchKnotVectors(p, kv);

   I = kv[0]->GetNE() - 1;

   for (int i = 0; i < verts.Size(); i++)
   {
      verts[i] = Ext->v_meshOffsets[verts[i]];
   }

   if (Ext->Dimension() >= 2)
   {
      J = kv[1]->GetNE() - 1;
      for (int i = 0; i < edges.Size(); i++)
      {
         edges[i] = Ext->e_meshOffsets[edges[i]];
      }
   }
   if (Ext->Dimension() == 3)
   {
      K = kv[2]->GetNE() - 1;

      for (int i = 0; i < faces.Size(); i++)
      {
         faces[i] = Ext->f_meshOffsets[faces[i]];
      }
   }

   pOffset = Ext->p_meshOffsets[p];
}

void NURBSPatchMap::SetPatchDofMap(int p, const KnotVector *kv[])
{
   GetPatchKnotVectors(p, kv);

   I = kv[0]->GetNCP() - 2;

   for (int i = 0; i < verts.Size(); i++)
   {
      verts[i] = Ext->v_spaceOffsets[verts[i]];
   }
   if (Ext->Dimension() >= 2)
   {
      J = kv[1]->GetNCP() - 2;
      for (int i = 0; i < edges.Size(); i++)
      {
         edges[i] = Ext->e_spaceOffsets[edges[i]];
      }
   }
   if (Ext->Dimension() == 3)
   {
      K = kv[2]->GetNCP() - 2;

      for (int i = 0; i < faces.Size(); i++)
      {
         faces[i] = Ext->f_spaceOffsets[faces[i]];
      }
   }

   pOffset = Ext->p_spaceOffsets[p];
}

void NURBSPatchMap::SetBdrPatchVertexMap(int p, const KnotVector *kv[],
                                         int *okv)
{
   GetBdrPatchKnotVectors(p, kv, okv);

   for (int i = 0; i < verts.Size(); i++)
   {
      verts[i] = Ext->v_meshOffsets[verts[i]];
   }

   if (Ext->Dimension() == 1)
   {
      I = 0;
   }
   else if (Ext->Dimension() == 2)
   {
      I = kv[0]->GetNE() - 1;
      pOffset = Ext->e_meshOffsets[edges[0]];
   }
   else if (Ext->Dimension() == 3)
   {
      I = kv[0]->GetNE() - 1;
      J = kv[1]->GetNE() - 1;

      for (int i = 0; i < edges.Size(); i++)
      {
         edges[i] = Ext->e_meshOffsets[edges[i]];
      }

      pOffset = Ext->f_meshOffsets[faces[0]];
   }
}

void NURBSPatchMap::SetBdrPatchDofMap(int p, const KnotVector *kv[],  int *okv)
{
   GetBdrPatchKnotVectors(p, kv, okv);

   for (int i = 0; i < verts.Size(); i++)
   {
      verts[i] = Ext->v_spaceOffsets[verts[i]];
   }

   if (Ext->Dimension() == 1)
   {
      I = 0;
   }
   else if (Ext->Dimension() == 2)
   {
      I = kv[0]->GetNCP() - 2;
      pOffset = Ext->e_spaceOffsets[edges[0]];
   }
   else if (Ext->Dimension() == 3)
   {
      I = kv[0]->GetNCP() - 2;
      J = kv[1]->GetNCP() - 2;

      for (int i = 0; i < edges.Size(); i++)
      {
         edges[i] = Ext->e_spaceOffsets[edges[i]];
      }

      pOffset = Ext->f_spaceOffsets[faces[0]];
   }
}

}<|MERGE_RESOLUTION|>--- conflicted
+++ resolved
@@ -2651,7 +2651,10 @@
 
    if (Dimension() == 1)
    {
-<<<<<<< HEAD
+      kv[0] = knotVectorsCompr(p);
+   }
+   else if (Dimension() == 2)
+   {
       kv[0] = knotVectorsCompr[Dimension()*p];
       kv[1] = knotVectorsCompr[Dimension()*p + 1];
    }
@@ -2660,22 +2663,6 @@
       kv[0] = knotVectorsCompr[Dimension()*p];
       kv[1] = knotVectorsCompr[Dimension()*p + 1];
       kv[2] = knotVectorsCompr[Dimension()*p + 2];
-=======
-      kv[0] = KnotVec(p);
-   }
-   else if (Dimension() == 2)
-   {
-      patchTopo->GetElementEdges(p, edges, orient);
-      kv[0] = KnotVec(edges[0]);
-      kv[1] = KnotVec(edges[1]);
-   }
-   else
-   {
-      patchTopo->GetElementEdges(p, edges, orient);
-      kv[0] = KnotVec(edges[0]);
-      kv[1] = KnotVec(edges[3]);
-      kv[2] = KnotVec(edges[8]);
->>>>>>> 081a8600
    }
 }
 
@@ -2687,7 +2674,10 @@
    kv.SetSize(Dimension());
    if (Dimension() == 1)
    {
-<<<<<<< HEAD
+      kv[0] = knotVectorsCompr(p);
+   }
+   else if (Dimension() == 2)
+   {
       kv[0] = knotVectorsCompr[Dimension()*p];
       kv[1] = knotVectorsCompr[Dimension()*p + 1];
    }
@@ -2696,22 +2686,6 @@
       kv[0] = knotVectorsCompr[Dimension()*p];
       kv[1] = knotVectorsCompr[Dimension()*p + 1];
       kv[2] = knotVectorsCompr[Dimension()*p + 2];
-=======
-      kv[0] = KnotVec(p);
-   }
-   else if (Dimension() == 2)
-   {
-      patchTopo->GetElementEdges(p, edges, orient);
-      kv[0] = KnotVec(edges[0]);
-      kv[1] = KnotVec(edges[1]);
-   }
-   else
-   {
-      patchTopo->GetElementEdges(p, edges, orient);
-      kv[0] = KnotVec(edges[0]);
-      kv[1] = KnotVec(edges[3]);
-      kv[2] = KnotVec(edges[8]);
->>>>>>> 081a8600
    }
 }
 
@@ -4493,14 +4467,8 @@
    }
    else if (Ext->Dimension() == 2)
    {
-<<<<<<< HEAD
       kv[0] = Ext->knotVectorsCompr[Ext->Dimension()*p];
       kv[1] = Ext->knotVectorsCompr[Ext->Dimension()*p + 1];
-=======
-      Ext->patchTopo->GetElementEdges(p, edges, oedge);
-      kv[0] = Ext->KnotVec(edges[0]);
-      kv[1] = Ext->KnotVec(edges[1]);
->>>>>>> 081a8600
    }
    else if (Ext->Dimension() == 3)
    {
