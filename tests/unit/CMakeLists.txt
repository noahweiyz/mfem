--- conflicted
+++ resolved
@@ -28,13 +28,10 @@
   linalg/test_matrix_rectangular.cpp
   linalg/test_matrix_square.cpp
   linalg/test_ode.cpp
-<<<<<<< HEAD
   linalg/test_fdual.cpp
-=======
   linalg/test_ode2.cpp
   linalg/test_operator.cpp
   linalg/test_cg_indefinite.cpp
->>>>>>> 6ba8d18e
   mesh/test_mesh.cpp
   fem/test_1d_bilininteg.cpp
   fem/test_2d_bilininteg.cpp
