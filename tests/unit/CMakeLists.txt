--- conflicted
+++ resolved
@@ -55,11 +55,8 @@
   fem/test_bilinearform.cpp
   fem/test_blocknonlinearform.cpp
   fem/test_calcshape.cpp
-<<<<<<< HEAD
+  fem/test_coefficient.cpp
   fem/test_coeff_revdiff.cpp
-=======
-  fem/test_coefficient.cpp
->>>>>>> 56d092df
   fem/test_datacollection.cpp
   fem/test_derefine.cpp
   fem/test_estimator.cpp
