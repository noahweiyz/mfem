// Copyright (c) 2010-2023, Lawrence Livermore National Security, LLC. Produced
// at the Lawrence Livermore National Laboratory. All Rights reserved. See files
// LICENSE and NOTICE for details. LLNL-CODE-806117.
//
// This file is part of the MFEM library. For more information and source code
// availability visit https://mfem.org.
//
// MFEM is free software; you can redistribute it and/or modify it under the
// terms of the BSD-3 license. We welcome feedback and contributions, see file
// CONTRIBUTING.md for details.

// Finite Element Base classes

#include "fe_base.hpp"
#include "face_map_utils.hpp"
#include "../coefficient.hpp"

namespace mfem
{

using namespace std;

FiniteElement::FiniteElement(int D, Geometry::Type G,
                             int Do, int O, int F)
   : Nodes(Do)
{
   dim = D ; geom_type = G ; dof = Do ; order = O ; func_space = F;
   vdim = 0 ; cdim = 0;
   range_type = SCALAR;
   map_type = VALUE;
   deriv_type = NONE;
   deriv_range_type = SCALAR;
   deriv_map_type = VALUE;
   for (int i = 0; i < Geometry::MaxDim; i++) { orders[i] = -1; }
#ifndef MFEM_THREAD_SAFE
   shape.SetSize(dof);
   vshape.SetSize(dof, dim);
#endif
}

void FiniteElement::CalcVShape(
   const IntegrationPoint &ip, DenseMatrix &shape) const
{
   MFEM_ABORT("method is not implemented for this class");
}

void FiniteElement::CalcVShape(
   ElementTransformation &Trans, DenseMatrix &shape) const
{
   MFEM_ABORT("method is not implemented for this class");
}

<<<<<<< HEAD
void FiniteElement::CalcVShapeRevDiff(ElementTransformation &Trans,
                                      const DenseMatrix &shape_bar,
                                      DenseMatrix &PointMat_bar) const
{
   MFEM_ABORT("method is not implemented for this class");
}

void FiniteElement::CalcDivShape (
=======
void FiniteElement::CalcDivShape(
>>>>>>> 784102ad
   const IntegrationPoint &ip, Vector &divshape) const
{
   MFEM_ABORT("method is not implemented for this class");
}

void FiniteElement::CalcPhysDivShape(
   ElementTransformation &Trans, Vector &div_shape) const
{
   CalcDivShape(Trans.GetIntPoint(), div_shape);
   div_shape *= (1.0 / Trans.Weight());
}

void FiniteElement::CalcCurlShape(const IntegrationPoint &ip,
                                  DenseMatrix &curl_shape) const
{
   MFEM_ABORT("method is not implemented for this class");
}

void FiniteElement::CalcPhysCurlShape(ElementTransformation &Trans,
                                      DenseMatrix &curl_shape) const
{
   switch (dim)
   {
      case 3:
      {
#ifdef MFEM_THREAD_SAFE
         DenseMatrix vshape(dof, dim);
#endif
         CalcCurlShape(Trans.GetIntPoint(), vshape);
         MultABt(vshape, Trans.Jacobian(), curl_shape);
         curl_shape *= (1.0 / Trans.Weight());
         break;
      }
      case 2:
         // This is valid for both 2x2 and 3x2 Jacobians
         CalcCurlShape(Trans.GetIntPoint(), curl_shape);
         curl_shape *= (1.0 / Trans.Weight());
         break;
      default:
         MFEM_ABORT("Invalid dimension, Dim = " << dim);
   }
}

void FiniteElement::CalcPhysCurlShapeRevDiff(ElementTransformation &Trans,
                                             const DenseMatrix &curlshape_bar,
                                             DenseMatrix &PointMat_bar) const
{
   switch (dim)
   {
      case 3:
      {
#ifdef MFEM_THREAD_SAFE
         DenseMatrix vshape(dof, dim);
#endif
         DenseMatrix vshapedxt(dof, dim);
         DenseMatrix vshapedxt_bar(dof, dim);

         CalcCurlShape(Trans.GetIntPoint(), vshape);
         const auto &jac = Trans.Jacobian();
         MultABt(vshape, jac, vshapedxt);

         const double weight = Trans.Weight();
         // curl_shape *= 1.0 / weight;

         /// start reverse pass
         auto &isotrans = dynamic_cast<IsoparametricTransformation&>(Trans);

         /// curl_shape = vshapedxt / weight;
         double weight_bar = 0.0;
         for (int j = 0; j < curlshape_bar.Width(); ++j)
         {
            for (int i = 0; i < curlshape_bar.Height(); ++i)
            {
               weight_bar -= curlshape_bar(i,j) * vshapedxt(i,j) / pow(weight, 2);
            }
         }
         vshapedxt_bar = curlshape_bar; vshapedxt_bar *= (1.0 / weight);

         /// double weight = Trans.Weight();
         isotrans.WeightRevDiff(weight_bar, PointMat_bar);

         /// const auto &jac = Trans.Jacobian();
         /// MultABt(vshape, jac, vshapedxt);
         double jac_bar_buffer[9];
         DenseMatrix jac_bar(jac_bar_buffer, jac.Width(), jac.Height());
         MultAtB(vshapedxt_bar, vshape, jac_bar);
         isotrans.JacobianRevDiff(jac_bar, PointMat_bar);
         break;
      }
      case 2:
         MFEM_ABORT("CalcPhysCurlShapeRevDiff not implemented!\n");
         break;
      default:
         MFEM_ABORT("Invalid dimension, Dim = " << dim);
   }
}

void FiniteElement::GetFaceDofs(int face, int **dofs, int *ndofs) const
{
   MFEM_ABORT("method is not overloaded");
}

void FiniteElement::CalcHessian(const IntegrationPoint &ip,
                                DenseMatrix &h) const
{
   MFEM_ABORT("method is not overloaded");
}

void FiniteElement::GetLocalInterpolation(ElementTransformation &Trans,
                                          DenseMatrix &I) const
{
   MFEM_ABORT("method is not overloaded");
}

void FiniteElement::GetLocalRestriction(ElementTransformation &,
                                        DenseMatrix &) const
{
   MFEM_ABORT("method is not overloaded");
}

void FiniteElement::GetTransferMatrix(const FiniteElement &fe,
                                      ElementTransformation &Trans,
                                      DenseMatrix &I) const
{
   MFEM_ABORT("method is not overloaded");
}

void FiniteElement::Project(
   Coefficient &coeff, ElementTransformation &Trans, Vector &dofs) const
{
   MFEM_ABORT("method is not overloaded");
}

void FiniteElement::Project(
   VectorCoefficient &vc, ElementTransformation &Trans, Vector &dofs) const
{
   MFEM_ABORT("method is not overloaded");
}

void FiniteElement::ProjectFromNodes(Vector &vc, ElementTransformation &Trans,
                                     Vector &dofs) const
{
   mfem_error("FiniteElement::ProjectFromNodes() (vector) is not overloaded!");
}

void FiniteElement::ProjectRevDiff (
   const Vector &P_bar,
   VectorCoefficient &vc,
   ElementTransformation &Trans,
   DenseMatrix &PointMat_bar) const
{
   mfem_error ("FiniteElement::ProjectRevDiff (...) (vector) is not "
               "overloaded !");
}

void FiniteElement::ProjectMatrixCoefficient(
   MatrixCoefficient &mc, ElementTransformation &T, Vector &dofs) const
{
   MFEM_ABORT("method is not overloaded");
}

void FiniteElement::ProjectDelta(int vertex, Vector &dofs) const
{
   MFEM_ABORT("method is not implemented for this element");
}

void FiniteElement::Project(
   const FiniteElement &fe, ElementTransformation &Trans, DenseMatrix &I) const
{
   MFEM_ABORT("method is not implemented for this element");
}

void FiniteElement::ProjectGrad(
   const FiniteElement &fe, ElementTransformation &Trans,
   DenseMatrix &grad) const
{
   MFEM_ABORT("method is not implemented for this element");
}

void FiniteElement::ProjectCurl(
   const FiniteElement &fe, ElementTransformation &Trans,
   DenseMatrix &curl) const
{
   MFEM_ABORT("method is not implemented for this element");
}

void FiniteElement::ProjectDiv(
   const FiniteElement &fe, ElementTransformation &Trans,
   DenseMatrix &div) const
{
   MFEM_ABORT("method is not implemented for this element");
}

void FiniteElement::CalcPhysShape(ElementTransformation &Trans,
                                  Vector &shape) const
{
   CalcShape(Trans.GetIntPoint(), shape);
   if (map_type == INTEGRAL)
   {
      shape /= Trans.Weight();
   }
}

void FiniteElement::CalcPhysShapeRevDiff(ElementTransformation &Trans,
                                         const Vector &shape_bar,
                                         DenseMatrix &PointMat_bar) const
{
   if (map_type == INTEGRAL)
   {
#ifdef MFEM_THREAD_SAFE
      Vector shape(dof);
#endif
      CalcShape(Trans.GetIntPoint(), shape);
      // shape /= Trans.Weight();
      auto weight = Trans.Weight();
      auto weight_bar = -(shape_bar * shape) / pow(weight, 2);

      // cast the ElementTransformation
      auto &isotrans = dynamic_cast<IsoparametricTransformation &>(Trans);
      isotrans.WeightRevDiff(weight_bar, PointMat_bar);
   }
}

void FiniteElement::CalcPhysDShape(ElementTransformation &Trans,
                                   DenseMatrix &dshape) const
{
   MFEM_ASSERT(map_type == VALUE, "");
#ifdef MFEM_THREAD_SAFE
   DenseMatrix vshape(dof, dim);
#endif
   CalcDShape(Trans.GetIntPoint(), vshape);
   Mult(vshape, Trans.InverseJacobian(), dshape);
}

void FiniteElement::CalcPhysLaplacian(ElementTransformation &Trans,
                                      Vector &Laplacian) const
{
   MFEM_ASSERT(map_type == VALUE, "");

   // Simpler routine if mapping is affine
   if (Trans.Hessian().FNorm2() < 1e-20)
   {
      CalcPhysLinLaplacian(Trans, Laplacian);
      return;
   }

   // Compute full Hessian first if non-affine
   int size = (dim*(dim+1))/2;
   DenseMatrix hess(dof, size);
   CalcPhysHessian(Trans,hess);

   if (dim == 3)
   {
      for (int nd = 0; nd < dof; nd++)
      {
         Laplacian[nd] = hess(nd,0) + hess(nd,4) + hess(nd,5);
      }
   }
   else if (dim == 2)
   {
      for (int nd = 0; nd < dof; nd++)
      {
         Laplacian[nd] = hess(nd,0) + hess(nd,2);
      }
   }
   else
   {
      for (int nd = 0; nd < dof; nd++)
      {
         Laplacian[nd] = hess(nd,0);
      }
   }
}

// Assume a linear mapping
void FiniteElement::CalcPhysLinLaplacian(ElementTransformation &Trans,
                                         Vector &Laplacian) const
{
   MFEM_ASSERT(map_type == VALUE, "");
   int size = (dim*(dim+1))/2;
   DenseMatrix hess(dof, size);
   DenseMatrix Gij(dim,dim);
   Vector scale(size);

   CalcHessian(Trans.GetIntPoint(), hess);
   MultAAt(Trans.InverseJacobian(), Gij);

   if (dim == 3)
   {
      scale[0] =   Gij(0,0);
      scale[1] = 2*Gij(0,1);
      scale[2] = 2*Gij(0,2);

      scale[3] = 2*Gij(1,2);
      scale[4] =   Gij(2,2);

      scale[5] =   Gij(1,1);
   }
   else if (dim == 2)
   {
      scale[0] =   Gij(0,0);
      scale[1] = 2*Gij(0,1);
      scale[2] =   Gij(1,1);
   }
   else
   {
      scale[0] =   Gij(0,0);
   }

   for (int nd = 0; nd < dof; nd++)
   {
      Laplacian[nd] = 0.0;
      for (int ii = 0; ii < size; ii++)
      {
         Laplacian[nd] += hess(nd,ii)*scale[ii];
      }
   }
}

void  FiniteElement::CalcPhysHessian(ElementTransformation &Trans,
                                     DenseMatrix& Hessian) const
{
   MFEM_ASSERT(map_type == VALUE, "");

   // Roll 2-Tensors in vectors and 4-Tensor in Matrix, exploiting symmetry
   Array<int> map(dim*dim);
   if (dim == 3)
   {
      map[0] = 0;
      map[1] = 1;
      map[2] = 2;

      map[3] = 1;
      map[4] = 5;
      map[5] = 3;

      map[6] = 2;
      map[7] = 3;
      map[8] = 4;
   }
   else if (dim == 2)
   {
      map[0] = 0;
      map[1] = 1;

      map[2] = 1;
      map[3] = 2;
   }
   else
   {
      map[0] = 0;
   }

   // Hessian in ref coords
   int size = (dim*(dim+1))/2;
   DenseMatrix hess(dof, size);
   CalcHessian(Trans.GetIntPoint(), hess);

   // Gradient in physical coords
   if (Trans.Hessian().FNorm2() > 1e-10)
   {
      DenseMatrix grad(dof, dim);
      CalcPhysDShape(Trans, grad);
      DenseMatrix gmap(dof, size);
      Mult(grad,Trans.Hessian(),gmap);
      hess -= gmap;
   }

   // LHM
   DenseMatrix lhm(size,size);
   DenseMatrix invJ = Trans.Jacobian();
   lhm = 0.0;
   for (int i = 0; i < dim; i++)
   {
      for (int j = 0; j < dim; j++)
      {
         for (int k = 0; k < dim; k++)
         {
            for (int l = 0; l < dim; l++)
            {
               lhm(map[i*dim+j],map[k*dim+l]) += invJ(i,k)*invJ(j,l);
            }
         }
      }
   }
   // Correct multiplicity
   Vector mult(size);
   mult = 0.0;
   for (int i = 0; i < dim*dim; i++) { mult[map[i]]++; }
   lhm.InvRightScaling(mult);

   // Hessian in physical coords
   lhm.Invert();
   Mult( hess, lhm, Hessian);
}

const DofToQuad &FiniteElement::GetDofToQuad(const IntegrationRule &ir,
                                             DofToQuad::Mode mode) const
{
   MFEM_VERIFY(mode == DofToQuad::FULL, "invalid mode requested");

   for (int i = 0; i < dof2quad_array.Size(); i++)
   {
      const DofToQuad &d2q = *dof2quad_array[i];
      if (d2q.IntRule == &ir && d2q.mode == mode) { return d2q; }
   }

#ifdef MFEM_THREAD_SAFE
   DenseMatrix vshape(dof, dim);
#endif

   DofToQuad *d2q = new DofToQuad;
   const int nqpt = ir.GetNPoints();
   d2q->FE = this;
   d2q->IntRule = &ir;
   d2q->mode = mode;
   d2q->ndof = dof;
   d2q->nqpt = nqpt;
   if (range_type == SCALAR)
   {
      d2q->B.SetSize(nqpt*dof);
      d2q->Bt.SetSize(dof*nqpt);

      Vector shape;
      vshape.GetColumnReference(0, shape);
      for (int i = 0; i < nqpt; i++)
      {
         const IntegrationPoint &ip = ir.IntPoint(i);
         CalcShape(ip, shape);
         for (int j = 0; j < dof; j++)
         {
            d2q->B[i+nqpt*j] = d2q->Bt[j+dof*i] = shape(j);
         }
      }
   }
   else
   {
      d2q->B.SetSize(nqpt*dim*dof);
      d2q->Bt.SetSize(dof*nqpt*dim);

      for (int i = 0; i < nqpt; i++)
      {
         const IntegrationPoint &ip = ir.IntPoint(i);
         CalcVShape(ip, vshape);
         for (int d = 0; d < dim; d++)
         {
            for (int j = 0; j < dof; j++)
            {
               d2q->B[i+nqpt*(d+dim*j)] = d2q->Bt[j+dof*(i+nqpt*d)] = vshape(j, d);
            }
         }
      }
   }
   switch (deriv_type)
   {
      case GRAD:
      {
         d2q->G.SetSize(nqpt*dim*dof);
         d2q->Gt.SetSize(dof*nqpt*dim);

         for (int i = 0; i < nqpt; i++)
         {
            const IntegrationPoint &ip = ir.IntPoint(i);
            CalcDShape(ip, vshape);
            for (int d = 0; d < dim; d++)
            {
               for (int j = 0; j < dof; j++)
               {
                  d2q->G[i+nqpt*(d+dim*j)] = d2q->Gt[j+dof*(i+nqpt*d)] = vshape(j, d);
               }
            }
         }
         break;
      }
      case DIV:
      {
         d2q->G.SetSize(nqpt*dof);
         d2q->Gt.SetSize(dof*nqpt);

         Vector divshape;
         vshape.GetColumnReference(0, divshape);
         for (int i = 0; i < nqpt; i++)
         {
            const IntegrationPoint &ip = ir.IntPoint(i);
            CalcDivShape(ip, divshape);
            for (int j = 0; j < dof; j++)
            {
               d2q->G[i+nqpt*j] = d2q->Gt[j+dof*i] = divshape(j);
            }
         }
         break;
      }
      case CURL:
      {
         d2q->G.SetSize(nqpt*cdim*dof);
         d2q->Gt.SetSize(dof*nqpt*cdim);

         DenseMatrix curlshape(vshape.GetData(), dof, cdim);  // cdim <= dim
         for (int i = 0; i < nqpt; i++)
         {
            const IntegrationPoint &ip = ir.IntPoint(i);
            CalcCurlShape(ip, curlshape);
            for (int d = 0; d < cdim; d++)
            {
               for (int j = 0; j < dof; j++)
               {
                  d2q->G[i+nqpt*(d+dim*j)] = d2q->Gt[j+dof*(i+nqpt*d)] = curlshape(j, d);
               }
            }
         }
         break;
      }
      case NONE:
      default:
         MFEM_ABORT("invalid finite element derivative type");
   }
   dof2quad_array.Append(d2q);
   return *d2q;
}

void FiniteElement::GetFaceMap(const int face_id,
                               Array<int> &face_map) const
{
   MFEM_ABORT("method is not implemented for this element");
}

FiniteElement::~FiniteElement()
{
   for (int i = 0; i < dof2quad_array.Size(); i++)
   {
      delete dof2quad_array[i];
   }
}


void ScalarFiniteElement::NodalLocalInterpolation(
   ElementTransformation &Trans, DenseMatrix &I,
   const ScalarFiniteElement &fine_fe) const
{
   double v[Geometry::MaxDim];
   Vector vv(v, dim);
   IntegrationPoint f_ip;

#ifdef MFEM_THREAD_SAFE
   Vector shape(dof);
#else
   Vector shape;
   vshape.GetColumnReference(0, shape);
#endif

   MFEM_ASSERT(map_type == fine_fe.GetMapType(), "");

   I.SetSize(fine_fe.dof, dof);
   for (int i = 0; i < fine_fe.dof; i++)
   {
      Trans.Transform(fine_fe.Nodes.IntPoint(i), vv);
      f_ip.Set(v, dim);
      CalcShape(f_ip, shape);
      for (int j = 0; j < dof; j++)
      {
         if (fabs(I(i,j) = shape(j)) < 1.0e-12)
         {
            I(i,j) = 0.0;
         }
      }
   }
   if (map_type == INTEGRAL)
   {
      // assuming Trans is linear; this should be ok for all refinement types
      Trans.SetIntPoint(&Geometries.GetCenter(geom_type));
      I *= Trans.Weight();
   }
}

void ScalarFiniteElement::ScalarLocalInterpolation(
   ElementTransformation &Trans, DenseMatrix &I,
   const ScalarFiniteElement &fine_fe) const
{
   // General "interpolation", defined by L2 projection

   double v[Geometry::MaxDim];
   Vector vv(v, dim);
   IntegrationPoint f_ip;

   const int fs = fine_fe.GetDof(), cs = this->GetDof();
   I.SetSize(fs, cs);
   Vector fine_shape(fs), coarse_shape(cs);
   DenseMatrix fine_mass(fs), fine_coarse_mass(fs, cs); // initialized with 0
   const int ir_order =
      std::max(GetOrder(), fine_fe.GetOrder()) + fine_fe.GetOrder();
   const IntegrationRule &ir = IntRules.Get(fine_fe.GetGeomType(), ir_order);

   for (int i = 0; i < ir.GetNPoints(); i++)
   {
      const IntegrationPoint &ip = ir.IntPoint(i);
      fine_fe.CalcShape(ip, fine_shape);
      Trans.Transform(ip, vv);
      f_ip.Set(v, dim);
      this->CalcShape(f_ip, coarse_shape);

      AddMult_a_VVt(ip.weight, fine_shape, fine_mass);
      AddMult_a_VWt(ip.weight, fine_shape, coarse_shape, fine_coarse_mass);
   }

   DenseMatrixInverse fine_mass_inv(fine_mass);
   fine_mass_inv.Mult(fine_coarse_mass, I);

   if (map_type == INTEGRAL)
   {
      // assuming Trans is linear; this should be ok for all refinement types
      Trans.SetIntPoint(&Geometries.GetCenter(geom_type));
      I *= Trans.Weight();
   }
}

void ScalarFiniteElement::ScalarLocalL2Restriction(
   ElementTransformation &Trans, DenseMatrix &R,
   const ScalarFiniteElement &coarse_fe) const
{
   // General "restriction", defined by L2 projection
   double v[Geometry::MaxDim];
   Vector vv(v, dim);

   const int cs = coarse_fe.GetDof(), fs = this->GetDof();
   R.SetSize(cs, fs);
   Vector fine_shape(fs), coarse_shape(cs);
   DenseMatrix coarse_mass(cs), coarse_fine_mass(cs, fs); // initialized with 0
   const int ir_order = GetOrder() + coarse_fe.GetOrder();
   const IntegrationRule &ir = IntRules.Get(coarse_fe.GetGeomType(), ir_order);

   // integrate coarse_mass in the coarse space
   for (int i = 0; i < ir.GetNPoints(); i++)
   {
      const IntegrationPoint &c_ip = ir.IntPoint(i);
      coarse_fe.CalcShape(c_ip, coarse_shape);
      AddMult_a_VVt(c_ip.weight, coarse_shape, coarse_mass);
   }

   // integrate coarse_fine_mass in the fine space
   Trans.SetIntPoint(&Geometries.GetCenter(geom_type));
   for (int i = 0; i < ir.GetNPoints(); i++)
   {
      const IntegrationPoint &f_ip = ir.IntPoint(i);
      this->CalcShape(f_ip, fine_shape);
      Trans.Transform(f_ip, vv);

      IntegrationPoint c_ip;
      c_ip.Set(v, dim);
      coarse_fe.CalcShape(c_ip, coarse_shape);
      AddMult_a_VWt(f_ip.weight*Trans.Weight(), coarse_shape, fine_shape,
                    coarse_fine_mass);
   }

   DenseMatrixInverse coarse_mass_inv(coarse_mass);
   coarse_mass_inv.Mult(coarse_fine_mass, R);

   if (map_type == INTEGRAL)
   {
      // assuming Trans is linear; this should be ok for all refinement types
      Trans.SetIntPoint(&Geometries.GetCenter(geom_type));
      R *= 1.0 / Trans.Weight();
   }
}

void NodalFiniteElement::ProjectCurl_2D(
   const FiniteElement &fe, ElementTransformation &Trans,
   DenseMatrix &curl) const
{
   DenseMatrix curl_shape(fe.GetDof(), 1);

   curl.SetSize(dof, fe.GetDof());
   for (int i = 0; i < dof; i++)
   {
      fe.CalcCurlShape(Nodes.IntPoint(i), curl_shape);

      double w = 1.0;
      if (GetMapType() == FiniteElement::VALUE)
      {
         Trans.SetIntPoint(&Nodes.IntPoint(i));
         w /= Trans.Weight();
      }
      for (int j = 0; j < fe.GetDof(); j++)
      {
         curl(i,j) = w * curl_shape(j,0);
      }
   }
}

void InvertLinearTrans(ElementTransformation &trans,
                       const IntegrationPoint &pt, Vector &x)
{
   // invert a linear transform with one Newton step
   IntegrationPoint p0;
   p0.Set3(0, 0, 0);
   trans.Transform(p0, x);

   double store[3];
   Vector v(store, x.Size());
   pt.Get(store, x.Size());
   v -= x;

   trans.InverseJacobian().Mult(v, x);
}

void NodalFiniteElement::GetLocalRestriction(ElementTransformation &Trans,
                                             DenseMatrix &R) const
{
   IntegrationPoint ipt;
   Vector pt(&ipt.x, dim);

#ifdef MFEM_THREAD_SAFE
   Vector shape(dof);
#else
   Vector shape;
   vshape.GetColumnReference(0, shape);
#endif

   Trans.SetIntPoint(&Nodes[0]);

   for (int j = 0; j < dof; j++)
   {
      InvertLinearTrans(Trans, Nodes[j], pt);
      if (Geometries.CheckPoint(geom_type, ipt)) // do we need an epsilon here?
      {
         CalcShape(ipt, shape);
         R.SetRow(j, shape);
      }
      else
      {
         // Set the whole row to avoid valgrind warnings in R.Threshold().
         R.SetRow(j, infinity());
      }
   }
   R.Threshold(1e-12);
}

void NodalFiniteElement::Project(
   Coefficient &coeff, ElementTransformation &Trans, Vector &dofs) const
{
   for (int i = 0; i < dof; i++)
   {
      const IntegrationPoint &ip = Nodes.IntPoint(i);
      // some coefficients expect that Trans.IntPoint is the same
      // as the second argument of Eval
      Trans.SetIntPoint(&ip);
      dofs(i) = coeff.Eval(Trans, ip);
      if (map_type == INTEGRAL)
      {
         dofs(i) *= Trans.Weight();
      }
   }
}

void NodalFiniteElement::Project(
   VectorCoefficient &vc, ElementTransformation &Trans, Vector &dofs) const
{
   MFEM_ASSERT(dofs.Size() == vc.GetVDim()*dof, "");
   Vector x(vc.GetVDim());

   for (int i = 0; i < dof; i++)
   {
      const IntegrationPoint &ip = Nodes.IntPoint(i);
      Trans.SetIntPoint(&ip);
      vc.Eval (x, Trans, ip);
      if (map_type == INTEGRAL)
      {
         x *= Trans.Weight();
      }
      for (int j = 0; j < x.Size(); j++)
      {
         dofs(dof*j+i) = x(j);
      }
   }
}

void NodalFiniteElement::ProjectMatrixCoefficient(
   MatrixCoefficient &mc, ElementTransformation &T, Vector &dofs) const
{
   // (mc.height x mc.width) @ DOFs -> (dof x mc.width x mc.height) in dofs
   MFEM_ASSERT(dofs.Size() == mc.GetHeight()*mc.GetWidth()*dof, "");
   DenseMatrix MQ(mc.GetHeight(), mc.GetWidth());

   for (int k = 0; k < dof; k++)
   {
      T.SetIntPoint(&Nodes.IntPoint(k));
      mc.Eval(MQ, T, Nodes.IntPoint(k));
      if (map_type == INTEGRAL) { MQ *= T.Weight(); }
      for (int r = 0; r < MQ.Height(); r++)
      {
         for (int d = 0; d < MQ.Width(); d++)
         {
            dofs(k+dof*(d+MQ.Width()*r)) = MQ(r,d);
         }
      }
   }
}

void NodalFiniteElement::Project(
   const FiniteElement &fe, ElementTransformation &Trans, DenseMatrix &I) const
{
   if (fe.GetRangeType() == SCALAR)
   {
      Vector shape(fe.GetDof());

      I.SetSize(dof, fe.GetDof());
      if (map_type == fe.GetMapType())
      {
         for (int k = 0; k < dof; k++)
         {
            fe.CalcShape(Nodes.IntPoint(k), shape);
            for (int j = 0; j < shape.Size(); j++)
            {
               I(k,j) = (fabs(shape(j)) < 1e-12) ? 0.0 : shape(j);
            }
         }
      }
      else
      {
         for (int k = 0; k < dof; k++)
         {
            Trans.SetIntPoint(&Nodes.IntPoint(k));
            fe.CalcPhysShape(Trans, shape);
            if (map_type == INTEGRAL)
            {
               shape *= Trans.Weight();
            }
            for (int j = 0; j < shape.Size(); j++)
            {
               I(k,j) = (fabs(shape(j)) < 1e-12) ? 0.0 : shape(j);
            }
         }
      }
   }
   else
   {
      DenseMatrix vshape(fe.GetDof(), std::max(Trans.GetSpaceDim(),
                                               fe.GetVDim()));

      I.SetSize(vshape.Width()*dof, fe.GetDof());
      for (int k = 0; k < dof; k++)
      {
         Trans.SetIntPoint(&Nodes.IntPoint(k));
         fe.CalcVShape(Trans, vshape);
         if (map_type == INTEGRAL)
         {
            vshape *= Trans.Weight();
         }
         for (int j = 0; j < vshape.Height(); j++)
            for (int d = 0; d < vshape.Width(); d++)
            {
               I(k+d*dof,j) = vshape(j,d);
            }
      }
   }
}

void NodalFiniteElement::ProjectGrad(
   const FiniteElement &fe, ElementTransformation &Trans,
   DenseMatrix &grad) const
{
   MFEM_ASSERT(fe.GetMapType() == VALUE, "");
   MFEM_ASSERT(Trans.GetSpaceDim() == dim, "")

   DenseMatrix dshape(fe.GetDof(), dim), grad_k(fe.GetDof(), dim), Jinv(dim);

   grad.SetSize(dim*dof, fe.GetDof());
   for (int k = 0; k < dof; k++)
   {
      const IntegrationPoint &ip = Nodes.IntPoint(k);
      fe.CalcDShape(ip, dshape);
      Trans.SetIntPoint(&ip);
      CalcInverse(Trans.Jacobian(), Jinv);
      Mult(dshape, Jinv, grad_k);
      if (map_type == INTEGRAL)
      {
         grad_k *= Trans.Weight();
      }
      for (int j = 0; j < grad_k.Height(); j++)
         for (int d = 0; d < dim; d++)
         {
            grad(k+d*dof,j) = grad_k(j,d);
         }
   }
}

void NodalFiniteElement::ProjectDiv(
   const FiniteElement &fe, ElementTransformation &Trans,
   DenseMatrix &div) const
{
   double detJ;
   Vector div_shape(fe.GetDof());

   div.SetSize(dof, fe.GetDof());
   for (int k = 0; k < dof; k++)
   {
      const IntegrationPoint &ip = Nodes.IntPoint(k);
      fe.CalcDivShape(ip, div_shape);
      if (map_type == VALUE)
      {
         Trans.SetIntPoint(&ip);
         detJ = Trans.Weight();
         for (int j = 0; j < div_shape.Size(); j++)
         {
            div(k,j) = (fabs(div_shape(j)) < 1e-12) ? 0.0 : div_shape(j)/detJ;
         }
      }
      else
      {
         for (int j = 0; j < div_shape.Size(); j++)
         {
            div(k,j) = (fabs(div_shape(j)) < 1e-12) ? 0.0 : div_shape(j);
         }
      }
   }
}


VectorFiniteElement::VectorFiniteElement(int D, Geometry::Type G,
                                         int Do, int O, int M, int F)
   : FiniteElement(D, G, Do, O, F)
{
   range_type = VECTOR;
   map_type = M;
   SetDerivMembers();
   is_nodal = true;
   vdim = dim;
   if (map_type == H_CURL)
   {
      cdim = (dim == 3) ? 3 : 1;
   }
}

void VectorFiniteElement::CalcShape(
   const IntegrationPoint &ip, Vector &shape ) const
{
   mfem_error("Error: Cannot use scalar CalcShape(...) function with\n"
              "   VectorFiniteElements!");
}

void VectorFiniteElement::CalcDShape(
   const IntegrationPoint &ip, DenseMatrix &dshape ) const
{
   mfem_error("Error: Cannot use scalar CalcDShape(...) function with\n"
              "   VectorFiniteElements!");
}

void VectorFiniteElement::SetDerivMembers()
{
   switch (map_type)
   {
      case H_DIV:
         deriv_type = DIV;
         deriv_range_type = SCALAR;
         deriv_map_type = INTEGRAL;
         break;
      case H_CURL:
         switch (dim)
         {
            case 3: // curl: 3D H_CURL -> 3D H_DIV
               deriv_type = CURL;
               deriv_range_type = VECTOR;
               deriv_map_type = H_DIV;
               break;
            case 2:
               // curl: 2D H_CURL -> INTEGRAL
               deriv_type = CURL;
               deriv_range_type = SCALAR;
               deriv_map_type = INTEGRAL;
               break;
            case 1:
               deriv_type = NONE;
               deriv_range_type = SCALAR;
               deriv_map_type = INTEGRAL;
               break;
            default:
               MFEM_ABORT("Invalid dimension, Dim = " << dim);
         }
         break;
      default:
         MFEM_ABORT("Invalid MapType = " << map_type);
   }
}

void VectorFiniteElement::CalcVShape_RT(
   ElementTransformation &Trans, DenseMatrix &shape) const
{
   MFEM_ASSERT(map_type == H_DIV, "");
#ifdef MFEM_THREAD_SAFE
   DenseMatrix vshape(dof, dim);
#endif
   CalcVShape(Trans.GetIntPoint(), vshape);
   MultABt(vshape, Trans.Jacobian(), shape);
   shape *= (1.0 / Trans.Weight());
}

<<<<<<< HEAD
void VectorFiniteElement::CalcVShape_RTRevDiff(ElementTransformation &Trans,
                                               const DenseMatrix &vshape_bar,
                                               DenseMatrix &PointMat_bar) const
{
   MFEM_ASSERT(map_type == H_DIV, "");
#ifdef MFEM_THREAD_SAFE
   DenseMatrix vshape(dof, dim);
   DenseMatrix vshapedxt(dof, dim);
   DenseMatrix vshapedxt_bar(dof, dim);
#else
   vshapedxt.SetSize(dof, dim);
   vshapedxt_bar.SetSize(dof, dim);
#endif
   CalcVShape(Trans.GetIntPoint(), vshape);
   const auto &jac = Trans.Jacobian();
   MultABt(vshape, jac, vshapedxt);

   const double weight = Trans.Weight();
   // shape *= (1.0 / weight);

   /// start reverse pass
   auto &isotrans = dynamic_cast<IsoparametricTransformation&>(Trans);

   double weight_bar = 0.0;
   for (int j = 0; j < vshape_bar.Width(); ++j)
   {
      for (int i = 0; i < vshape_bar.Height(); ++i)
      {
         weight_bar -= vshape_bar(i,j) * vshapedxt(i,j) / pow(weight,2);
      }
   }
   isotrans.WeightRevDiff(weight_bar, PointMat_bar);

   vshapedxt_bar = vshape_bar; vshapedxt_bar *= (1.0 / weight);
   double jac_bar_buffer[9];
   DenseMatrix jac_bar(jac_bar_buffer, jac.Width(), jac.Height());
   MultAtB(vshapedxt_bar, vshape, jac_bar);
   isotrans.JacobianRevDiff(jac_bar, PointMat_bar);
}

void VectorFiniteElement::CalcVShape_ND (
=======
void VectorFiniteElement::CalcVShape_ND(
>>>>>>> 784102ad
   ElementTransformation &Trans, DenseMatrix &shape) const
{
   MFEM_ASSERT(map_type == H_CURL, "");
#ifdef MFEM_THREAD_SAFE
   DenseMatrix vshape(dof, dim);
#endif
   CalcVShape(Trans.GetIntPoint(), vshape);
   Mult(vshape, Trans.InverseJacobian(), shape);
}

void VectorFiniteElement::CalcVShape_NDRevDiff(ElementTransformation &Trans,
                                               const DenseMatrix &vshape_bar,
                                               DenseMatrix &PointMat_bar) const
{
   MFEM_ASSERT(map_type == H_CURL, "");
#ifdef MFEM_THREAD_SAFE
   DenseMatrix vshape(dof, dim);
   DenseMatrix vshapedxt(dof, dim);
   DenseMatrix vshapedxt_bar(dof, dim);
#else
   vshapedxt.SetSize(dof, dim);
   vshapedxt_bar.SetSize(dof, dim);
#endif
   CalcVShape(Trans.GetIntPoint(), vshape);
   const auto &adjJ = Trans.AdjugateJacobian();
   Mult(vshape, adjJ, vshapedxt);

   const double weight = Trans.Weight();
   // shape *= (1.0 / weight);

   /// start reverse pass
   auto &isotrans = dynamic_cast<IsoparametricTransformation&>(Trans);

   double weight_bar = 0.0;
   for (int j = 0; j < vshape_bar.Width(); ++j)
   {
      for (int i = 0; i < vshape_bar.Height(); ++i)
      {
         weight_bar -= vshape_bar(i,j) * vshapedxt(i,j) / pow(weight, 2);
      }
   }
   isotrans.WeightRevDiff(weight_bar, PointMat_bar);

   vshapedxt_bar = vshape_bar; vshapedxt_bar *= (1.0 / weight);
   double adjJ_bar_buffer[9];
   DenseMatrix adjJ_bar(adjJ_bar_buffer, adjJ.Width(), adjJ.Height());
   MultAtB(vshape, vshapedxt_bar, adjJ_bar);
   isotrans.AdjugateJacobianRevDiff(adjJ_bar, PointMat_bar);
}

void VectorFiniteElement::Project_RT(
   const double *nk, const Array<int> &d2n,
   VectorCoefficient &vc, ElementTransformation &Trans, Vector &dofs) const
{
   double vk[Geometry::MaxDim];
   const int sdim = Trans.GetSpaceDim();
   MFEM_ASSERT(vc.GetVDim() == sdim, "");
   Vector xk(vk, sdim);
   const bool square_J = (dim == sdim);

   for (int k = 0; k < dof; k++)
   {
      Trans.SetIntPoint(&Nodes.IntPoint(k));
      vc.Eval(xk, Trans, Nodes.IntPoint(k));
      // dof_k = nk^t adj(J) xk
      dofs(k) = Trans.AdjugateJacobian().InnerProduct(vk, nk + d2n[k]*dim);
      if (!square_J) { dofs(k) /= Trans.Weight(); }
   }
}

void VectorFiniteElement::Project_RT(
   const double *nk, const Array<int> &d2n,
   Vector &vc, ElementTransformation &Trans, Vector &dofs) const
{
   const int sdim = Trans.GetSpaceDim();
   const bool square_J = (dim == sdim);

   for (int k = 0; k < dof; k++)
   {
      Trans.SetIntPoint(&Nodes.IntPoint(k));
      // dof_k = nk^t adj(J) xk
      dofs(k) = Trans.AdjugateJacobian().InnerProduct(
                   &vc[k*sdim], nk + d2n[k]*dim);
      if (!square_J) { dofs(k) /= Trans.Weight(); }
   }
}

void VectorFiniteElement::Project_RTRevDiff(
   const Vector &P_bar,
   const double *nk, const Array<int> &d2n,
   VectorCoefficient &vc, ElementTransformation &Trans,
   DenseMatrix &PointMat_bar) const
{
   double vk[Geometry::MaxDim];
   const int sdim = Trans.GetSpaceDim();
   MFEM_ASSERT(vc.GetVDim() == sdim, "");
   Vector xk(vk, sdim);
   MFEM_ASSERT(dim == sdim, "VectorFiniteElement::Project_RTRevDiff\n"
               "\tOnly implemented if space dim == reference dim!\n");

   DenseMatrix temp_bar(PointMat_bar.Height(), PointMat_bar.Width());

   IsoparametricTransformation &isotrans =
      dynamic_cast<IsoparametricTransformation&>(Trans);

   for (int k = 0; k < dof; k++)
   {
      temp_bar = 0.0;
      isotrans.SetIntPoint(&Nodes.IntPoint(k));
      vc.Eval(xk, isotrans, Nodes.IntPoint(k));
      // dof_k = nk^t adj(J) xk
      const Vector nk_vec(const_cast<double*>(nk + d2n[k]*dim), sdim);
      double adjJ_bar_buffer[Geometry::MaxDim*Geometry::MaxDim];
      DenseMatrix adjJ_bar(adjJ_bar_buffer, dim, dim);
      MultVWt(nk_vec, xk, adjJ_bar);
      isotrans.AdjugateJacobianRevDiff(adjJ_bar, temp_bar);

      double V_bar_buffer[Geometry::MaxDim];
      Vector V_bar(V_bar_buffer, sdim);
      isotrans.AdjugateJacobian().MultTranspose(nk_vec, V_bar);
      vc.EvalRevDiff(V_bar, isotrans,
                     Nodes.IntPoint(k), temp_bar);

      temp_bar *= P_bar(k);
      PointMat_bar += temp_bar;
   }
}

void VectorFiniteElement::ProjectMatrixCoefficient_RT(
   const double *nk, const Array<int> &d2n,
   MatrixCoefficient &mc, ElementTransformation &T, Vector &dofs) const
{
   // project the rows of the matrix coefficient in an RT space

   const int sdim = T.GetSpaceDim();
   MFEM_ASSERT(mc.GetWidth() == sdim, "");
   const bool square_J = (dim == sdim);
   DenseMatrix MQ(mc.GetHeight(), mc.GetWidth());
   Vector nk_phys(sdim), dofs_k(MQ.Height());
   MFEM_ASSERT(dofs.Size() == dof*MQ.Height(), "");

   for (int k = 0; k < dof; k++)
   {
      T.SetIntPoint(&Nodes.IntPoint(k));
      mc.Eval(MQ, T, Nodes.IntPoint(k));
      // nk_phys = adj(J)^t nk
      T.AdjugateJacobian().MultTranspose(nk + d2n[k]*dim, nk_phys);
      if (!square_J) { nk_phys /= T.Weight(); }
      MQ.Mult(nk_phys, dofs_k);
      for (int r = 0; r < MQ.Height(); r++)
      {
         dofs(k+dof*r) = dofs_k(r);
      }
   }
}

void VectorFiniteElement::Project_RT(
   const double *nk, const Array<int> &d2n, const FiniteElement &fe,
   ElementTransformation &Trans, DenseMatrix &I) const
{
   if (fe.GetRangeType() == SCALAR)
   {
      double vk[Geometry::MaxDim];
      Vector shape(fe.GetDof());
      int sdim = Trans.GetSpaceDim();

      I.SetSize(dof, sdim*fe.GetDof());
      for (int k = 0; k < dof; k++)
      {
         const IntegrationPoint &ip = Nodes.IntPoint(k);

         fe.CalcShape(ip, shape);
         Trans.SetIntPoint(&ip);
         // Transform RT face normals from reference to physical space
         // vk = adj(J)^T nk
         Trans.AdjugateJacobian().MultTranspose(nk + d2n[k]*dim, vk);
         if (fe.GetMapType() == INTEGRAL)
         {
            double w = 1.0/Trans.Weight();
            for (int d = 0; d < dim; d++)
            {
               vk[d] *= w;
            }
         }

         for (int j = 0; j < shape.Size(); j++)
         {
            double s = shape(j);
            if (fabs(s) < 1e-12)
            {
               s = 0.0;
            }
            // Project scalar basis function multiplied by each coordinate
            // direction onto the transformed face normals
            for (int d = 0; d < sdim; d++)
            {
               I(k,j+d*shape.Size()) = s*vk[d];
            }
         }
      }
   }
   else
   {
      int sdim = Trans.GetSpaceDim();
      double vk[Geometry::MaxDim];
      DenseMatrix vshape(fe.GetDof(), sdim);
      Vector vshapenk(fe.GetDof());
      const bool square_J = (dim == sdim);

      I.SetSize(dof, fe.GetDof());
      for (int k = 0; k < dof; k++)
      {
         const IntegrationPoint &ip = Nodes.IntPoint(k);

         Trans.SetIntPoint(&ip);
         // Transform RT face normals from reference to physical space
         // vk = adj(J)^T nk
         Trans.AdjugateJacobian().MultTranspose(nk + d2n[k]*dim, vk);
         // Compute fe basis functions in physical space
         fe.CalcVShape(Trans, vshape);
         // Project fe basis functions onto transformed face normals
         vshape.Mult(vk, vshapenk);
         if (!square_J) { vshapenk /= Trans.Weight(); }
         for (int j=0; j<vshapenk.Size(); j++)
         {
            I(k,j) = vshapenk(j);
         }
      }
   }
}

void VectorFiniteElement::ProjectGrad_RT(
   const double *nk, const Array<int> &d2n, const FiniteElement &fe,
   ElementTransformation &Trans, DenseMatrix &grad) const
{
   if (dim != 2)
   {
      mfem_error("VectorFiniteElement::ProjectGrad_RT works only in 2D!");
   }

   DenseMatrix dshape(fe.GetDof(), fe.GetDim());
   Vector grad_k(fe.GetDof());
   double tk[2];

   grad.SetSize(dof, fe.GetDof());
   for (int k = 0; k < dof; k++)
   {
      fe.CalcDShape(Nodes.IntPoint(k), dshape);
      tk[0] = nk[d2n[k]*dim+1];
      tk[1] = -nk[d2n[k]*dim];
      dshape.Mult(tk, grad_k);
      for (int j = 0; j < grad_k.Size(); j++)
      {
         grad(k,j) = (fabs(grad_k(j)) < 1e-12) ? 0.0 : grad_k(j);
      }
   }
}

void VectorFiniteElement::ProjectCurl_ND(
   const double *tk, const Array<int> &d2t, const FiniteElement &fe,
   ElementTransformation &Trans, DenseMatrix &curl) const
{
#ifdef MFEM_THREAD_SAFE
   DenseMatrix curlshape(fe.GetDof(), dim);
   DenseMatrix curlshape_J(fe.GetDof(), dim);
   DenseMatrix JtJ(dim, dim);
#else
   curlshape.SetSize(fe.GetDof(), dim);
   curlshape_J.SetSize(fe.GetDof(), dim);
   JtJ.SetSize(dim, dim);
#endif

   Vector curl_k(fe.GetDof());

   curl.SetSize(dof, fe.GetDof());
   for (int k = 0; k < dof; k++)
   {
      const IntegrationPoint &ip = Nodes.IntPoint(k);

      // calculate J^t * J / |J|
      Trans.SetIntPoint(&ip);
      MultAtB(Trans.Jacobian(), Trans.Jacobian(), JtJ);
      JtJ *= 1.0 / Trans.Weight();

      // transform curl of shapes (rows) by J^t * J / |J|
      fe.CalcCurlShape(ip, curlshape);
      Mult(curlshape, JtJ, curlshape_J);

      curlshape_J.Mult(tk + d2t[k]*dim, curl_k);
      for (int j = 0; j < curl_k.Size(); j++)
      {
         curl(k,j) = (fabs(curl_k(j)) < 1e-12) ? 0.0 : curl_k(j);
      }
   }
}

void VectorFiniteElement::ProjectCurl_RT(
   const double *nk, const Array<int> &d2n, const FiniteElement &fe,
   ElementTransformation &Trans, DenseMatrix &curl) const
{
   DenseMatrix curl_shape(fe.GetDof(), dim);
   Vector curl_k(fe.GetDof());

   curl.SetSize(dof, fe.GetDof());
   for (int k = 0; k < dof; k++)
   {
      fe.CalcCurlShape(Nodes.IntPoint(k), curl_shape);
      curl_shape.Mult(nk + d2n[k]*dim, curl_k);
      for (int j = 0; j < curl_k.Size(); j++)
      {
         curl(k,j) = (fabs(curl_k(j)) < 1e-12) ? 0.0 : curl_k(j);
      }
   }
}

void VectorFiniteElement::Project_ND(
   const double *tk, const Array<int> &d2t,
   VectorCoefficient &vc, ElementTransformation &Trans, Vector &dofs) const
{
   double vk[Geometry::MaxDim];
   Vector xk(vk, vc.GetVDim());

   for (int k = 0; k < dof; k++)
   {
      Trans.SetIntPoint(&Nodes.IntPoint(k));

      vc.Eval(xk, Trans, Nodes.IntPoint(k));
      // dof_k = xk^t J tk
      dofs(k) = Trans.Jacobian().InnerProduct(tk + d2t[k]*dim, vk);
   }
}

void VectorFiniteElement::Project_ND(
   const double *tk, const Array<int> &d2t,
   Vector &vc, ElementTransformation &Trans, Vector &dofs) const
{
   for (int k = 0; k < dof; k++)
   {
      Trans.SetIntPoint(&Nodes.IntPoint(k));
      // dof_k = xk^t J tk
      dofs(k) = Trans.Jacobian().InnerProduct(tk + d2t[k]*dim, &vc[k*dim]);
   }
}

void VectorFiniteElement::Project_NDRevDiff(
   const Vector &P_bar,
   const double *tk, const Array<int> &d2t,
   VectorCoefficient &vc, ElementTransformation &Trans,
   DenseMatrix &PointMat_bar) const
{
   double vk[Geometry::MaxDim];
   const int sdim = Trans.GetSpaceDim();
   MFEM_ASSERT(vc.GetVDim() == sdim, "");
   Vector xk(vk, sdim);
   MFEM_ASSERT(dim == sdim, "VectorFiniteElement::Project_NDRevDiff\n"
               "\tOnly implemented if space dim == reference dim!\n");

   DenseMatrix temp_bar(PointMat_bar.Height(), PointMat_bar.Width());

   IsoparametricTransformation &isotrans =
      dynamic_cast<IsoparametricTransformation&>(Trans);

   for (int k = 0; k < dof; k++)
   {
      temp_bar = 0.0;
      isotrans.SetIntPoint(&Nodes.IntPoint(k));
      vc.Eval(xk, isotrans, Nodes.IntPoint(k));
      // dof_k = nk^t J xk
      const Vector tk_vec(const_cast<double*>(tk + d2t[k]*dim), sdim);

      double J_bar_buffer[Geometry::MaxDim*Geometry::MaxDim];
      DenseMatrix J_bar(J_bar_buffer, dim, dim);
      MultVWt(xk, tk_vec, J_bar);
      isotrans.JacobianRevDiff(J_bar, temp_bar);

      double V_bar_buffer[Geometry::MaxDim];
      Vector V_bar(V_bar_buffer, sdim);
      isotrans.Jacobian().Mult(tk_vec, V_bar);
      vc.EvalRevDiff(V_bar, isotrans,
                     Nodes.IntPoint(k), temp_bar);

      temp_bar *= P_bar(k);
      PointMat_bar += temp_bar;
   }
}

void VectorFiniteElement::ProjectMatrixCoefficient_ND(
   const double *tk, const Array<int> &d2t,
   MatrixCoefficient &mc, ElementTransformation &T, Vector &dofs) const
{
   // project the rows of the matrix coefficient in an ND space

   const int sdim = T.GetSpaceDim();
   MFEM_ASSERT(mc.GetWidth() == sdim, "");
   DenseMatrix MQ(mc.GetHeight(), mc.GetWidth());
   Vector tk_phys(sdim), dofs_k(MQ.Height());
   MFEM_ASSERT(dofs.Size() == dof*MQ.Height(), "");

   for (int k = 0; k < dof; k++)
   {
      T.SetIntPoint(&Nodes.IntPoint(k));
      mc.Eval(MQ, T, Nodes.IntPoint(k));
      // tk_phys = J tk
      T.Jacobian().Mult(tk + d2t[k]*dim, tk_phys);
      MQ.Mult(tk_phys, dofs_k);
      for (int r = 0; r < MQ.Height(); r++)
      {
         dofs(k+dof*r) = dofs_k(r);
      }
   }
}

void VectorFiniteElement::Project_ND(
   const double *tk, const Array<int> &d2t, const FiniteElement &fe,
   ElementTransformation &Trans, DenseMatrix &I) const
{
   if (fe.GetRangeType() == SCALAR)
   {
      int sdim = Trans.GetSpaceDim();
      double vk[Geometry::MaxDim];
      Vector shape(fe.GetDof());

      I.SetSize(dof, sdim*fe.GetDof());
      for (int k = 0; k < dof; k++)
      {
         const IntegrationPoint &ip = Nodes.IntPoint(k);

         fe.CalcShape(ip, shape);
         Trans.SetIntPoint(&ip);
         // Transform ND edge tengents from reference to physical space
         // vk = J tk
         Trans.Jacobian().Mult(tk + d2t[k]*dim, vk);
         if (fe.GetMapType() == INTEGRAL)
         {
            double w = 1.0/Trans.Weight();
            for (int d = 0; d < sdim; d++)
            {
               vk[d] *= w;
            }
         }

         for (int j = 0; j < shape.Size(); j++)
         {
            double s = shape(j);
            if (fabs(s) < 1e-12)
            {
               s = 0.0;
            }
            // Project scalar basis function multiplied by each coordinate
            // direction onto the transformed edge tangents
            for (int d = 0; d < sdim; d++)
            {
               I(k, j + d*shape.Size()) = s*vk[d];
            }
         }
      }
   }
   else
   {
      int sdim = Trans.GetSpaceDim();
      double vk[Geometry::MaxDim];
      DenseMatrix vshape(fe.GetDof(), sdim);
      Vector vshapetk(fe.GetDof());

      I.SetSize(dof, fe.GetDof());
      for (int k = 0; k < dof; k++)
      {
         const IntegrationPoint &ip = Nodes.IntPoint(k);

         Trans.SetIntPoint(&ip);
         // Transform ND edge tangents from reference to physical space
         // vk = J tk
         Trans.Jacobian().Mult(tk + d2t[k]*dim, vk);
         // Compute fe basis functions in physical space
         fe.CalcVShape(Trans, vshape);
         // Project fe basis functions onto transformed edge tangents
         vshape.Mult(vk, vshapetk);
         for (int j=0; j<vshapetk.Size(); j++)
         {
            I(k, j) = vshapetk(j);
         }
      }
   }
}

void VectorFiniteElement::ProjectGrad_ND(
   const double *tk, const Array<int> &d2t, const FiniteElement &fe,
   ElementTransformation &Trans, DenseMatrix &grad) const
{
   MFEM_ASSERT(fe.GetMapType() == VALUE, "");

   DenseMatrix dshape(fe.GetDof(), fe.GetDim());
   Vector grad_k(fe.GetDof());

   grad.SetSize(dof, fe.GetDof());
   for (int k = 0; k < dof; k++)
   {
      fe.CalcDShape(Nodes.IntPoint(k), dshape);
      dshape.Mult(tk + d2t[k]*dim, grad_k);
      for (int j = 0; j < grad_k.Size(); j++)
      {
         grad(k,j) = (fabs(grad_k(j)) < 1e-12) ? 0.0 : grad_k(j);
      }
   }
}

void VectorFiniteElement::LocalL2Projection_RT(
   const VectorFiniteElement &cfe, ElementTransformation &Trans,
   DenseMatrix &I) const
{
   Vector v(dim);
   IntegrationPoint tr_ip;

   const int fs = dof, cs = cfe.GetDof();
   I.SetSize(fs, cs);
   DenseMatrix fine_shape(fs, dim), coarse_shape(cs, cfe.GetDim());
   DenseMatrix fine_mass(fs), fine_coarse_mass(fs, cs); // initialized with 0
   const int ir_order =
      std::max(GetOrder(), this->GetOrder()) + this->GetOrder();
   const IntegrationRule &ir = IntRules.Get(this->GetGeomType(), ir_order);

   Trans.SetIntPoint(&Geometries.GetCenter(geom_type));
   const DenseMatrix &adjJ = Trans.AdjugateJacobian();
   for (int i = 0; i < ir.GetNPoints(); i++)
   {
      const IntegrationPoint &ip = ir.IntPoint(i);
      double w = ip.weight;
      this->CalcVShape(ip, fine_shape);
      Trans.Transform(ip, v);
      tr_ip.Set(v.GetData(), dim);
      cfe.CalcVShape(tr_ip, coarse_shape);

      AddMult_a_AAt(w, fine_shape, fine_mass);
      for (int k=0; k<fs; ++k)
      {
         for (int j=0; j<cs; ++j)
         {
            double Mkj = 0.0;
            for (int d1=0; d1<dim; ++d1)
            {
               for (int d2=0; d2<dim; ++d2)
               {
                  Mkj += w*fine_shape(k,d1)*adjJ(d2,d1)*coarse_shape(j,d2);
               }
            }
            fine_coarse_mass(k,j) += (fabs(Mkj) < 1e-12) ? 0.0 : Mkj;
         }
      }
   }
   DenseMatrixInverse fine_mass_inv(fine_mass);
   fine_mass_inv.Mult(fine_coarse_mass, I);
}

void VectorFiniteElement::LocalInterpolation_RT(
   const VectorFiniteElement &cfe, const double *nk, const Array<int> &d2n,
   ElementTransformation &Trans, DenseMatrix &I) const
{
   MFEM_ASSERT(map_type == cfe.GetMapType(), "");

   if (!is_nodal) { return LocalL2Projection_RT(cfe, Trans, I); }

   double vk[Geometry::MaxDim];
   Vector xk(vk, dim);
   IntegrationPoint ip;
#ifdef MFEM_THREAD_SAFE
   DenseMatrix vshape(cfe.GetDof(), cfe.GetDim());
#else
   DenseMatrix vshape(cfe.vshape.Data(), cfe.GetDof(), cfe.GetDim());
#endif
   I.SetSize(dof, vshape.Height());

   // assuming Trans is linear; this should be ok for all refinement types
   Trans.SetIntPoint(&Geometries.GetCenter(geom_type));
   const DenseMatrix &adjJ = Trans.AdjugateJacobian();
   for (int k = 0; k < dof; k++)
   {
      Trans.Transform(Nodes.IntPoint(k), xk);
      ip.Set3(vk);
      cfe.CalcVShape(ip, vshape);
      // xk = |J| J^{-t} n_k
      adjJ.MultTranspose(nk + d2n[k]*dim, vk);
      // I_k = vshape_k.adj(J)^t.n_k, k=1,...,dof
      for (int j = 0; j < vshape.Height(); j++)
      {
         double Ikj = 0.;
         for (int i = 0; i < dim; i++)
         {
            Ikj += vshape(j, i) * vk[i];
         }
         I(k, j) = (fabs(Ikj) < 1e-12) ? 0.0 : Ikj;
      }
   }
}

void VectorFiniteElement::LocalL2Projection_ND(
   const VectorFiniteElement &cfe,
   ElementTransformation &Trans, DenseMatrix &I) const
{
   Vector v(dim);
   IntegrationPoint tr_ip;

   const int fs = dof, cs = cfe.GetDof();
   I.SetSize(fs, cs);
   DenseMatrix fine_shape(fs, dim), coarse_shape(cs, cfe.GetDim());
   DenseMatrix fine_mass(fs), fine_coarse_mass(fs, cs); // initialized with 0
   const int ir_order =
      std::max(GetOrder(), this->GetOrder()) + this->GetOrder();
   const IntegrationRule &ir = IntRules.Get(this->GetGeomType(), ir_order);

   Trans.SetIntPoint(&Geometries.GetCenter(geom_type));
   const DenseMatrix &J = Trans.Jacobian();
   for (int i = 0; i < ir.GetNPoints(); i++)
   {
      const IntegrationPoint &ip = ir.IntPoint(i);
      this->CalcVShape(ip, fine_shape);
      Trans.Transform(ip, v);
      tr_ip.Set(v.GetData(), dim);
      cfe.CalcVShape(tr_ip, coarse_shape);

      AddMult_a_AAt(ip.weight, fine_shape, fine_mass);
      for (int k=0; k<fs; ++k)
      {
         for (int j=0; j<cs; ++j)
         {
            double Mkj = 0.0;
            for (int d1=0; d1<dim; ++d1)
            {
               for (int d2=0; d2<dim; ++d2)
               {
                  Mkj += ip.weight*fine_shape(k,d1)*J(d1,d2)*coarse_shape(j,d2);
               }
            }
            fine_coarse_mass(k,j) += (fabs(Mkj) < 1e-12) ? 0.0 : Mkj;
         }
      }
   }
   DenseMatrixInverse fine_mass_inv(fine_mass);
   fine_mass_inv.Mult(fine_coarse_mass, I);
}

void VectorFiniteElement::LocalInterpolation_ND(
   const VectorFiniteElement &cfe, const double *tk, const Array<int> &d2t,
   ElementTransformation &Trans, DenseMatrix &I) const
{
   if (!is_nodal) { return LocalL2Projection_ND(cfe, Trans, I); }

   double vk[Geometry::MaxDim];
   Vector xk(vk, dim);
   IntegrationPoint ip;
#ifdef MFEM_THREAD_SAFE
   DenseMatrix vshape(cfe.GetDof(), cfe.GetDim());
#else
   DenseMatrix vshape(cfe.vshape.Data(), cfe.GetDof(), cfe.GetDim());
#endif
   I.SetSize(dof, vshape.Height());

   // assuming Trans is linear; this should be ok for all refinement types
   Trans.SetIntPoint(&Geometries.GetCenter(geom_type));
   const DenseMatrix &J = Trans.Jacobian();
   for (int k = 0; k < dof; k++)
   {
      Trans.Transform(Nodes.IntPoint(k), xk);
      ip.Set3(vk);
      cfe.CalcVShape(ip, vshape);
      // xk = J t_k
      J.Mult(tk + d2t[k]*dim, vk);
      // I_k = vshape_k.J.t_k, k=1,...,Dof
      for (int j = 0; j < vshape.Height(); j++)
      {
         double Ikj = 0.;
         for (int i = 0; i < dim; i++)
         {
            Ikj += vshape(j, i) * vk[i];
         }
         I(k, j) = (fabs(Ikj) < 1e-12) ? 0.0 : Ikj;
      }
   }
}

void VectorFiniteElement::LocalRestriction_RT(
   const double *nk, const Array<int> &d2n, ElementTransformation &Trans,
   DenseMatrix &R) const
{
   double pt_data[Geometry::MaxDim];
   IntegrationPoint ip;
   Vector pt(pt_data, dim);

#ifdef MFEM_THREAD_SAFE
   DenseMatrix vshape(dof, dim);
#endif

   Trans.SetIntPoint(&Geometries.GetCenter(geom_type));
   const DenseMatrix &J = Trans.Jacobian();
   const double weight = Trans.Weight();
   for (int j = 0; j < dof; j++)
   {
      InvertLinearTrans(Trans, Nodes.IntPoint(j), pt);
      ip.Set(pt_data, dim);
      if (Geometries.CheckPoint(geom_type, ip)) // do we need an epsilon here?
      {
         CalcVShape(ip, vshape);
         J.MultTranspose(nk+dim*d2n[j], pt_data);
         pt /= weight;
         for (int k = 0; k < dof; k++)
         {
            double R_jk = 0.0;
            for (int d = 0; d < dim; d++)
            {
               R_jk += vshape(k,d)*pt_data[d];
            }
            R(j,k) = R_jk;
         }
      }
      else
      {
         // Set the whole row to avoid valgrind warnings in R.Threshold().
         R.SetRow(j, infinity());
      }
   }
   R.Threshold(1e-12);
}

void VectorFiniteElement::LocalRestriction_ND(
   const double *tk, const Array<int> &d2t, ElementTransformation &Trans,
   DenseMatrix &R) const
{
   double pt_data[Geometry::MaxDim];
   IntegrationPoint ip;
   Vector pt(pt_data, dim);

#ifdef MFEM_THREAD_SAFE
   DenseMatrix vshape(dof, dim);
#endif

   Trans.SetIntPoint(&Geometries.GetCenter(geom_type));
   const DenseMatrix &Jinv = Trans.InverseJacobian();
   for (int j = 0; j < dof; j++)
   {
      InvertLinearTrans(Trans, Nodes.IntPoint(j), pt);
      ip.Set(pt_data, dim);
      if (Geometries.CheckPoint(geom_type, ip)) // do we need an epsilon here?
      {
         CalcVShape(ip, vshape);
         Jinv.Mult(tk+dim*d2t[j], pt_data);
         for (int k = 0; k < dof; k++)
         {
            double R_jk = 0.0;
            for (int d = 0; d < dim; d++)
            {
               R_jk += vshape(k,d)*pt_data[d];
            }
            R(j,k) = R_jk;
         }
      }
      else
      {
         // Set the whole row to avoid valgrind warnings in R.Threshold().
         R.SetRow(j, infinity());
      }
   }
   R.Threshold(1e-12);
}


Poly_1D::Basis::Basis(const int p, const double *nodes, EvalType etype)
   : etype(etype), auxiliary_basis(NULL), scale_integrated(false)
{
   switch (etype)
   {
      case ChangeOfBasis:
      {
         x.SetSize(p + 1);
         w.SetSize(p + 1);
         DenseMatrix A(p + 1);
         for (int i = 0; i <= p; i++)
         {
            CalcBasis(p, nodes[i], A.GetColumn(i));
         }
         Ai.Factor(A);
         // mfem::out << "Poly_1D::Basis(" << p << ",...) : "; Ai.TestInversion();
         break;
      }
      case Barycentric:
      {
         x.SetSize(p + 1);
         w.SetSize(p + 1);
         x = nodes;
         w = 1.0;
         for (int i = 0; i <= p; i++)
         {
            for (int j = 0; j < i; j++)
            {
               double xij = x(i) - x(j);
               w(i) *=  xij;
               w(j) *= -xij;
            }
         }
         for (int i = 0; i <= p; i++)
         {
            w(i) = 1.0/w(i);
         }

#ifdef MFEM_DEBUG
         // Make sure the nodes are increasing
         for (int i = 0; i < p; i++)
         {
            if (x(i) >= x(i+1))
            {
               mfem_error("Poly_1D::Basis::Basis : nodes are not increasing!");
            }
         }
#endif
         break;
      }
      case Positive:
         x.SetDataAndSize(NULL, p + 1); // use x to store (p + 1)
         break;
      case Integrated:
         auxiliary_basis = new Basis(
            p+1, poly1d.GetPoints(p+1, BasisType::GaussLobatto), Barycentric);
         u_aux.SetSize(p+2);
         d_aux.SetSize(p+2);
         d2_aux.SetSize(p+2);
         break;
      default: break;
   }
}

void Poly_1D::Basis::Eval(const double y, Vector &u) const
{
   switch (etype)
   {
      case ChangeOfBasis:
      {
         CalcBasis(Ai.Width() - 1, y, x);
         Ai.Mult(x, u);
         break;
      }
      case Barycentric:
      {
         int i, k, p = x.Size() - 1;
         double l, lk;

         if (p == 0)
         {
            u(0) = 1.0;
            return;
         }

         lk = 1.0;
         for (k = 0; k < p; k++)
         {
            if (y >= (x(k) + x(k+1))/2)
            {
               lk *= y - x(k);
            }
            else
            {
               for (i = k+1; i <= p; i++)
               {
                  lk *= y - x(i);
               }
               break;
            }
         }
         l = lk * (y - x(k));

         for (i = 0; i < k; i++)
         {
            u(i) = l * w(i) / (y - x(i));
         }
         u(k) = lk * w(k);
         for (i++; i <= p; i++)
         {
            u(i) = l * w(i) / (y - x(i));
         }
         break;
      }
      case Positive:
         CalcBernstein(x.Size() - 1, y, u);
         break;
      case Integrated:
         auxiliary_basis->Eval(y, u_aux, d_aux);
         EvalIntegrated(d_aux, u);
         break;
      default: break;
   }
}

void Poly_1D::Basis::Eval(const double y, Vector &u, Vector &d) const
{
   switch (etype)
   {
      case ChangeOfBasis:
      {
         CalcBasis(Ai.Width() - 1, y, x, w);
         Ai.Mult(x, u);
         Ai.Mult(w, d);
         break;
      }
      case Barycentric:
      {
         int i, k, p = x.Size() - 1;
         double l, lp, lk, sk, si;

         if (p == 0)
         {
            u(0) = 1.0;
            d(0) = 0.0;
            return;
         }

         lk = 1.0;
         for (k = 0; k < p; k++)
         {
            if (y >= (x(k) + x(k+1))/2)
            {
               lk *= y - x(k);
            }
            else
            {
               for (i = k+1; i <= p; i++)
               {
                  lk *= y - x(i);
               }
               break;
            }
         }
         l = lk * (y - x(k));

         sk = 0.0;
         for (i = 0; i < k; i++)
         {
            si = 1.0/(y - x(i));
            sk += si;
            u(i) = l * si * w(i);
         }
         u(k) = lk * w(k);
         for (i++; i <= p; i++)
         {
            si = 1.0/(y - x(i));
            sk += si;
            u(i) = l * si * w(i);
         }
         lp = l * sk + lk;

         for (i = 0; i < k; i++)
         {
            d(i) = (lp * w(i) - u(i))/(y - x(i));
         }
         d(k) = sk * u(k);
         for (i++; i <= p; i++)
         {
            d(i) = (lp * w(i) - u(i))/(y - x(i));
         }
         break;
      }
      case Positive:
         CalcBernstein(x.Size() - 1, y, u, d);
         break;
      case Integrated:
         auxiliary_basis->Eval(y, u_aux, d_aux, d2_aux);
         EvalIntegrated(d_aux,u);
         EvalIntegrated(d2_aux,d);
         break;
      default: break;
   }
}

void Poly_1D::Basis::Eval(const double y, Vector &u, Vector &d,
                          Vector &d2) const
{
   MFEM_VERIFY(etype == Barycentric,
               "Basis::Eval with second order derivatives not implemented for"
               " etype = " << etype);
   switch (etype)
   {
      case ChangeOfBasis:
      {
         CalcBasis(Ai.Width() - 1, y, x, w);
         Ai.Mult(x, u);
         Ai.Mult(w, d);
         // set d2 (not implemented yet)
         break;
      }
      case Barycentric:
      {
         int i, k, p = x.Size() - 1;
         double l, lp, lp2, lk, sk, si, sk2;

         if (p == 0)
         {
            u(0) = 1.0;
            d(0) = 0.0;
            d2(0) = 0.0;
            return;
         }

         lk = 1.0;
         for (k = 0; k < p; k++)
         {
            if (y >= (x(k) + x(k+1))/2)
            {
               lk *= y - x(k);
            }
            else
            {
               for (i = k+1; i <= p; i++)
               {
                  lk *= y - x(i);
               }
               break;
            }
         }
         l = lk * (y - x(k));

         sk = 0.0;
         sk2 = 0.0;
         for (i = 0; i < k; i++)
         {
            si = 1.0/(y - x(i));
            sk += si;
            sk2 -= si * si;
            u(i) = l * si * w(i);
         }
         u(k) = lk * w(k);
         for (i++; i <= p; i++)
         {
            si = 1.0/(y - x(i));
            sk += si;
            sk2 -= si * si;
            u(i) = l * si * w(i);
         }
         lp = l * sk + lk;
         lp2 = lp * sk + l * sk2 + sk * lk;

         for (i = 0; i < k; i++)
         {
            d(i) = (lp * w(i) - u(i))/(y - x(i));
            d2(i) = (lp2 * w(i) - 2 * d(i))/(y - x(i));
         }
         d(k) = sk * u(k);
         d2(k) = sk2 * u(k) + sk * d(k);
         for (i++; i <= p; i++)
         {
            d(i) = (lp * w(i) - u(i))/(y - x(i));
            d2(i) = (lp2 * w(i) - 2 * d(i))/(y - x(i));
         }
         break;
      }
      case Positive:
         CalcBernstein(x.Size() - 1, y, u, d);
         break;
      case Integrated:
         MFEM_ABORT("Integrated basis must be evaluated with EvalIntegrated");
         break;
      default: break;
   }
}

void Poly_1D::Basis::EvalIntegrated(const Vector &d_aux_, Vector &u) const
{
   MFEM_VERIFY(etype == Integrated,
               "EvalIntegrated is only valid for Integrated basis type");
   int p = d_aux_.Size() - 1;
   // See Gerritsma, M. (2010).  "Edge functions for spectral element methods",
   // in Lecture Notes in Computational Science and Engineering, 199--207.
   u[0] = -d_aux_[0];
   for (int j=1; j<p; ++j)
   {
      u[j] = u[j-1] - d_aux_[j];
   }
   // If scale_integrated is true, the degrees of freedom represent mean values,
   // otherwise they represent subcell integrals. Generally, scale_integrated
   // should be true for MapType::VALUE, and false for other map types.
   if (scale_integrated)
   {
      Vector &aux_nodes = auxiliary_basis->x;
      for (int j=0; j<aux_nodes.Size()-1; ++j)
      {
         u[j] *= aux_nodes[j+1] - aux_nodes[j];
      }
   }
}

void Poly_1D::Basis::ScaleIntegrated(bool scale_integrated_)
{
   scale_integrated = scale_integrated_;
}

Poly_1D::Basis::~Basis()
{
   delete auxiliary_basis;
}

const int *Poly_1D::Binom(const int p)
{
   if (binom.NumCols() <= p)
   {
      binom.SetSize(p + 1, p + 1);
      for (int i = 0; i <= p; i++)
      {
         binom(i,0) = binom(i,i) = 1;
         for (int j = 1; j < i; j++)
         {
            binom(i,j) = binom(i-1,j) + binom(i-1,j-1);
         }
      }
   }
   return binom[p];
}

void Poly_1D::ChebyshevPoints(const int p, double *x)
{
   for (int i = 0; i <= p; i++)
   {
      // x[i] = 0.5*(1. + cos(M_PI*(p - i + 0.5)/(p + 1)));
      double s = sin(M_PI_2*(i + 0.5)/(p + 1));
      x[i] = s*s;
   }
}

void Poly_1D::CalcMono(const int p, const double x, double *u)
{
   double xn;
   u[0] = xn = 1.;
   for (int n = 1; n <= p; n++)
   {
      u[n] = (xn *= x);
   }
}

void Poly_1D::CalcMono(const int p, const double x, double *u, double *d)
{
   double xn;
   u[0] = xn = 1.;
   d[0] = 0.;
   for (int n = 1; n <= p; n++)
   {
      d[n] = n * xn;
      u[n] = (xn *= x);
   }
}

void Poly_1D::CalcBinomTerms(const int p, const double x, const double y,
                             double *u)
{
   if (p == 0)
   {
      u[0] = 1.;
   }
   else
   {
      int i;
      const int *b = Binom(p);
      double z = x;

      for (i = 1; i < p; i++)
      {
         u[i] = b[i]*z;
         z *= x;
      }
      u[p] = z;
      z = y;
      for (i--; i > 0; i--)
      {
         u[i] *= z;
         z *= y;
      }
      u[0] = z;
   }
}

void Poly_1D::CalcBinomTerms(const int p, const double x, const double y,
                             double *u, double *d)
{
   if (p == 0)
   {
      u[0] = 1.;
      d[0] = 0.;
   }
   else
   {
      int i;
      const int *b = Binom(p);
      const double xpy = x + y, ptx = p*x;
      double z = 1.;

      for (i = 1; i < p; i++)
      {
         d[i] = b[i]*z*(i*xpy - ptx);
         z *= x;
         u[i] = b[i]*z;
      }
      d[p] = p*z;
      u[p] = z*x;
      z = 1.;
      for (i--; i > 0; i--)
      {
         d[i] *= z;
         z *= y;
         u[i] *= z;
      }
      d[0] = -p*z;
      u[0] = z*y;
   }
}

void Poly_1D::CalcDBinomTerms(const int p, const double x, const double y,
                              double *d)
{
   if (p == 0)
   {
      d[0] = 0.;
   }
   else
   {
      int i;
      const int *b = Binom(p);
      const double xpy = x + y, ptx = p*x;
      double z = 1.;

      for (i = 1; i < p; i++)
      {
         d[i] = b[i]*z*(i*xpy - ptx);
         z *= x;
      }
      d[p] = p*z;
      z = 1.;
      for (i--; i > 0; i--)
      {
         d[i] *= z;
         z *= y;
      }
      d[0] = -p*z;
   }
}

void Poly_1D::CalcLegendre(const int p, const double x, double *u)
{
   // use the recursive definition for [-1,1]:
   // (n+1)*P_{n+1}(z) = (2*n+1)*z*P_n(z)-n*P_{n-1}(z)
   double z;
   u[0] = 1.;
   if (p == 0) { return; }
   u[1] = z = 2.*x - 1.;
   for (int n = 1; n < p; n++)
   {
      u[n+1] = ((2*n + 1)*z*u[n] - n*u[n-1])/(n + 1);
   }
}

void Poly_1D::CalcLegendre(const int p, const double x, double *u, double *d)
{
   // use the recursive definition for [-1,1]:
   // (n+1)*P_{n+1}(z) = (2*n+1)*z*P_n(z)-n*P_{n-1}(z)
   // for the derivative use, z in [-1,1]:
   // P'_{n+1}(z) = (2*n+1)*P_n(z)+P'_{n-1}(z)
   double z;
   u[0] = 1.;
   d[0] = 0.;
   if (p == 0) { return; }
   u[1] = z = 2.*x - 1.;
   d[1] = 2.;
   for (int n = 1; n < p; n++)
   {
      u[n+1] = ((2*n + 1)*z*u[n] - n*u[n-1])/(n + 1);
      d[n+1] = (4*n + 2)*u[n] + d[n-1];
   }
}

void Poly_1D::CalcChebyshev(const int p, const double x, double *u)
{
   // recursive definition, z in [-1,1]
   // T_0(z) = 1,  T_1(z) = z
   // T_{n+1}(z) = 2*z*T_n(z) - T_{n-1}(z)
   double z;
   u[0] = 1.;
   if (p == 0) { return; }
   u[1] = z = 2.*x - 1.;
   for (int n = 1; n < p; n++)
   {
      u[n+1] = 2*z*u[n] - u[n-1];
   }
}

void Poly_1D::CalcChebyshev(const int p, const double x, double *u, double *d)
{
   // recursive definition, z in [-1,1]
   // T_0(z) = 1,  T_1(z) = z
   // T_{n+1}(z) = 2*z*T_n(z) - T_{n-1}(z)
   // T'_n(z) = n*U_{n-1}(z)
   // U_0(z) = 1  U_1(z) = 2*z
   // U_{n+1}(z) = 2*z*U_n(z) - U_{n-1}(z)
   // U_n(z) = z*U_{n-1}(z) + T_n(z) = z*T'_n(z)/n + T_n(z)
   // T'_{n+1}(z) = (n + 1)*(z*T'_n(z)/n + T_n(z))
   double z;
   u[0] = 1.;
   d[0] = 0.;
   if (p == 0) { return; }
   u[1] = z = 2.*x - 1.;
   d[1] = 2.;
   for (int n = 1; n < p; n++)
   {
      u[n+1] = 2*z*u[n] - u[n-1];
      d[n+1] = (n + 1)*(z*d[n]/n + 2*u[n]);
   }
}

void Poly_1D::CalcChebyshev(const int p, const double x, double *u, double *d,
                            double *dd)
{
   // recursive definition, z in [-1,1]
   // T_0(z) = 1,  T_1(z) = z
   // T_{n+1}(z) = 2*z*T_n(z) - T_{n-1}(z)
   // T'_n(z) = n*U_{n-1}(z)
   // U_0(z) = 1  U_1(z) = 2*z
   // U_{n+1}(z) = 2*z*U_n(z) - U_{n-1}(z)
   // U_n(z) = z*U_{n-1}(z) + T_n(z) = z*T'_n(z)/n + T_n(z)
   // T'_{n+1}(z) = (n + 1)*(z*T'_n(z)/n + T_n(z))
   // T''_{n+1}(z) = (n + 1)*(2*(n + 1)*T'_n(z) + z*T''_n(z)) / n
   double z;
   u[0] = 1.;
   d[0] = 0.;
   dd[0]= 0.;
   if (p == 0) { return; }
   u[1] = z = 2.*x - 1.;
   d[1] = 2.;
   dd[1] = 0;
   for (int n = 1; n < p; n++)
   {
      u[n+1] = 2*z*u[n] - u[n-1];
      d[n+1] = (n + 1)*(z*d[n]/n + 2*u[n]);
      dd[n+1] = (n + 1)*(2.*(n + 1)*d[n] + z*dd[n])/n;
   }
}

const double *Poly_1D::GetPoints(const int p, const int btype)
{
   BasisType::Check(btype);
   const int qtype = BasisType::GetQuadrature1D(btype);

   if (qtype == Quadrature1D::Invalid) { return NULL; }

   if (points_container.find(btype) == points_container.end())
   {
      points_container[btype] = new Array<double*>(h_mt);
   }
   Array<double*> &pts = *points_container[btype];
   if (pts.Size() <= p)
   {
      pts.SetSize(p + 1, NULL);
   }
   if (pts[p] == NULL)
   {
      pts[p] = new double[p + 1];
      quad_func.GivePolyPoints(p+1, pts[p], qtype);
   }
   return pts[p];
}

Poly_1D::Basis &Poly_1D::GetBasis(const int p, const int btype)
{
   BasisType::Check(btype);

   if ( bases_container.find(btype) == bases_container.end() )
   {
      // we haven't been asked for basis or points of this type yet
      bases_container[btype] = new Array<Basis*>(h_mt);
   }
   Array<Basis*> &bases = *bases_container[btype];
   if (bases.Size() <= p)
   {
      bases.SetSize(p + 1, NULL);
   }
   if (bases[p] == NULL)
   {
      EvalType etype;
      if (btype == BasisType::Positive) { etype = Positive; }
      else if (btype == BasisType::IntegratedGLL) { etype = Integrated; }
      else { etype = Barycentric; }
      bases[p] = new Basis(p, GetPoints(p, btype), etype);
   }
   return *bases[p];
}

Poly_1D::~Poly_1D()
{
   for (PointsMap::iterator it = points_container.begin();
        it != points_container.end() ; ++it)
   {
      Array<double*>& pts = *it->second;
      for ( int i = 0 ; i < pts.Size() ; ++i )
      {
         delete [] pts[i];
      }
      delete it->second;
   }

   for (BasisMap::iterator it = bases_container.begin();
        it != bases_container.end() ; ++it)
   {
      Array<Basis*>& bases = *it->second;
      for ( int i = 0 ; i < bases.Size() ; ++i )
      {
         delete bases[i];
      }
      delete it->second;
   }
}


TensorBasisElement::TensorBasisElement(const int dims, const int p,
                                       const int btype, const DofMapType dmtype)
   : b_type(btype),
     basis1d(poly1d.GetBasis(p, b_type))
{
   if (dmtype == H1_DOF_MAP || dmtype == Sr_DOF_MAP)
   {
      switch (dims)
      {
         case 1:
         {
            dof_map.SetSize(p + 1);
            dof_map[0] = 0;
            dof_map[p] = 1;
            for (int i = 1; i < p; i++)
            {
               dof_map[i] = i+1;
            }
            break;
         }
         case 2:
         {
            const int p1 = p + 1;
            dof_map.SetSize(p1*p1);

            // vertices
            dof_map[0 + 0*p1] = 0;
            dof_map[p + 0*p1] = 1;
            dof_map[p + p*p1] = 2;
            dof_map[0 + p*p1] = 3;

            // edges
            int o = 4;
            for (int i = 1; i < p; i++)
            {
               dof_map[i + 0*p1] = o++;
            }
            for (int i = 1; i < p; i++)
            {
               dof_map[p + i*p1] = o++;
            }
            for (int i = 1; i < p; i++)
            {
               dof_map[(p-i) + p*p1] = o++;
            }
            for (int i = 1; i < p; i++)
            {
               dof_map[0 + (p-i)*p1] = o++;
            }

            // interior
            for (int j = 1; j < p; j++)
            {
               for (int i = 1; i < p; i++)
               {
                  dof_map[i + j*p1] = o++;
               }
            }
            break;
         }
         case 3:
         {
            const int p1 = p + 1;
            dof_map.SetSize(p1*p1*p1);

            // vertices
            dof_map[0 + (0 + 0*p1)*p1] = 0;
            dof_map[p + (0 + 0*p1)*p1] = 1;
            dof_map[p + (p + 0*p1)*p1] = 2;
            dof_map[0 + (p + 0*p1)*p1] = 3;
            dof_map[0 + (0 + p*p1)*p1] = 4;
            dof_map[p + (0 + p*p1)*p1] = 5;
            dof_map[p + (p + p*p1)*p1] = 6;
            dof_map[0 + (p + p*p1)*p1] = 7;

            // edges (see Hexahedron::edges in mesh/hexahedron.cpp).
            // edges (see Constants<Geometry::CUBE>::Edges in fem/geom.cpp).
            int o = 8;
            for (int i = 1; i < p; i++)
            {
               dof_map[i + (0 + 0*p1)*p1] = o++;   // (0,1)
            }
            for (int i = 1; i < p; i++)
            {
               dof_map[p + (i + 0*p1)*p1] = o++;   // (1,2)
            }
            for (int i = 1; i < p; i++)
            {
               dof_map[i + (p + 0*p1)*p1] = o++;   // (3,2)
            }
            for (int i = 1; i < p; i++)
            {
               dof_map[0 + (i + 0*p1)*p1] = o++;   // (0,3)
            }
            for (int i = 1; i < p; i++)
            {
               dof_map[i + (0 + p*p1)*p1] = o++;   // (4,5)
            }
            for (int i = 1; i < p; i++)
            {
               dof_map[p + (i + p*p1)*p1] = o++;   // (5,6)
            }
            for (int i = 1; i < p; i++)
            {
               dof_map[i + (p + p*p1)*p1] = o++;   // (7,6)
            }
            for (int i = 1; i < p; i++)
            {
               dof_map[0 + (i + p*p1)*p1] = o++;   // (4,7)
            }
            for (int i = 1; i < p; i++)
            {
               dof_map[0 + (0 + i*p1)*p1] = o++;   // (0,4)
            }
            for (int i = 1; i < p; i++)
            {
               dof_map[p + (0 + i*p1)*p1] = o++;   // (1,5)
            }
            for (int i = 1; i < p; i++)
            {
               dof_map[p + (p + i*p1)*p1] = o++;   // (2,6)
            }
            for (int i = 1; i < p; i++)
            {
               dof_map[0 + (p + i*p1)*p1] = o++;   // (3,7)
            }

            // faces (see Mesh::GenerateFaces in mesh/mesh.cpp)
            for (int j = 1; j < p; j++)
            {
               for (int i = 1; i < p; i++)
               {
                  dof_map[i + ((p-j) + 0*p1)*p1] = o++;   // (3,2,1,0)
               }
            }
            for (int j = 1; j < p; j++)
            {
               for (int i = 1; i < p; i++)
               {
                  dof_map[i + (0 + j*p1)*p1] = o++;   // (0,1,5,4)
               }
            }
            for (int j = 1; j < p; j++)
            {
               for (int i = 1; i < p; i++)
               {
                  dof_map[p + (i + j*p1)*p1] = o++;   // (1,2,6,5)
               }
            }
            for (int j = 1; j < p; j++)
            {
               for (int i = 1; i < p; i++)
               {
                  dof_map[(p-i) + (p + j*p1)*p1] = o++;   // (2,3,7,6)
               }
            }
            for (int j = 1; j < p; j++)
            {
               for (int i = 1; i < p; i++)
               {
                  dof_map[0 + ((p-i) + j*p1)*p1] = o++;   // (3,0,4,7)
               }
            }
            for (int j = 1; j < p; j++)
            {
               for (int i = 1; i < p; i++)
               {
                  dof_map[i + (j + p*p1)*p1] = o++;   // (4,5,6,7)
               }
            }

            // interior
            for (int k = 1; k < p; k++)
            {
               for (int j = 1; j < p; j++)
               {
                  for (int i = 1; i < p; i++)
                  {
                     dof_map[i + (j + k*p1)*p1] = o++;
                  }
               }
            }
            break;
         }
         default:
            MFEM_ABORT("invalid dimension: " << dims);
            break;
      }
   }
   else if (dmtype == L2_DOF_MAP)
   {
      // leave dof_map empty, indicating that the dofs are ordered
      // lexicographically, i.e. the dof_map is identity
   }
   else
   {
      MFEM_ABORT("invalid DofMapType: " << dmtype);
   }
}

const DofToQuad &TensorBasisElement::GetTensorDofToQuad(
   const FiniteElement &fe, const IntegrationRule &ir,
   DofToQuad::Mode mode, const Poly_1D::Basis &basis, bool closed,
   Array<DofToQuad*> &dof2quad_array)
{
   MFEM_VERIFY(mode == DofToQuad::TENSOR, "invalid mode requested");

   for (int i = 0; i < dof2quad_array.Size(); i++)
   {
      const DofToQuad &d2q = *dof2quad_array[i];
      if (d2q.IntRule == &ir && d2q.mode == mode) { return d2q; }
   }

   DofToQuad *d2q = new DofToQuad;
   const int ndof = closed ? fe.GetOrder() + 1 : fe.GetOrder();
   const int nqpt = (int)floor(pow(ir.GetNPoints(), 1.0/fe.GetDim()) + 0.5);
   d2q->FE = &fe;
   d2q->IntRule = &ir;
   d2q->mode = mode;
   d2q->ndof = ndof;
   d2q->nqpt = nqpt;
   d2q->B.SetSize(nqpt*ndof);
   d2q->Bt.SetSize(ndof*nqpt);
   d2q->G.SetSize(nqpt*ndof);
   d2q->Gt.SetSize(ndof*nqpt);
   Vector val(ndof), grad(ndof);
   for (int i = 0; i < nqpt; i++)
   {
      // The first 'nqpt' points in 'ir' have the same x-coordinates as those
      // of the 1D rule.
      basis.Eval(ir.IntPoint(i).x, val, grad);
      for (int j = 0; j < ndof; j++)
      {
         d2q->B[i+nqpt*j] = d2q->Bt[j+ndof*i] = val(j);
         d2q->G[i+nqpt*j] = d2q->Gt[j+ndof*i] = grad(j);
      }
   }
   dof2quad_array.Append(d2q);
   return *d2q;
}

NodalTensorFiniteElement::NodalTensorFiniteElement(const int dims,
                                                   const int p,
                                                   const int btype,
                                                   const DofMapType dmtype)
   : NodalFiniteElement(dims, GetTensorProductGeometry(dims), Pow(p + 1, dims),
                        p, dims > 1 ? FunctionSpace::Qk : FunctionSpace::Pk),
     TensorBasisElement(dims, p, btype, dmtype)
{
   lex_ordering = dof_map;
}

void NodalTensorFiniteElement::SetMapType(const int map_type)
{
   ScalarFiniteElement::SetMapType(map_type);
   // If we are using the "integrated" basis, the basis functions should be
   // scaled for MapType::VALUE, and not scaled for MapType::INTEGRAL. This
   // ensures spectral equivalence of the mass matrix with its low-order-refined
   // counterpart (cf. LORDiscretization)
   if (basis1d.IsIntegratedType())
   {
      basis1d.ScaleIntegrated(map_type == VALUE);
   }
}

void NodalTensorFiniteElement::GetFaceMap(const int face_id,
                                          Array<int> &face_map) const
{
   internal::GetTensorFaceMap(dim, order, face_id, face_map);
}

VectorTensorFiniteElement::VectorTensorFiniteElement(const int dims,
                                                     const int d,
                                                     const int p,
                                                     const int cbtype,
                                                     const int obtype,
                                                     const int M,
                                                     const DofMapType dmtype)
   : VectorFiniteElement(dims, GetTensorProductGeometry(dims), d,
                         p, M, FunctionSpace::Qk),
     TensorBasisElement(dims, p, VerifyNodal(VerifyClosed(cbtype)), dmtype),
     obasis1d(poly1d.GetBasis(p - 1, VerifyOpen(obtype)))
{
   MFEM_VERIFY(dims > 1, "Constructor for VectorTensorFiniteElement with both "
               "open and closed bases is not valid for 1D elements.");
}

VectorTensorFiniteElement::VectorTensorFiniteElement(const int dims,
                                                     const int d,
                                                     const int p,
                                                     const int obtype,
                                                     const int M,
                                                     const DofMapType dmtype)
   : VectorFiniteElement(dims, GetTensorProductGeometry(dims), d,
                         p, M, FunctionSpace::Pk),
     TensorBasisElement(dims, p, VerifyOpen(obtype), dmtype),
     obasis1d(poly1d.GetBasis(p, VerifyOpen(obtype)))
{
   MFEM_VERIFY(dims == 1, "Constructor for VectorTensorFiniteElement without "
               "closed basis is only valid for 1D elements.");
}

VectorTensorFiniteElement::~VectorTensorFiniteElement()
{
   for (int i = 0; i < dof2quad_array_open.Size(); i++)
   {
      delete dof2quad_array_open[i];
   }
}

}<|MERGE_RESOLUTION|>--- conflicted
+++ resolved
@@ -50,7 +50,6 @@
    MFEM_ABORT("method is not implemented for this class");
 }
 
-<<<<<<< HEAD
 void FiniteElement::CalcVShapeRevDiff(ElementTransformation &Trans,
                                       const DenseMatrix &shape_bar,
                                       DenseMatrix &PointMat_bar) const
@@ -58,10 +57,7 @@
    MFEM_ABORT("method is not implemented for this class");
 }
 
-void FiniteElement::CalcDivShape (
-=======
 void FiniteElement::CalcDivShape(
->>>>>>> 784102ad
    const IntegrationPoint &ip, Vector &divshape) const
 {
    MFEM_ABORT("method is not implemented for this class");
@@ -1057,7 +1053,6 @@
    shape *= (1.0 / Trans.Weight());
 }
 
-<<<<<<< HEAD
 void VectorFiniteElement::CalcVShape_RTRevDiff(ElementTransformation &Trans,
                                                const DenseMatrix &vshape_bar,
                                                DenseMatrix &PointMat_bar) const
@@ -1098,10 +1093,7 @@
    isotrans.JacobianRevDiff(jac_bar, PointMat_bar);
 }
 
-void VectorFiniteElement::CalcVShape_ND (
-=======
 void VectorFiniteElement::CalcVShape_ND(
->>>>>>> 784102ad
    ElementTransformation &Trans, DenseMatrix &shape) const
 {
    MFEM_ASSERT(map_type == H_CURL, "");
