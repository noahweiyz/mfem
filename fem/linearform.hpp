--- conflicted
+++ resolved
@@ -178,18 +178,11 @@
    /** @brief Make the LinearForm reference external data on a new
        FiniteElementSpace. */
    /** This method changes the FiniteElementSpace associated with the LinearForm
-<<<<<<< HEAD
-       @a *f and sets the data of the Vector @a v (plus the @a v_offset)
-       as external data in the LinearForm.
-       @note This version of the method will also perform bounds checks when
-       the build option MFEM_DEBUG is enabled. */
-=======
        @a *f and sets the data of the Vector @a v (plus the @a v_offset) as
        external data in the LinearForm.
 
        @note This version of the method will also perform bounds checks when the
        build option MFEM_DEBUG is enabled. */
->>>>>>> 4645f97f
    virtual void MakeRef(FiniteElementSpace *f, Vector &v, int v_offset);
 
    /// Return the action of the LinearForm as a linear mapping.
