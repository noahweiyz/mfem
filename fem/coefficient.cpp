--- conflicted
+++ resolved
@@ -308,11 +308,7 @@
 
       Vector Ksym((width * (width + 1)) / 2); // 1x1: 1, 2x2: 3, 3x3: 6
 
-<<<<<<< HEAD
-      (*SymmFunction)(transip, Ksym);
-=======
       SymmFunction(transip, Ksym);
->>>>>>> eec0efad
 
       // Copy upper triangular values from Ksym to the full matrix K
       int os = 0;
@@ -332,19 +328,11 @@
    {
       if (Function)
       {
-<<<<<<< HEAD
-         (*Function)(transip, K);
+         Function(transip, K);
       }
       else if (TDFunction)
       {
-         (*TDFunction)(transip, GetTime(), K);
-=======
-         Function(transip, K);
-      }
-      else if (TDFunction)
-      {
          TDFunction(transip, GetTime(), K);
->>>>>>> eec0efad
       }
       else
       {
