--- conflicted
+++ resolved
@@ -136,7 +136,12 @@
    return weight ? weight->Eval(T, ip, GetTime())*w : w;
 }
 
-<<<<<<< HEAD
+void RestrictedCoefficient::SetTime(double t)
+{
+   if (c) { c->SetTime(t); }
+   this->Coefficient::SetTime(t);
+}
+
 void VectorCoefficient::EvalRevDiff(const Vector &V_bar,
                                     ElementTransformation &T,
                                     const IntegrationPoint &ip,
@@ -144,12 +149,6 @@
 {
    MFEM_ABORT("VectorCoefficient::EvalRevDiff\n"
               "\tEvalRevDiff not implemented for this coefficient!\n");
-=======
-void RestrictedCoefficient::SetTime(double t)
-{
-   if (c) { c->SetTime(t); }
-   this->Coefficient::SetTime(t);
->>>>>>> 751e200d
 }
 
 void VectorCoefficient::Eval(DenseMatrix &M, ElementTransformation &T,
