--- conflicted
+++ resolved
@@ -297,12 +297,7 @@
 
    virtual double ComputeL2Error(VectorCoefficient &exsol,
                                  const IntegrationRule *irs[] = NULL,
-<<<<<<< HEAD
-                                 Array<int> *elems = NULL,
-                                 int dir = -1) const
-=======
                                  const Array<int> *elems = NULL) const
->>>>>>> 701870a7
    {
       return GlobalLpNorm(2.0,
                           GridFunction::ComputeL2Error(exsol, irs, elems, dir),
