// Copyright (c) 2010-2020, Lawrence Livermore National Security, LLC. Produced
// at the Lawrence Livermore National Laboratory. All Rights reserved. See files
// LICENSE and NOTICE for details. LLNL-CODE-806117.
//
// This file is part of the MFEM library. For more information and source code
// availability visit https://mfem.org.
//
// MFEM is free software; you can redistribute it and/or modify it under the
// terms of the BSD-3 license. We welcome feedback and contributions, see file
// CONTRIBUTING.md for details.

#ifndef MFEM_LIBCEED_HPP
#define MFEM_LIBCEED_HPP

#include "../../config/config.hpp"

#ifdef MFEM_USE_CEED
#include "../../general/device.hpp"
#include "../../linalg/vector.hpp"
#include <ceed.h>
#include <ceed-hash.h>
#include <tuple>
#include <unordered_map>

namespace mfem
{

class FiniteElementSpace;
class GridFunction;
class IntegrationRule;
class Coefficient;

// Hash table for CeedBasis
using CeedBasisKey =
<<<<<<< HEAD
   std::tuple<const FiniteElementSpace*, const IntegrationRule*, int, int>;
=======
   std::tuple<const FiniteElementSpace*, const IntegrationRule*, int, int, int>;
>>>>>>> 2a5fcacb
struct CeedBasisHash
{
   std::size_t operator()(const CeedBasisKey& k) const
   {
      return CeedHashCombine(CeedHashCombine(CeedHashInt(
                                                reinterpret_cast<CeedHash64_t>(std::get<0>(k))),
                                             CeedHashInt(
                                                reinterpret_cast<CeedHash64_t>(std::get<1>(k)))),
<<<<<<< HEAD
                             CeedHashCombine(CeedHashInt(std::get<2>(k)),
                                             CeedHashInt(std::get<3>(k))));
=======
                             CeedHashCombine(CeedHashCombine(CeedHashInt(std::get<2>(k)),
                                                             CeedHashInt(std::get<3>(k))),
                                             CeedHashInt(std::get<4>(k))));
>>>>>>> 2a5fcacb
   }
};
using CeedBasisMap =
   std::unordered_map<const CeedBasisKey, CeedBasis, CeedBasisHash>;

// Hash table for CeedElemRestriction
<<<<<<< HEAD
using CeedRestrKey = std::tuple<const FiniteElementSpace*, int, int>;
=======
using CeedRestrKey = std::tuple<const FiniteElementSpace*, int, int, int>;
>>>>>>> 2a5fcacb
struct CeedRestrHash
{
   std::size_t operator()(const CeedRestrKey& k) const
   {
      return CeedHashCombine(CeedHashCombine(CeedHashInt(
                                                reinterpret_cast<CeedHash64_t>(std::get<0>(k))),
                                             CeedHashInt(std::get<1>(k))),
<<<<<<< HEAD
                             CeedHashInt(std::get<2>(k)));
=======
                             CeedHashCombine(CeedHashInt(std::get<2>(k)),
                                             CeedHashInt(std::get<3>(k))));
>>>>>>> 2a5fcacb
   }
};
using CeedRestrMap =
   std::unordered_map<const CeedRestrKey, CeedElemRestriction, CeedRestrHash>;

namespace internal
{
extern Ceed ceed; // defined in device.cpp
extern CeedBasisMap basis_map;
extern CeedRestrMap restr_map;
}

/// A structure used to pass additional data to f_build_diff and f_apply_diff
struct BuildContext { CeedInt dim, space_dim; CeedScalar coeff; };

enum class CeedCoeff { Const, Grid };

struct CeedConstCoeff
{
   double val;
};

struct CeedGridCoeff
{
   const GridFunction* coeff;
   CeedBasis basis;
   CeedElemRestriction restr;
   CeedVector coeffVector;
};

struct CeedData
{
   CeedOperator build_oper, oper;
   CeedBasis basis, mesh_basis;
   CeedElemRestriction restr, mesh_restr, restr_i, mesh_restr_i;
   CeedQFunction apply_qfunc, build_qfunc;
   CeedVector node_coords, rho;
   CeedCoeff coeff_type;
   void* coeff;
   CeedQFunctionContext build_ctx;
   BuildContext build_ctx_data;

   CeedVector u, v;

   ~CeedData()
   {
      CeedOperatorDestroy(&build_oper);
      CeedOperatorDestroy(&oper);
      CeedElemRestrictionDestroy(&restr_i);
      CeedElemRestrictionDestroy(&mesh_restr_i);
      CeedQFunctionDestroy(&apply_qfunc);
      CeedQFunctionDestroy(&build_qfunc);
      CeedVectorDestroy(&node_coords);
      CeedVectorDestroy(&rho);
      if (coeff_type==CeedCoeff::Grid)
      {
         CeedGridCoeff* c = (CeedGridCoeff*)coeff;
         CeedVectorDestroy(&c->coeffVector);
         delete c;
      }
      else
      {
         delete (CeedConstCoeff*)coeff;
      }
      CeedVectorDestroy(&u);
      CeedVectorDestroy(&v);
   }

};

/** This structure contains the data to assemble a PA operator with libCEED.
    See libceed/mass.cpp or libceed/diffusion.cpp for examples. */
struct CeedPAOperator
{
   /** The finite element space for the trial and test functions. */
   const FiniteElementSpace &fes;
   /** The Integration Rule to use to compote the operator. */
   const IntegrationRule &ir;
   /** The number of quadrature data at each quadrature point. */
   int qdatasize;
   /** The path to the header containing the functions for libCEED. */
   std::string header;
   /** The name of the Qfunction to build the quadrature data with a constant
       coefficient.*/
   std::string const_func;
   /** The Qfunction to build the quadrature data with constant coefficient. */
   CeedQFunctionUser const_qf;
   /** The name of the Qfunction to build the quadrature data with grid function
       coefficient. */
   std::string grid_func;
   /** The Qfunction to build the quad. data with grid function coefficient. */
   CeedQFunctionUser grid_qf;
   /** The name of the Qfunction to apply the operator. */
   std::string apply_func;
   /** The Qfunction to apply the operator. */
   CeedQFunctionUser apply_qf;
   /** The evaluation mode to apply to the trial function (CEED_EVAL_INTERP,
       CEED_EVAL_GRAD, etc.) */
   CeedEvalMode trial_op;
   /** The evaluation mode to apply to the test function ( CEED_EVAL_INTERP,
       CEED_EVAL_GRAD, etc.)*/
   CeedEvalMode test_op;
};

/** @brief Identifies the type of coefficient of the Integrator to initialize
    accordingly the CeedData. */
void InitCeedCoeff(Coefficient* Q, CeedData* ptr);

/// Initialize a CeedBasis and a CeedElemRestriction
void InitCeedBasisAndRestriction(const FiniteElementSpace &fes,
                                 const IntegrationRule &ir,
                                 Ceed ceed, CeedBasis *basis,
                                 CeedElemRestriction *restr);

/// Return the path to the libCEED q-function headers.
const std::string &GetCeedPath();

/** This function initializes an arbitrary linear operator using the partial
    assembly decomposition in libCEED. The operator details are described by the
    struct CEEDPAOperator input. */
void CeedPAAssemble(const CeedPAOperator& op,
                    CeedData& ceedData);

/** @brief Function that applies a libCEED PA operator. */
void CeedAddMultPA(const CeedData *ceedDataPtr,
                   const Vector &x,
                   Vector &y);

/** @brief Function that assembles a libCEED PA operator diagonal. */
void CeedAssembleDiagonalPA(const CeedData *ceedDataPtr,
                            Vector &diag);

/** @brief Function that determines if a CEED kernel should be used, based on
    the current mfem::Device configuration. */
inline bool DeviceCanUseCeed()
{
   return Device::Allows(Backend::CEED_CUDA) ||
          (Device::Allows(Backend::CEED_CPU) &&
           !Device::Allows(Backend::DEVICE_MASK|Backend::OMP_MASK));
}

} // namespace mfem

#else // MFEM_USE_CEED

namespace mfem
{
inline bool DeviceCanUseCeed()
{
   return false;
}

} // namespace mfem

#endif // MFEM_USE_CEED

#endif // MFEM_LIBCEED_HPP<|MERGE_RESOLUTION|>--- conflicted
+++ resolved
@@ -32,11 +32,7 @@
 
 // Hash table for CeedBasis
 using CeedBasisKey =
-<<<<<<< HEAD
-   std::tuple<const FiniteElementSpace*, const IntegrationRule*, int, int>;
-=======
    std::tuple<const FiniteElementSpace*, const IntegrationRule*, int, int, int>;
->>>>>>> 2a5fcacb
 struct CeedBasisHash
 {
    std::size_t operator()(const CeedBasisKey& k) const
@@ -45,25 +41,16 @@
                                                 reinterpret_cast<CeedHash64_t>(std::get<0>(k))),
                                              CeedHashInt(
                                                 reinterpret_cast<CeedHash64_t>(std::get<1>(k)))),
-<<<<<<< HEAD
-                             CeedHashCombine(CeedHashInt(std::get<2>(k)),
-                                             CeedHashInt(std::get<3>(k))));
-=======
                              CeedHashCombine(CeedHashCombine(CeedHashInt(std::get<2>(k)),
                                                              CeedHashInt(std::get<3>(k))),
                                              CeedHashInt(std::get<4>(k))));
->>>>>>> 2a5fcacb
    }
 };
 using CeedBasisMap =
    std::unordered_map<const CeedBasisKey, CeedBasis, CeedBasisHash>;
 
 // Hash table for CeedElemRestriction
-<<<<<<< HEAD
-using CeedRestrKey = std::tuple<const FiniteElementSpace*, int, int>;
-=======
 using CeedRestrKey = std::tuple<const FiniteElementSpace*, int, int, int>;
->>>>>>> 2a5fcacb
 struct CeedRestrHash
 {
    std::size_t operator()(const CeedRestrKey& k) const
@@ -71,12 +58,8 @@
       return CeedHashCombine(CeedHashCombine(CeedHashInt(
                                                 reinterpret_cast<CeedHash64_t>(std::get<0>(k))),
                                              CeedHashInt(std::get<1>(k))),
-<<<<<<< HEAD
-                             CeedHashInt(std::get<2>(k)));
-=======
                              CeedHashCombine(CeedHashInt(std::get<2>(k)),
                                              CeedHashInt(std::get<3>(k))));
->>>>>>> 2a5fcacb
    }
 };
 using CeedRestrMap =
