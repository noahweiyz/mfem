// Copyright (c) 2010, Lawrence Livermore National Security, LLC. Produced at
// the Lawrence Livermore National Laboratory. LLNL-CODE-443211. All Rights
// reserved. See file COPYRIGHT for details.
//
// This file is part of the MFEM library. For more information and source code
// availability see http://mfem.org.
//
// MFEM is free software; you can redistribute it and/or modify it under the
// terms of the GNU Lesser General Public License (as published by the Free
// Software Foundation) version 2.1 dated February 1999.

#include "mass.hpp"

#ifdef MFEM_USE_CEED
#include "../../general/device.hpp"
#include "../../mesh/mesh.hpp"
#include "../../fem/gridfunc.hpp"
#include "ceed.hpp"
#include "mass.h"

namespace mfem
{

void CeedPAMassAssemble(const FiniteElementSpace &fes,
                        const mfem::IntegrationRule &irm, CeedData& ceedData)
{
   Ceed ceed(internal::ceed);
   mfem::Mesh *mesh = fes.GetMesh();
   const int ir_order = irm.GetOrder();
   CeedInt nqpts, nelem = mesh->GetNE(), dim = mesh->SpaceDimension();

<<<<<<< HEAD
=======
   InitCeedTensorBasisAndRestriction(fes, ir, ceed, &ceedData.basis,
                                     &ceedData.restr);
>>>>>>> b132457d
   mesh->EnsureNodes();
   const bool tensor = dynamic_cast<const mfem::TensorBasisElement *>(fes.GetFE(
                                                                         0)) ? true : false;
   const mfem::IntegrationRule &ir = tensor ?
                                     mfem::IntRules.Get(mfem::Geometry::SEGMENT, ir_order):
                                     irm;
   if (tensor)
   {
      initCeedBasisAndRestrictionTensor(fes, ir, ceed, &ceedData.basis,
                                        &ceedData.restr);
   }
   else
   {
      initCeedBasisAndRestriction(fes, ir, ceed, &ceedData.basis, &ceedData.restr);
   }

   const mfem::FiniteElementSpace *mesh_fes = mesh->GetNodalFESpace();
   MFEM_VERIFY(mesh_fes, "the Mesh has no nodal FE space");
<<<<<<< HEAD
   const bool mesh_tensor = dynamic_cast<const mfem::TensorBasisElement *>
                            (mesh_fes->GetFE(0)) ? true : false;
   const mfem::IntegrationRule &mesh_ir = mesh_tensor ?
                                          mfem::IntRules.Get(mfem::Geometry::SEGMENT, ir_order):
                                          irm;
   if (mesh_tensor)
   {
      initCeedBasisAndRestrictionTensor(*mesh_fes, mesh_ir, ceed,
                                        &ceedData.mesh_basis, &ceedData.mesh_restr);
   }
   else
   {
      initCeedBasisAndRestriction(*mesh_fes, mesh_ir, ceed, &ceedData.mesh_basis,
                                  &ceedData.mesh_restr);
   }

=======
   InitCeedTensorBasisAndRestriction(*mesh_fes, ir, ceed, &ceedData.mesh_basis,
                                     &ceedData.mesh_restr);
>>>>>>> b132457d
   CeedBasisGetNumQuadraturePoints(ceedData.basis, &nqpts);

   CeedElemRestrictionCreateIdentity(ceed, nelem, nqpts,
                                     nqpts*nelem, 1, &ceedData.restr_i);
   CeedElemRestrictionCreateIdentity(ceed, nelem, nqpts,
                                     nqpts*nelem, 1, &ceedData.mesh_restr_i);

   CeedVectorCreate(ceed, mesh->GetNodes()->Size(), &ceedData.node_coords);
   CeedVectorSetArray(ceedData.node_coords, CEED_MEM_HOST, CEED_USE_POINTER,
                      mesh->GetNodes()->GetData());

   CeedVectorCreate(ceed, nelem*nqpts, &ceedData.rho);

   // Context data to be passed to the 'f_build_mass' Q-function.
   ceedData.build_ctx.dim = mesh->Dimension();
   ceedData.build_ctx.space_dim = mesh->SpaceDimension();

   std::string mass_qf_file = GetCeedPath() + "/mass.h";
   std::string mass_qf;

   // Create the Q-function that builds the mass operator (i.e. computes its
   // quadrature data) and set its context data.
   switch (ceedData.coeff_type)
   {
      case CeedCoeff::Const:
         mass_qf = mass_qf_file + ":f_build_mass_const";
         CeedQFunctionCreateInterior(ceed, 1, f_build_mass_const,
                                     mass_qf.c_str(),
                                     &ceedData.build_qfunc);
         ceedData.build_ctx.coeff = ((CeedConstCoeff*)ceedData.coeff)->val;
         break;
      case CeedCoeff::Grid:
         mass_qf = mass_qf_file + ":f_build_mass_grid";
         CeedQFunctionCreateInterior(ceed, 1, f_build_mass_grid,
                                     mass_qf.c_str(),
                                     &ceedData.build_qfunc);
         CeedQFunctionAddInput(ceedData.build_qfunc, "coeff", 1, CEED_EVAL_INTERP);
         break;
      default:
         MFEM_ABORT("This coeff_type is not handled");
   }
<<<<<<< HEAD
   CeedQFunctionAddInput(ceedData.build_qfunc, "dx", dim*dim, CEED_EVAL_GRAD);
=======
   CeedQFunctionAddInput(ceedData.build_qfunc, "dx",
                         mesh->SpaceDimension()*mesh->SpaceDimension(),
                         CEED_EVAL_GRAD);
>>>>>>> b132457d
   CeedQFunctionAddInput(ceedData.build_qfunc, "weights", 1, CEED_EVAL_WEIGHT);
   CeedQFunctionAddOutput(ceedData.build_qfunc, "rho", 1, CEED_EVAL_NONE);
   CeedQFunctionSetContext(ceedData.build_qfunc, &ceedData.build_ctx,
                           sizeof(ceedData.build_ctx));

   // Create the operator that builds the quadrature data for the mass operator.
   CeedOperatorCreate(ceed, ceedData.build_qfunc, NULL, NULL,
                      &ceedData.build_oper);
   CeedTransposeMode lmode = CEED_NOTRANSPOSE;
   if (mesh_fes->GetOrdering()==Ordering::byVDIM)
   {
      lmode = CEED_TRANSPOSE;
   }
   if (ceedData.coeff_type==CeedCoeff::Grid)
   {
      CeedGridCoeff* ceedCoeff = (CeedGridCoeff*)ceedData.coeff;
<<<<<<< HEAD
      initCeedBasisAndRestriction(*ceedCoeff->coeff->FESpace(), ir, ceed,
                                  &ceedCoeff->basis,
                                  &ceedCoeff->restr);
=======
      InitCeedTensorBasisAndRestriction(*ceedCoeff->coeff->FESpace(), ir, ceed,
                                        &ceedCoeff->basis,
                                        &ceedCoeff->restr);
>>>>>>> b132457d
      CeedVectorCreate(ceed, ceedCoeff->coeff->FESpace()->GetNDofs(),
                       &ceedCoeff->coeffVector);
      CeedVectorSetArray(ceedCoeff->coeffVector, CEED_MEM_HOST, CEED_USE_POINTER,
                         ceedCoeff->coeff->GetData());
      CeedOperatorSetField(ceedData.build_oper, "coeff", ceedCoeff->restr,
                           CEED_NOTRANSPOSE,
                           ceedCoeff->basis, ceedCoeff->coeffVector);
   }
   CeedOperatorSetField(ceedData.build_oper, "dx", ceedData.mesh_restr, lmode,
                        ceedData.mesh_basis, CEED_VECTOR_ACTIVE);
   CeedOperatorSetField(ceedData.build_oper, "weights", ceedData.mesh_restr_i,
                        CEED_NOTRANSPOSE,
                        ceedData.mesh_basis, CEED_VECTOR_NONE);
   CeedOperatorSetField(ceedData.build_oper, "rho", ceedData.restr_i,
                        CEED_NOTRANSPOSE,
                        CEED_BASIS_COLLOCATED, CEED_VECTOR_ACTIVE);

   // Compute the quadrature data for the mass operator.
   CeedOperatorApply(ceedData.build_oper, ceedData.node_coords, ceedData.rho,
                     CEED_REQUEST_IMMEDIATE);

   // Create the Q-function that defines the action of the mass operator.
   mass_qf = mass_qf_file + ":f_apply_mass";
   CeedQFunctionCreateInterior(ceed, 1, f_apply_mass,
                               mass_qf.c_str(), &ceedData.apply_qfunc);
   CeedQFunctionAddInput(ceedData.apply_qfunc, "u", 1, CEED_EVAL_INTERP);
   CeedQFunctionAddInput(ceedData.apply_qfunc, "rho", 1, CEED_EVAL_NONE);
   CeedQFunctionAddOutput(ceedData.apply_qfunc, "v", 1, CEED_EVAL_INTERP);

   // Create the mass operator.
   CeedOperatorCreate(ceed, ceedData.apply_qfunc, NULL, NULL, &ceedData.oper);
   CeedOperatorSetField(ceedData.oper, "u", ceedData.restr, CEED_NOTRANSPOSE,
                        ceedData.basis, CEED_VECTOR_ACTIVE);
   CeedOperatorSetField(ceedData.oper, "rho", ceedData.restr_i, CEED_NOTRANSPOSE,
                        CEED_BASIS_COLLOCATED, ceedData.rho);
   CeedOperatorSetField(ceedData.oper, "v", ceedData.restr, CEED_NOTRANSPOSE,
                        ceedData.basis, CEED_VECTOR_ACTIVE);

   CeedVectorCreate(ceed, fes.GetNDofs(), &ceedData.u);
   CeedVectorCreate(ceed, fes.GetNDofs(), &ceedData.v);
}

} // namespace mfem

#endif // MFEM_USE_CEED<|MERGE_RESOLUTION|>--- conflicted
+++ resolved
@@ -29,11 +29,6 @@
    const int ir_order = irm.GetOrder();
    CeedInt nqpts, nelem = mesh->GetNE(), dim = mesh->SpaceDimension();
 
-<<<<<<< HEAD
-=======
-   InitCeedTensorBasisAndRestriction(fes, ir, ceed, &ceedData.basis,
-                                     &ceedData.restr);
->>>>>>> b132457d
    mesh->EnsureNodes();
    const bool tensor = dynamic_cast<const mfem::TensorBasisElement *>(fes.GetFE(
                                                                          0)) ? true : false;
@@ -42,17 +37,16 @@
                                      irm;
    if (tensor)
    {
-      initCeedBasisAndRestrictionTensor(fes, ir, ceed, &ceedData.basis,
+      InitCeedTensorBasisAndRestriction(fes, ir, ceed, &ceedData.basis,
                                         &ceedData.restr);
    }
    else
    {
-      initCeedBasisAndRestriction(fes, ir, ceed, &ceedData.basis, &ceedData.restr);
+      InitCeedBasisAndRestriction(fes, ir, ceed, &ceedData.basis, &ceedData.restr);
    }
 
    const mfem::FiniteElementSpace *mesh_fes = mesh->GetNodalFESpace();
    MFEM_VERIFY(mesh_fes, "the Mesh has no nodal FE space");
-<<<<<<< HEAD
    const bool mesh_tensor = dynamic_cast<const mfem::TensorBasisElement *>
                             (mesh_fes->GetFE(0)) ? true : false;
    const mfem::IntegrationRule &mesh_ir = mesh_tensor ?
@@ -60,19 +54,15 @@
                                           irm;
    if (mesh_tensor)
    {
-      initCeedBasisAndRestrictionTensor(*mesh_fes, mesh_ir, ceed,
+      InitCeedTensorBasisAndRestriction(*mesh_fes, mesh_ir, ceed,
                                         &ceedData.mesh_basis, &ceedData.mesh_restr);
    }
    else
    {
-      initCeedBasisAndRestriction(*mesh_fes, mesh_ir, ceed, &ceedData.mesh_basis,
+      InitCeedBasisAndRestriction(*mesh_fes, mesh_ir, ceed, &ceedData.mesh_basis,
                                   &ceedData.mesh_restr);
    }
 
-=======
-   InitCeedTensorBasisAndRestriction(*mesh_fes, ir, ceed, &ceedData.mesh_basis,
-                                     &ceedData.mesh_restr);
->>>>>>> b132457d
    CeedBasisGetNumQuadraturePoints(ceedData.basis, &nqpts);
 
    CeedElemRestrictionCreateIdentity(ceed, nelem, nqpts,
@@ -114,13 +104,9 @@
       default:
          MFEM_ABORT("This coeff_type is not handled");
    }
-<<<<<<< HEAD
-   CeedQFunctionAddInput(ceedData.build_qfunc, "dx", dim*dim, CEED_EVAL_GRAD);
-=======
    CeedQFunctionAddInput(ceedData.build_qfunc, "dx",
                          mesh->SpaceDimension()*mesh->SpaceDimension(),
                          CEED_EVAL_GRAD);
->>>>>>> b132457d
    CeedQFunctionAddInput(ceedData.build_qfunc, "weights", 1, CEED_EVAL_WEIGHT);
    CeedQFunctionAddOutput(ceedData.build_qfunc, "rho", 1, CEED_EVAL_NONE);
    CeedQFunctionSetContext(ceedData.build_qfunc, &ceedData.build_ctx,
@@ -137,15 +123,9 @@
    if (ceedData.coeff_type==CeedCoeff::Grid)
    {
       CeedGridCoeff* ceedCoeff = (CeedGridCoeff*)ceedData.coeff;
-<<<<<<< HEAD
-      initCeedBasisAndRestriction(*ceedCoeff->coeff->FESpace(), ir, ceed,
-                                  &ceedCoeff->basis,
-                                  &ceedCoeff->restr);
-=======
       InitCeedTensorBasisAndRestriction(*ceedCoeff->coeff->FESpace(), ir, ceed,
                                         &ceedCoeff->basis,
                                         &ceedCoeff->restr);
->>>>>>> b132457d
       CeedVectorCreate(ceed, ceedCoeff->coeff->FESpace()->GetNDofs(),
                        &ceedCoeff->coeffVector);
       CeedVectorSetArray(ceedCoeff->coeffVector, CEED_MEM_HOST, CEED_USE_POINTER,
