--- conflicted
+++ resolved
@@ -803,11 +803,8 @@
 {
    int i, j, k, l;
 
-<<<<<<< HEAD
-=======
    Times = std::max(Times, 1);
    ETimes = std::max(ETimes, 1);
->>>>>>> bfa0d8c4
    const double *cp = poly1d.GetPoints(Times, type);
 
    RefinedGeometry *RG = FindInRGeom(Geom, Times, ETimes, type);
