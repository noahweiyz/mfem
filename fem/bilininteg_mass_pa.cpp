// Copyright (c) 2010-2022, Lawrence Livermore National Security, LLC. Produced
// at the Lawrence Livermore National Laboratory. All Rights reserved. See files
// LICENSE and NOTICE for details. LLNL-CODE-806117.
//
// This file is part of the MFEM library. For more information and source code
// availability visit https://mfem.org.
//
// MFEM is free software; you can redistribute it and/or modify it under the
// terms of the BSD-3 license. We welcome feedback and contributions, see file
// CONTRIBUTING.md for details.

#include "../general/forall.hpp"
#include "../general/jit/jit.hpp" // for MFEM_JIT
#include "bilininteg.hpp"
#include "gridfunc.hpp"
#include "ceed/integrators/mass/mass.hpp"
#include "bilininteg_mass_pa.hpp"

using namespace std;

namespace mfem
{

// PA Mass Integrator

// PA Mass Assemble kernel

void MassIntegrator::AssemblePA(const FiniteElementSpace &fes)
{
   const MemoryType mt = (pa_mt == MemoryType::DEFAULT) ?
                         Device::GetDeviceMemoryType() : pa_mt;

   // Assuming the same element type
   fespace = &fes;
   Mesh *mesh = fes.GetMesh();
   if (mesh->GetNE() == 0) { return; }
   const FiniteElement &el = *fes.GetFE(0);
   ElementTransformation *T0 = mesh->GetElementTransformation(0);
   const IntegrationRule *ir = IntRule ? IntRule : &GetRule(el, el, *T0);
   if (DeviceCanUseCeed())
   {
      delete ceedOp;
      const bool mixed = mesh->GetNumGeometries(mesh->Dimension()) > 1 ||
                         fes.IsVariableOrder();
      if (mixed)
      {
         ceedOp = new ceed::MixedPAMassIntegrator(*this, fes, Q);
      }
      else
      {
         ceedOp = new ceed::PAMassIntegrator(fes, *ir, Q);
      }
      return;
   }
   int map_type = el.GetMapType();
   dim = mesh->Dimension();
   ne = fes.GetMesh()->GetNE();
   nq = ir->GetNPoints();
   geom = mesh->GetGeometricFactors(*ir, GeometricFactors::COORDINATES |
                                    GeometricFactors::JACOBIANS, mt);
   maps = &el.GetDofToQuad(*ir, DofToQuad::TENSOR);
   dofs1D = maps->ndof;
   quad1D = maps->nqpt;
   pa_data.SetSize(ne*nq, mt);
   Vector coeff;
   if (Q == nullptr)
   {
      coeff.SetSize(1);
      coeff(0) = 1.0;
   }
   else if (ConstantCoefficient* cQ = dynamic_cast<ConstantCoefficient*>(Q))
   {
      coeff.SetSize(1);
      coeff(0) = cQ->constant;
   }
   else if (QuadratureFunctionCoefficient* qfQ =
               dynamic_cast<QuadratureFunctionCoefficient*>(Q))
   {
      const QuadratureFunction &qFun = qfQ->GetQuadFunction();
      MFEM_VERIFY(qFun.Size() == nq * ne,
                  "Incompatible QuadratureFunction dimension \n");

      MFEM_VERIFY(ir == &qFun.GetSpace()->GetElementIntRule(0),
                  "IntegrationRule used within integrator and in"
                  " QuadratureFunction appear to be different");
      qFun.Read();
      coeff.MakeRef(const_cast<QuadratureFunction &>(qFun),0);
   }
   else
   {
      coeff.SetSize(nq * ne);
      auto C = Reshape(coeff.HostWrite(), nq, ne);
      for (int e = 0; e < ne; ++e)
      {
         ElementTransformation& T = *fes.GetElementTransformation(e);
         for (int q = 0; q < nq; ++q)
         {
            C(q,e) = Q->Eval(T, ir->IntPoint(q));
         }
      }
   }
   if (dim==1) { MFEM_ABORT("Not supported yet... stay tuned!"); }
   if (dim==2)
   {
      const int NE = ne;
      const int Q1D = quad1D;
      const bool const_c = coeff.Size() == 1;
      const bool by_val = map_type == FiniteElement::VALUE;
      const auto W = Reshape(ir->GetWeights().Read(), Q1D,Q1D);
      const auto J = Reshape(geom->J.Read(), Q1D,Q1D,2,2,NE);
      const auto C = const_c ? Reshape(coeff.Read(), 1,1,1) :
                     Reshape(coeff.Read(), Q1D,Q1D,NE);
      auto v = Reshape(pa_data.Write(), Q1D,Q1D, NE);
      MFEM_FORALL_2D(e, NE, Q1D,Q1D,1,
      {
         MFEM_FOREACH_THREAD(qx,x,Q1D)
         {
            MFEM_FOREACH_THREAD(qy,y,Q1D)
            {
               const double J11 = J(qx,qy,0,0,e);
               const double J12 = J(qx,qy,1,0,e);
               const double J21 = J(qx,qy,0,1,e);
               const double J22 = J(qx,qy,1,1,e);
               const double detJ = (J11*J22)-(J21*J12);
               const double coeff = const_c ? C(0,0,0) : C(qx,qy,e);
               v(qx,qy,e) =  W(qx,qy) * coeff * (by_val ? detJ : 1.0/detJ);
            }
         }
      });
   }
   if (dim==3)
   {
      const int NE = ne;
      const int Q1D = quad1D;
      const bool const_c = coeff.Size() == 1;
      const bool by_val = map_type == FiniteElement::VALUE;
      const auto W = Reshape(ir->GetWeights().Read(), Q1D,Q1D,Q1D);
      const auto J = Reshape(geom->J.Read(), Q1D,Q1D,Q1D,3,3,NE);
      const auto C = const_c ? Reshape(coeff.Read(), 1,1,1,1) :
                     Reshape(coeff.Read(), Q1D,Q1D,Q1D,NE);
      auto v = Reshape(pa_data.Write(), Q1D,Q1D,Q1D,NE);
      MFEM_FORALL_3D(e, NE, Q1D, Q1D, Q1D,
      {
         MFEM_FOREACH_THREAD(qx,x,Q1D)
         {
            MFEM_FOREACH_THREAD(qy,y,Q1D)
            {
               MFEM_FOREACH_THREAD(qz,z,Q1D)
               {
                  const double J11 = J(qx,qy,qz,0,0,e);
                  const double J21 = J(qx,qy,qz,1,0,e);
                  const double J31 = J(qx,qy,qz,2,0,e);
                  const double J12 = J(qx,qy,qz,0,1,e);
                  const double J22 = J(qx,qy,qz,1,1,e);
                  const double J32 = J(qx,qy,qz,2,1,e);
                  const double J13 = J(qx,qy,qz,0,2,e);
                  const double J23 = J(qx,qy,qz,1,2,e);
                  const double J33 = J(qx,qy,qz,2,2,e);
                  const double detJ = J11 * (J22 * J33 - J32 * J23) -
                  /* */               J21 * (J12 * J33 - J32 * J13) +
                  /* */               J31 * (J12 * J23 - J22 * J13);
                  const double coeff = const_c ? C(0,0,0,0) : C(qx,qy,qz,e);
                  v(qx,qy,qz,e) = W(qx,qy,qz) * coeff * (by_val ? detJ : 1.0/detJ);
               }
            }
         }
      });
   }
}

template<int T_D1D = 0, int T_Q1D = 0>
static void PAMassAssembleDiagonal2D(const int NE,
                                     const double *b,
                                     const double *d,
                                     double *y,
                                     const int d1d = 0,
                                     const int q1d = 0)
{
   const int D1D = T_D1D ? T_D1D : d1d;
   const int Q1D = T_Q1D ? T_Q1D : q1d;
   MFEM_VERIFY(D1D <= MAX_D1D, "");
   MFEM_VERIFY(Q1D <= MAX_Q1D, "");
   auto B = Reshape(b, Q1D, D1D);
   auto D = Reshape(d, Q1D, Q1D, NE);
   auto Y = Reshape(y, D1D, D1D, NE);
   MFEM_FORALL(e, NE,
   {
      const int D1D = T_D1D ? T_D1D : d1d;
      const int Q1D = T_Q1D ? T_Q1D : q1d;
      constexpr int MD1 = T_D1D ? T_D1D : MAX_D1D;
      constexpr int MQ1 = T_Q1D ? T_Q1D : MAX_Q1D;
      double QD[MQ1][MD1];
      for (int qx = 0; qx < Q1D; ++qx)
      {
         for (int dy = 0; dy < D1D; ++dy)
         {
            QD[qx][dy] = 0.0;
            for (int qy = 0; qy < Q1D; ++qy)
            {
               QD[qx][dy] += B(qy, dy) * B(qy, dy) * D(qx, qy, e);
            }
         }
      }
      for (int dy = 0; dy < D1D; ++dy)
      {
         for (int dx = 0; dx < D1D; ++dx)
         {
            for (int qx = 0; qx < Q1D; ++qx)
            {
               Y(dx,dy,e) += B(qx, dx) * B(qx, dx) * QD[qx][dy];
            }
         }
      }
   });
}

MFEM_JIT template<int T_D1D = 0, int T_Q1D = 0, int T_NBZ = 0>
static void SmemPAMassAssembleDiagonal2D(const int NE,
                                         ConstDeviceMatrix &b,
                                         ConstDeviceCube &D,
                                         DeviceCube &Y,
                                         int d1d = 0,
                                         int q1d = 0,
                                         int nbz = 0)
{
   MFEM_CONTRACT_VAR(nbz);
   const int D1D = T_D1D ? T_D1D : d1d;
   const int Q1D = T_Q1D ? T_Q1D : q1d;
   constexpr int NBZ = T_NBZ ? T_NBZ : 1;
   constexpr int MQ1 = T_Q1D ? T_Q1D : MAX_Q1D;
   constexpr int MD1 = T_D1D ? T_D1D : MAX_D1D;
   MFEM_VERIFY(D1D <= MD1, "");
   MFEM_VERIFY(Q1D <= MQ1, "");

   MFEM_FORALL_2D(e, NE, Q1D, Q1D, NBZ,
   {
      const int tidz = MFEM_THREAD_ID(z);
      const int D1D = T_D1D ? T_D1D : d1d;
      const int Q1D = T_Q1D ? T_Q1D : q1d;
      constexpr int NBZ = T_NBZ ? T_NBZ : 1;
      constexpr int MQ1 = T_Q1D ? T_Q1D : MAX_Q1D;
      constexpr int MD1 = T_D1D ? T_D1D : MAX_D1D;
      MFEM_SHARED double B[MQ1][MD1];
      MFEM_SHARED double QDZ[NBZ][MQ1][MD1];
      double (*QD)[MD1] = (double (*)[MD1])(QDZ + tidz);
      if (tidz == 0)
      {
         MFEM_FOREACH_THREAD(d,y,D1D)
         {
            MFEM_FOREACH_THREAD(q,x,Q1D)
            {
               B[q][d] = b(q,d);
            }
         }
      }
      MFEM_SYNC_THREAD;
      MFEM_FOREACH_THREAD(qx,x,Q1D)
      {
         MFEM_FOREACH_THREAD(dy,y,D1D)
         {
            QD[qx][dy] = 0.0;
            for (int qy = 0; qy < Q1D; ++qy)
            {
               QD[qx][dy] += B[qy][dy] * B[qy][dy] * D(qx, qy, e);
            }
         }
      }
      MFEM_SYNC_THREAD;
      MFEM_FOREACH_THREAD(dy,y,D1D)
      {
         MFEM_FOREACH_THREAD(dx,x,D1D)
         {
            for (int qx = 0; qx < Q1D; ++qx)
            {
               // might need absolute values on next line
               Y(dx,dy,e) += B[qx][dx] * B[qx][dx] * QD[qx][dy];
            }
         }
      }
   });
}

template<int T_D1D = 0, int T_Q1D = 0>
static void PAMassAssembleDiagonal3D(const int NE,
                                     const double *b,
                                     const double *d,
                                     double *y,
                                     const int d1d = 0,
                                     const int q1d = 0)
{
   const int D1D = T_D1D ? T_D1D : d1d;
   const int Q1D = T_Q1D ? T_Q1D : q1d;
   MFEM_VERIFY(D1D <= MAX_D1D, "");
   MFEM_VERIFY(Q1D <= MAX_Q1D, "");
   auto B = Reshape(b, Q1D, D1D);
   auto D = Reshape(d, Q1D, Q1D, Q1D, NE);
   auto Y = Reshape(y, D1D, D1D, D1D, NE);
   MFEM_FORALL(e, NE,
   {
      const int D1D = T_D1D ? T_D1D : d1d;
      const int Q1D = T_Q1D ? T_Q1D : q1d;
      constexpr int MD1 = T_D1D ? T_D1D : MAX_D1D;
      constexpr int MQ1 = T_Q1D ? T_Q1D : MAX_Q1D;
      double QQD[MQ1][MQ1][MD1];
      double QDD[MQ1][MD1][MD1];
      for (int qx = 0; qx < Q1D; ++qx)
      {
         for (int qy = 0; qy < Q1D; ++qy)
         {
            for (int dz = 0; dz < D1D; ++dz)
            {
               QQD[qx][qy][dz] = 0.0;
               for (int qz = 0; qz < Q1D; ++qz)
               {
                  QQD[qx][qy][dz] += B(qz, dz) * B(qz, dz) * D(qx, qy, qz, e);
               }
            }
         }
      }
      for (int qx = 0; qx < Q1D; ++qx)
      {
         for (int dz = 0; dz < D1D; ++dz)
         {
            for (int dy = 0; dy < D1D; ++dy)
            {
               QDD[qx][dy][dz] = 0.0;
               for (int qy = 0; qy < Q1D; ++qy)
               {
                  QDD[qx][dy][dz] += B(qy, dy) * B(qy, dy) * QQD[qx][qy][dz];
               }
            }
         }
      }
      for (int dz = 0; dz < D1D; ++dz)
      {
         for (int dy = 0; dy < D1D; ++dy)
         {
            for (int dx = 0; dx < D1D; ++dx)
            {
               double t = 0.0;
               for (int qx = 0; qx < Q1D; ++qx)
               {
                  t += B(qx, dx) * B(qx, dx) * QDD[qx][dy][dz];
               }
               Y(dx, dy, dz, e) += t;
            }
         }
      }
   });
}

MFEM_JIT template<int T_D1D = 0, int T_Q1D = 0>
static void SmemPAMassAssembleDiagonal3D(const int NE,
                                         ConstDeviceMatrix &b,
                                         DeviceTensor<4,const double> &D,
                                         DeviceTensor<4,double> &Y,
                                         int d1d = 0,
                                         int q1d = 0)
{
   const int D1D = T_D1D ? T_D1D : d1d;
   const int Q1D = T_Q1D ? T_Q1D : q1d;
   constexpr int MQ1 = T_Q1D ? T_Q1D : MAX_Q1D;
   constexpr int MD1 = T_D1D ? T_D1D : MAX_D1D;
   MFEM_VERIFY(D1D <= MD1, "");
   MFEM_VERIFY(Q1D <= MQ1, "");

   MFEM_FORALL_3D(e, NE, Q1D, Q1D, Q1D,
   {
      const int tidz = MFEM_THREAD_ID(z);
      const int D1D = T_D1D ? T_D1D : d1d;
      const int Q1D = T_Q1D ? T_Q1D : q1d;
      constexpr int MD1 = T_D1D ? T_D1D : MAX_D1D;
      constexpr int MQ1 = T_Q1D ? T_Q1D : MAX_Q1D;
      MFEM_SHARED double B[MQ1][MD1];
      MFEM_SHARED double QQD[MQ1][MQ1][MD1];
      MFEM_SHARED double QDD[MQ1][MD1][MD1];
      if (tidz == 0)
      {
         MFEM_FOREACH_THREAD(d,y,D1D)
         {
            MFEM_FOREACH_THREAD(q,x,Q1D)
            {
               B[q][d] = b(q,d);
            }
         }
      }
      MFEM_SYNC_THREAD;
      MFEM_FOREACH_THREAD(qx,x,Q1D)
      {
         MFEM_FOREACH_THREAD(qy,y,Q1D)
         {
            MFEM_FOREACH_THREAD(dz,z,D1D)
            {
               QQD[qx][qy][dz] = 0.0;
               for (int qz = 0; qz < Q1D; ++qz)
               {
                  QQD[qx][qy][dz] += B[qz][dz] * B[qz][dz] * D(qx, qy, qz, e);
               }
            }
         }
      }
      MFEM_SYNC_THREAD;
      MFEM_FOREACH_THREAD(qx,x,Q1D)
      {
         MFEM_FOREACH_THREAD(dz,z,D1D)
         {
            MFEM_FOREACH_THREAD(dy,y,D1D)
            {
               QDD[qx][dy][dz] = 0.0;
               for (int qy = 0; qy < Q1D; ++qy)
               {
                  QDD[qx][dy][dz] += B[qy][dy] * B[qy][dy] * QQD[qx][qy][dz];
               }
            }
         }
      }
      MFEM_SYNC_THREAD;
      MFEM_FOREACH_THREAD(dz,z,D1D)
      {
         MFEM_FOREACH_THREAD(dy,y,D1D)
         {
            MFEM_FOREACH_THREAD(dx,x,D1D)
            {
               double t = 0.0;
               for (int qx = 0; qx < Q1D; ++qx)
               {
                  t += B[qx][dx] * B[qx][dx] * QDD[qx][dy][dz];
               }
               Y(dx, dy, dz, e) += t;
            }
         }
      }
   });
}

static void PAMassAssembleDiagonal(const int dim, const int D1D,
                                   const int Q1D, const int NE,
                                   const Array<double> &b,
                                   const Vector &d,
                                   Vector &y)
{
   ConstDeviceMatrix B = Reshape(b.Read(), Q1D, D1D);

   if (dim == 2)
   {
      ConstDeviceCube D = Reshape(d.Read(), Q1D, Q1D, NE);
      DeviceCube Y = Reshape(y.ReadWrite(), D1D, D1D, NE);
      switch ((D1D << 4 ) | Q1D)
      {
#ifndef MFEM_USE_JIT
         case 0x22: return SmemPAMassAssembleDiagonal2D<2,2,16>(NE,B,D,Y);
         case 0x33: return SmemPAMassAssembleDiagonal2D<3,3,16>(NE,B,D,Y);
         case 0x44: return SmemPAMassAssembleDiagonal2D<4,4,8>(NE,B,D,Y);
         case 0x55: return SmemPAMassAssembleDiagonal2D<5,5,8>(NE,B,D,Y);
         case 0x66: return SmemPAMassAssembleDiagonal2D<6,6,4>(NE,B,D,Y);
         case 0x77: return SmemPAMassAssembleDiagonal2D<7,7,4>(NE,B,D,Y);
         case 0x88: return SmemPAMassAssembleDiagonal2D<8,8,2>(NE,B,D,Y);
         case 0x99: return SmemPAMassAssembleDiagonal2D<9,9,2>(NE,B,D,Y);
         default:   return PAMassAssembleDiagonal2D(NE,B,D,Y,D1D,Q1D);
#else
         default: return SmemPAMassAssembleDiagonal2D(NE,B,D,Y,D1D,Q1D,1);
#endif
      }
   }
   else if (dim == 3)
   {
      DeviceTensor<4,const double> D = Reshape(d.Read(), Q1D, Q1D, Q1D, NE);
      DeviceTensor<4,double> Y = Reshape(y.ReadWrite(), D1D, D1D, D1D, NE);
      switch ((D1D << 4 ) | Q1D)
      {
#ifndef MFEM_USE_JIT
         case 0x23: return SmemPAMassAssembleDiagonal3D<2,3>(NE,B,D,Y);
         case 0x24: return SmemPAMassAssembleDiagonal3D<2,4>(NE,B,D,Y);
         case 0x26: return SmemPAMassAssembleDiagonal3D<2,6>(NE,B,D,Y);
         case 0x34: return SmemPAMassAssembleDiagonal3D<3,4>(NE,B,D,Y);
         case 0x35: return SmemPAMassAssembleDiagonal3D<3,5>(NE,B,D,Y);
         case 0x45: return SmemPAMassAssembleDiagonal3D<4,5>(NE,B,D,Y);
         case 0x48: return SmemPAMassAssembleDiagonal3D<4,8>(NE,B,D,Y);
         case 0x56: return SmemPAMassAssembleDiagonal3D<5,6>(NE,B,D,Y);
         case 0x67: return SmemPAMassAssembleDiagonal3D<6,7>(NE,B,D,Y);
         case 0x78: return SmemPAMassAssembleDiagonal3D<7,8>(NE,B,D,Y);
         case 0x89: return SmemPAMassAssembleDiagonal3D<8,9>(NE,B,D,Y);
         default:   return PAMassAssembleDiagonal3D(NE,B,D,Y,D1D,Q1D);
#else
         default: return SmemPAMassAssembleDiagonal3D(NE,B,D,Y,D1D,Q1D);
#endif
      }
   }
   MFEM_ABORT("Unknown kernel.");
}

void MassIntegrator::AssembleDiagonalPA(Vector &diag)
{
   if (DeviceCanUseCeed())
   {
      ceedOp->GetDiagonal(diag);
   }
   else
   {
      PAMassAssembleDiagonal(dim, dofs1D, quad1D, ne, maps->B, pa_data, diag);
   }
}


#ifdef MFEM_USE_OCCA
// OCCA PA Mass Apply 2D kernel
static void OccaPAMassApply2D(const int D1D,
                              const int Q1D,
                              const int NE,
                              const Array<double> &B,
                              const Array<double> &Bt,
                              const Vector &D,
                              const Vector &X,
                              Vector &Y)
{
   occa::properties props;
   props["defines/D1D"] = D1D;
   props["defines/Q1D"] = Q1D;
   const occa::memory o_B = OccaMemoryRead(B.GetMemory(), B.Size());
   const occa::memory o_Bt = OccaMemoryRead(Bt.GetMemory(), Bt.Size());
   const occa::memory o_D = OccaMemoryRead(D.GetMemory(), D.Size());
   const occa::memory o_X = OccaMemoryRead(X.GetMemory(), X.Size());
   occa::memory o_Y = OccaMemoryReadWrite(Y.GetMemory(), Y.Size());
   const occa_id_t id = std::make_pair(D1D,Q1D);
   if (!Device::Allows(Backend::OCCA_CUDA))
   {
      static occa_kernel_t OccaMassApply2D_cpu;
      if (OccaMassApply2D_cpu.find(id) == OccaMassApply2D_cpu.end())
      {
         const occa::kernel MassApply2D_CPU =
            mfem::OccaDev().buildKernel("occa://mfem/fem/occa.okl",
                                        "MassApply2D_CPU", props);
         OccaMassApply2D_cpu.emplace(id, MassApply2D_CPU);
      }
      OccaMassApply2D_cpu.at(id)(NE, o_B, o_Bt, o_D, o_X, o_Y);
   }
   else
   {
      static occa_kernel_t OccaMassApply2D_gpu;
      if (OccaMassApply2D_gpu.find(id) == OccaMassApply2D_gpu.end())
      {
         const occa::kernel MassApply2D_GPU =
            mfem::OccaDev().buildKernel("occa://mfem/fem/occa.okl",
                                        "MassApply2D_GPU", props);
         OccaMassApply2D_gpu.emplace(id, MassApply2D_GPU);
      }
      OccaMassApply2D_gpu.at(id)(NE, o_B, o_Bt, o_D, o_X, o_Y);
   }
}

// OCCA PA Mass Apply 3D kernel
static void OccaPAMassApply3D(const int D1D,
                              const int Q1D,
                              const int NE,
                              const Array<double> &B,
                              const Array<double> &Bt,
                              const Vector &D,
                              const Vector &X,
                              Vector &Y)
{
   occa::properties props;
   props["defines/D1D"] = D1D;
   props["defines/Q1D"] = Q1D;
   const occa::memory o_B = OccaMemoryRead(B.GetMemory(), B.Size());
   const occa::memory o_Bt = OccaMemoryRead(Bt.GetMemory(), Bt.Size());
   const occa::memory o_D = OccaMemoryRead(D.GetMemory(), D.Size());
   const occa::memory o_X = OccaMemoryRead(X.GetMemory(), X.Size());
   occa::memory o_Y = OccaMemoryReadWrite(Y.GetMemory(), Y.Size());
   const occa_id_t id = std::make_pair(D1D,Q1D);
   if (!Device::Allows(Backend::OCCA_CUDA))
   {
      static occa_kernel_t OccaMassApply3D_cpu;
      if (OccaMassApply3D_cpu.find(id) == OccaMassApply3D_cpu.end())
      {
         const occa::kernel MassApply3D_CPU =
            mfem::OccaDev().buildKernel("occa://mfem/fem/occa.okl",
                                        "MassApply3D_CPU", props);
         OccaMassApply3D_cpu.emplace(id, MassApply3D_CPU);
      }
      OccaMassApply3D_cpu.at(id)(NE, o_B, o_Bt, o_D, o_X, o_Y);
   }
   else
   {
      static occa_kernel_t OccaMassApply3D_gpu;
      if (OccaMassApply3D_gpu.find(id) == OccaMassApply3D_gpu.end())
      {
         const occa::kernel MassApply3D_GPU =
            mfem::OccaDev().buildKernel("occa://mfem/fem/occa.okl",
                                        "MassApply3D_GPU", props);
         OccaMassApply3D_gpu.emplace(id, MassApply3D_GPU);
      }
      OccaMassApply3D_gpu.at(id)(NE, o_B, o_Bt, o_D, o_X, o_Y);
   }
}
#endif // MFEM_USE_OCCA

template<int T_D1D = 0, int T_Q1D = 0>
static void PAMassApply2D(const int NE,
                          const ConstDeviceMatrix &B,
                          const ConstDeviceMatrix &Bt,
                          const ConstDeviceCube &D,
                          const ConstDeviceCube &X,
                          DeviceCube &Y,
                          int d1d = 0,
                          int q1d = 0)
{
<<<<<<< HEAD
   const int D1D = T_D1D ? T_D1D : d1d;
   const int Q1D = T_Q1D ? T_Q1D : q1d;
   MFEM_VERIFY(D1D <= MAX_D1D, "");
   MFEM_VERIFY(Q1D <= MAX_Q1D, "");
=======
   MFEM_VERIFY(T_D1D ? T_D1D : d1d <= MAX_D1D, "");
   MFEM_VERIFY(T_Q1D ? T_Q1D : q1d <= MAX_Q1D, "");

   const auto B = b_.Read();
   const auto Bt = bt_.Read();
   const auto D = d_.Read();
   const auto X = x_.Read();
   auto Y = y_.ReadWrite();
>>>>>>> 361c3236

   MFEM_FORALL(e, NE,
   {
      internal::PAMassApply2D_Element(e, NE, B, Bt, D, X, Y, d1d, q1d);
   });
}

MFEM_JIT template<int T_D1D = 0, int T_Q1D = 0, int T_NBZ = 0>
static void SmemPAMassApply2D(const int NE,
                              ConstDeviceMatrix &b,
                              ConstDeviceCube &D,
                              ConstDeviceCube &x,
                              DeviceCube &Y,
                              int d1d = 0,
                              int q1d = 0,
                              int nbz = 1)
{
   MFEM_CONTRACT_VAR(nbz);
   const int D1D = T_D1D ? T_D1D : d1d;
   const int Q1D = T_Q1D ? T_Q1D : q1d;
   constexpr int NBZ = T_NBZ ? T_NBZ : 1;
   constexpr int MQ1 = T_Q1D ? T_Q1D : MAX_Q1D;
   constexpr int MD1 = T_D1D ? T_D1D : MAX_D1D;
   MFEM_VERIFY(D1D <= MD1, "");
   MFEM_VERIFY(Q1D <= MQ1, "");
<<<<<<< HEAD

=======
   const auto b = b_.Read();
   const auto D = d_.Read();
   const auto x = x_.Read();
   auto Y = y_.ReadWrite();
>>>>>>> 361c3236
   MFEM_FORALL_2D(e, NE, Q1D, Q1D, NBZ,
   {
      internal::SmemPAMassApply2D_Element<T_D1D,T_Q1D,T_NBZ>(e, NE, b, D, x, Y, d1d, q1d);
   });
}

template<int T_D1D = 0, int T_Q1D = 0>
static void PAMassApply3D(const int NE,
                          const ConstDeviceMatrix &B,
                          const ConstDeviceMatrix &Bt,
                          const DeviceTensor<4,const double> &D,
                          const DeviceTensor<4,const double> &X,
                          DeviceTensor<4,double> &Y,
                          const int d1d = 0,
                          const int q1d = 0)
{
<<<<<<< HEAD
   const int D1D = T_D1D ? T_D1D : d1d;
   const int Q1D = T_Q1D ? T_Q1D : q1d;
   MFEM_VERIFY(D1D <= MAX_D1D, "");
   MFEM_VERIFY(Q1D <= MAX_Q1D, "");
=======
   MFEM_VERIFY(T_D1D ? T_D1D : d1d <= MAX_D1D, "");
   MFEM_VERIFY(T_Q1D ? T_Q1D : q1d <= MAX_Q1D, "");

   const auto B = b_.Read();
   const auto Bt = bt_.Read();
   const auto D = d_.Read();
   const auto X = x_.Read();
   auto Y = y_.ReadWrite();
>>>>>>> 361c3236

   MFEM_FORALL(e, NE,
   {
      internal::PAMassApply3D_Element(e, NE, B, Bt, D, X, Y, d1d, q1d);
   });
}

MFEM_JIT template<int T_D1D = 0, int T_Q1D = 0>
static void SmemPAMassApply3D(const int NE,
                              ConstDeviceMatrix &b,
                              DeviceTensor<4,const double> &D,
                              DeviceTensor<4,const double> &x,
                              DeviceTensor<4,double> &Y,
                              int d1d = 0,
                              int q1d = 0)
{
   const int D1D = T_D1D ? T_D1D : d1d;
   const int Q1D = T_Q1D ? T_Q1D : q1d;
   constexpr int M1Q = T_Q1D ? T_Q1D : MAX_Q1D;
   constexpr int M1D = T_D1D ? T_D1D : MAX_D1D;
   MFEM_VERIFY(D1D <= M1D, "");
   MFEM_VERIFY(Q1D <= M1Q, "");
<<<<<<< HEAD

   MFEM_FORALL_3D(e, NE, Q1D, Q1D, 1,
   {
      const int D1D = T_D1D ? T_D1D : d1d;
      const int Q1D = T_Q1D ? T_Q1D : q1d;
      constexpr int MQ1 = T_Q1D ? T_Q1D : MAX_Q1D;
      constexpr int MD1 = T_D1D ? T_D1D : MAX_D1D;
      constexpr int MDQ = (MQ1 > MD1) ? MQ1 : MD1;
      MFEM_SHARED double sDQ[MQ1*MD1];
      double (*B)[MD1] = (double (*)[MD1]) sDQ;
      double (*Bt)[MQ1] = (double (*)[MQ1]) sDQ;
      MFEM_SHARED double sm0[MDQ*MDQ*MDQ];
      MFEM_SHARED double sm1[MDQ*MDQ*MDQ];
      double (*X)[MD1][MD1]   = (double (*)[MD1][MD1]) sm0;
      double (*DDQ)[MD1][MQ1] = (double (*)[MD1][MQ1]) sm1;
      double (*DQQ)[MQ1][MQ1] = (double (*)[MQ1][MQ1]) sm0;
      double (*QQQ)[MQ1][MQ1] = (double (*)[MQ1][MQ1]) sm1;
      double (*QQD)[MQ1][MD1] = (double (*)[MQ1][MD1]) sm0;
      double (*QDD)[MD1][MD1] = (double (*)[MD1][MD1]) sm1;
      MFEM_FOREACH_THREAD(dy,y,D1D)
      {
         MFEM_FOREACH_THREAD(dx,x,D1D)
         {
            MFEM_UNROLL(MD1)
            for (int dz = 0; dz < D1D; ++dz)
            {
               X[dz][dy][dx] = x(dx,dy,dz,e);
            }
         }
         MFEM_FOREACH_THREAD(dx,x,Q1D)
         {
            B[dx][dy] = b(dx,dy);
         }
      }
      MFEM_SYNC_THREAD;
      MFEM_FOREACH_THREAD(dy,y,D1D)
      {
         MFEM_FOREACH_THREAD(qx,x,Q1D)
         {
            double u[MD1];
            MFEM_UNROLL(MD1)
            for (int dz = 0; dz < D1D; dz++)
            {
               u[dz] = 0;
            }
            MFEM_UNROLL(MD1)
            for (int dx = 0; dx < D1D; ++dx)
            {
               MFEM_UNROLL(MD1)
               for (int dz = 0; dz < D1D; ++dz)
               {
                  u[dz] += X[dz][dy][dx] * B[qx][dx];
               }
            }
            MFEM_UNROLL(MD1)
            for (int dz = 0; dz < D1D; ++dz)
            {
               DDQ[dz][dy][qx] = u[dz];
            }
         }
      }
      MFEM_SYNC_THREAD;
      MFEM_FOREACH_THREAD(qy,y,Q1D)
      {
         MFEM_FOREACH_THREAD(qx,x,Q1D)
         {
            double u[MD1];
            MFEM_UNROLL(MD1)
            for (int dz = 0; dz < D1D; dz++)
            {
               u[dz] = 0;
            }
            MFEM_UNROLL(MD1)
            for (int dy = 0; dy < D1D; ++dy)
            {
               MFEM_UNROLL(MD1)
               for (int dz = 0; dz < D1D; dz++)
               {
                  u[dz] += DDQ[dz][dy][qx] * B[qy][dy];
               }
            }
            MFEM_UNROLL(MD1)
            for (int dz = 0; dz < D1D; dz++)
            {
               DQQ[dz][qy][qx] = u[dz];
            }
         }
      }
      MFEM_SYNC_THREAD;
      MFEM_FOREACH_THREAD(qy,y,Q1D)
      {
         MFEM_FOREACH_THREAD(qx,x,Q1D)
         {
            double u[MQ1];
            MFEM_UNROLL(MQ1)
            for (int qz = 0; qz < Q1D; qz++)
            {
               u[qz] = 0;
            }
            MFEM_UNROLL(MD1)
            for (int dz = 0; dz < D1D; ++dz)
            {
               MFEM_UNROLL(MQ1)
               for (int qz = 0; qz < Q1D; qz++)
               {
                  u[qz] += DQQ[dz][qy][qx] * B[qz][dz];
               }
            }
            MFEM_UNROLL(MQ1)
            for (int qz = 0; qz < Q1D; qz++)
            {
               QQQ[qz][qy][qx] = u[qz] * D(qx,qy,qz,e);
            }
         }
      }
      MFEM_SYNC_THREAD;
      MFEM_FOREACH_THREAD(d,y,D1D)
      {
         MFEM_FOREACH_THREAD(q,x,Q1D)
         {
            Bt[d][q] = b(q,d);
         }
      }
      MFEM_SYNC_THREAD;
      MFEM_FOREACH_THREAD(qy,y,Q1D)
      {
         MFEM_FOREACH_THREAD(dx,x,D1D)
         {
            double u[MQ1];
            MFEM_UNROLL(MQ1)
            for (int qz = 0; qz < Q1D; ++qz)
            {
               u[qz] = 0;
            }
            MFEM_UNROLL(MQ1)
            for (int qx = 0; qx < Q1D; ++qx)
            {
               MFEM_UNROLL(MQ1)
               for (int qz = 0; qz < Q1D; ++qz)
               {
                  u[qz] += QQQ[qz][qy][qx] * Bt[dx][qx];
               }
            }
            MFEM_UNROLL(MQ1)
            for (int qz = 0; qz < Q1D; ++qz)
            {
               QQD[qz][qy][dx] = u[qz];
            }
         }
      }
      MFEM_SYNC_THREAD;
      MFEM_FOREACH_THREAD(dy,y,D1D)
      {
         MFEM_FOREACH_THREAD(dx,x,D1D)
         {
            double u[MQ1];
            MFEM_UNROLL(MQ1)
            for (int qz = 0; qz < Q1D; ++qz)
            {
               u[qz] = 0;
            }
            MFEM_UNROLL(MQ1)
            for (int qy = 0; qy < Q1D; ++qy)
            {
               MFEM_UNROLL(MQ1)
               for (int qz = 0; qz < Q1D; ++qz)
               {
                  u[qz] += QQD[qz][qy][dx] * Bt[dy][qy];
               }
            }
            MFEM_UNROLL(MQ1)
            for (int qz = 0; qz < Q1D; ++qz)
            {
               QDD[qz][dy][dx] = u[qz];
            }
         }
      }
      MFEM_SYNC_THREAD;
      MFEM_FOREACH_THREAD(dy,y,D1D)
      {
         MFEM_FOREACH_THREAD(dx,x,D1D)
         {
            double u[MD1];
            MFEM_UNROLL(MD1)
            for (int dz = 0; dz < D1D; ++dz)
            {
               u[dz] = 0;
            }
            MFEM_UNROLL(MQ1)
            for (int qz = 0; qz < Q1D; ++qz)
            {
               MFEM_UNROLL(MD1)
               for (int dz = 0; dz < D1D; ++dz)
               {
                  u[dz] += QDD[qz][dy][dx] * Bt[dz][qz];
               }
            }
            MFEM_UNROLL(MD1)
            for (int dz = 0; dz < D1D; ++dz)
            {
               Y(dx,dy,dz,e) += u[dz];
            }
         }
      }
=======
   auto b = b_.Read();
   auto d = d_.Read();
   auto x = x_.Read();
   auto y = y_.ReadWrite();
   MFEM_FORALL_3D(e, NE, Q1D, Q1D, 1,
   {
      internal::SmemPAMassApply3D_Element<T_D1D,T_Q1D>(e, NE, b, d, x, y, d1d, q1d);
>>>>>>> 361c3236
   });
}

static void PAMassApply(const int dim,
                        const int D1D,
                        const int Q1D,
                        const int NE,
                        const Array<double> &b,
                        const Array<double> &bt,
                        const Vector &d,
                        const Vector &x,
                        Vector &y)
{
   ConstDeviceMatrix B = Reshape(b.Read(), Q1D, D1D);
#ifndef MFEM_USE_JIT
   ConstDeviceMatrix Bt = Reshape(bt.Read(), D1D, Q1D);
#else
   MFEM_CONTRACT_VAR(bt);
#endif
#ifdef MFEM_USE_OCCA
   if (DeviceCanUseOcca())
   {
      if (dim == 2)
      {
         return OccaPAMassApply2D(D1D,Q1D,NE,b,bt,D,X,Y);
      }
      if (dim == 3)
      {
         return OccaPAMassApply3D(D1D,Q1D,NE,b,bt,D,X,Y);
      }
      MFEM_ABORT("OCCA PA Mass Apply unknown kernel!");
   }
#endif // MFEM_USE_OCCA
   const int id = (D1D << 4) | Q1D;

   if (dim == 2)
   {
      ConstDeviceCube D = Reshape(d.Read(), Q1D, Q1D, NE);
      ConstDeviceCube X = Reshape(x.Read(), D1D, D1D, NE);
      DeviceCube Y = Reshape(y.ReadWrite(), D1D, D1D, NE);
      switch (id)
      {
#ifndef MFEM_USE_JIT
         case 0x22: return SmemPAMassApply2D<2,2,16>(NE,B,D,X,Y);
         case 0x24: return SmemPAMassApply2D<2,4,16>(NE,B,D,X,Y);
         case 0x33: return SmemPAMassApply2D<3,3,16>(NE,B,D,X,Y);
         case 0x34: return SmemPAMassApply2D<3,4,16>(NE,B,D,X,Y);
         case 0x35: return SmemPAMassApply2D<3,5,16>(NE,B,D,X,Y);
         case 0x36: return SmemPAMassApply2D<3,6,16>(NE,B,D,X,Y);
         case 0x44: return SmemPAMassApply2D<4,4,8>(NE,B,D,X,Y);
         case 0x46: return SmemPAMassApply2D<4,6,8>(NE,B,D,X,Y);
         case 0x48: return SmemPAMassApply2D<4,8,4>(NE,B,D,X,Y);
         case 0x55: return SmemPAMassApply2D<5,5,8>(NE,B,D,X,Y);
         case 0x57: return SmemPAMassApply2D<5,7,8>(NE,B,D,X,Y);
         case 0x58: return SmemPAMassApply2D<5,8,2>(NE,B,D,X,Y);
         case 0x66: return SmemPAMassApply2D<6,6,4>(NE,B,D,X,Y);
         case 0x77: return SmemPAMassApply2D<7,7,4>(NE,B,D,X,Y);
         case 0x88: return SmemPAMassApply2D<8,8,2>(NE,B,D,X,Y);
         case 0x99: return SmemPAMassApply2D<9,9,2>(NE,B,D,X,Y);
         default:   return PAMassApply2D(NE,B,Bt,D,X,Y,D1D,Q1D);
#else
         default: return SmemPAMassApply2D(NE,B,D,X,Y,D1D,Q1D,1);
#endif
      }
   }
   else if (dim == 3)
   {
      DeviceTensor<4,const double> D = Reshape(d.Read(), Q1D, Q1D, Q1D, NE);
      DeviceTensor<4,const double> X = Reshape(x.Read(), D1D, D1D, D1D, NE);
      DeviceTensor<4,double> Y = Reshape(y.ReadWrite(), D1D, D1D, D1D, NE);
      switch (id)
      {
         case 0x22: return SmemPAMassApply3D<2,2>(NE,B,D,X,Y);
         case 0x23: return SmemPAMassApply3D<2,3>(NE,B,D,X,Y);
#ifndef MFEM_USE_JIT
         case 0x24: return SmemPAMassApply3D<2,4>(NE,B,D,X,Y);
         case 0x26: return SmemPAMassApply3D<2,6>(NE,B,D,X,Y);
         case 0x34: return SmemPAMassApply3D<3,4>(NE,B,D,X,Y);
         case 0x35: return SmemPAMassApply3D<3,5>(NE,B,D,X,Y);
         case 0x36: return SmemPAMassApply3D<3,6>(NE,B,D,X,Y);
         case 0x37: return SmemPAMassApply3D<3,7>(NE,B,D,X,Y);
         case 0x45: return SmemPAMassApply3D<4,5>(NE,B,D,X,Y);
         case 0x46: return SmemPAMassApply3D<4,6>(NE,B,D,X,Y);
         case 0x48: return SmemPAMassApply3D<4,8>(NE,B,D,X,Y);
         case 0x56: return SmemPAMassApply3D<5,6>(NE,B,D,X,Y);
         case 0x58: return SmemPAMassApply3D<5,8>(NE,B,D,X,Y);
         case 0x67: return SmemPAMassApply3D<6,7>(NE,B,D,X,Y);
         case 0x78: return SmemPAMassApply3D<7,8>(NE,B,D,X,Y);
         case 0x89: return SmemPAMassApply3D<8,9>(NE,B,D,X,Y);
         case 0x9A: return SmemPAMassApply3D<9,10>(NE,B,D,X,Y);
         default:   return PAMassApply3D(NE,B,Bt,D,X,Y,D1D,Q1D);
#else
         default: return SmemPAMassApply3D(NE,B,D,X,Y,D1D,Q1D);
#endif
      }
   }
   mfem::out << "Unknown kernel 0x" << std::hex << id << std::endl;
   MFEM_ABORT("Unknown kernel.");
}

void MassIntegrator::AddMultPA(const Vector &x, Vector &y) const
{
   if (DeviceCanUseCeed())
   {
      ceedOp->AddMult(x, y);
   }
   else
   {
      PAMassApply(dim, dofs1D, quad1D, ne, maps->B, maps->Bt, pa_data, x, y);
   }
}

void MassIntegrator::AddMultTransposePA(const Vector &x, Vector &y) const
{
   // Mass integrator is symmetric
   AddMultPA(x, y);
}

} // namespace mfem<|MERGE_RESOLUTION|>--- conflicted
+++ resolved
@@ -604,21 +604,12 @@
                           int d1d = 0,
                           int q1d = 0)
 {
-<<<<<<< HEAD
    const int D1D = T_D1D ? T_D1D : d1d;
    const int Q1D = T_Q1D ? T_Q1D : q1d;
    MFEM_VERIFY(D1D <= MAX_D1D, "");
    MFEM_VERIFY(Q1D <= MAX_Q1D, "");
-=======
-   MFEM_VERIFY(T_D1D ? T_D1D : d1d <= MAX_D1D, "");
-   MFEM_VERIFY(T_Q1D ? T_Q1D : q1d <= MAX_Q1D, "");
-
-   const auto B = b_.Read();
-   const auto Bt = bt_.Read();
-   const auto D = d_.Read();
-   const auto X = x_.Read();
-   auto Y = y_.ReadWrite();
->>>>>>> 361c3236
+   //MFEM_VERIFY(T_D1D ? T_D1D : d1d <= MAX_D1D, "");
+   //MFEM_VERIFY(T_Q1D ? T_Q1D : q1d <= MAX_Q1D, "");
 
    MFEM_FORALL(e, NE,
    {
@@ -644,14 +635,7 @@
    constexpr int MD1 = T_D1D ? T_D1D : MAX_D1D;
    MFEM_VERIFY(D1D <= MD1, "");
    MFEM_VERIFY(Q1D <= MQ1, "");
-<<<<<<< HEAD
-
-=======
-   const auto b = b_.Read();
-   const auto D = d_.Read();
-   const auto x = x_.Read();
-   auto Y = y_.ReadWrite();
->>>>>>> 361c3236
+
    MFEM_FORALL_2D(e, NE, Q1D, Q1D, NBZ,
    {
       internal::SmemPAMassApply2D_Element<T_D1D,T_Q1D,T_NBZ>(e, NE, b, D, x, Y, d1d, q1d);
@@ -668,21 +652,12 @@
                           const int d1d = 0,
                           const int q1d = 0)
 {
-<<<<<<< HEAD
    const int D1D = T_D1D ? T_D1D : d1d;
    const int Q1D = T_Q1D ? T_Q1D : q1d;
    MFEM_VERIFY(D1D <= MAX_D1D, "");
    MFEM_VERIFY(Q1D <= MAX_Q1D, "");
-=======
-   MFEM_VERIFY(T_D1D ? T_D1D : d1d <= MAX_D1D, "");
-   MFEM_VERIFY(T_Q1D ? T_Q1D : q1d <= MAX_Q1D, "");
-
-   const auto B = b_.Read();
-   const auto Bt = bt_.Read();
-   const auto D = d_.Read();
-   const auto X = x_.Read();
-   auto Y = y_.ReadWrite();
->>>>>>> 361c3236
+   //MFEM_VERIFY(T_D1D ? T_D1D : d1d <= MAX_D1D, "");
+   //MFEM_VERIFY(T_Q1D ? T_Q1D : q1d <= MAX_Q1D, "");
 
    MFEM_FORALL(e, NE,
    {
@@ -705,220 +680,10 @@
    constexpr int M1D = T_D1D ? T_D1D : MAX_D1D;
    MFEM_VERIFY(D1D <= M1D, "");
    MFEM_VERIFY(Q1D <= M1Q, "");
-<<<<<<< HEAD
 
    MFEM_FORALL_3D(e, NE, Q1D, Q1D, 1,
    {
-      const int D1D = T_D1D ? T_D1D : d1d;
-      const int Q1D = T_Q1D ? T_Q1D : q1d;
-      constexpr int MQ1 = T_Q1D ? T_Q1D : MAX_Q1D;
-      constexpr int MD1 = T_D1D ? T_D1D : MAX_D1D;
-      constexpr int MDQ = (MQ1 > MD1) ? MQ1 : MD1;
-      MFEM_SHARED double sDQ[MQ1*MD1];
-      double (*B)[MD1] = (double (*)[MD1]) sDQ;
-      double (*Bt)[MQ1] = (double (*)[MQ1]) sDQ;
-      MFEM_SHARED double sm0[MDQ*MDQ*MDQ];
-      MFEM_SHARED double sm1[MDQ*MDQ*MDQ];
-      double (*X)[MD1][MD1]   = (double (*)[MD1][MD1]) sm0;
-      double (*DDQ)[MD1][MQ1] = (double (*)[MD1][MQ1]) sm1;
-      double (*DQQ)[MQ1][MQ1] = (double (*)[MQ1][MQ1]) sm0;
-      double (*QQQ)[MQ1][MQ1] = (double (*)[MQ1][MQ1]) sm1;
-      double (*QQD)[MQ1][MD1] = (double (*)[MQ1][MD1]) sm0;
-      double (*QDD)[MD1][MD1] = (double (*)[MD1][MD1]) sm1;
-      MFEM_FOREACH_THREAD(dy,y,D1D)
-      {
-         MFEM_FOREACH_THREAD(dx,x,D1D)
-         {
-            MFEM_UNROLL(MD1)
-            for (int dz = 0; dz < D1D; ++dz)
-            {
-               X[dz][dy][dx] = x(dx,dy,dz,e);
-            }
-         }
-         MFEM_FOREACH_THREAD(dx,x,Q1D)
-         {
-            B[dx][dy] = b(dx,dy);
-         }
-      }
-      MFEM_SYNC_THREAD;
-      MFEM_FOREACH_THREAD(dy,y,D1D)
-      {
-         MFEM_FOREACH_THREAD(qx,x,Q1D)
-         {
-            double u[MD1];
-            MFEM_UNROLL(MD1)
-            for (int dz = 0; dz < D1D; dz++)
-            {
-               u[dz] = 0;
-            }
-            MFEM_UNROLL(MD1)
-            for (int dx = 0; dx < D1D; ++dx)
-            {
-               MFEM_UNROLL(MD1)
-               for (int dz = 0; dz < D1D; ++dz)
-               {
-                  u[dz] += X[dz][dy][dx] * B[qx][dx];
-               }
-            }
-            MFEM_UNROLL(MD1)
-            for (int dz = 0; dz < D1D; ++dz)
-            {
-               DDQ[dz][dy][qx] = u[dz];
-            }
-         }
-      }
-      MFEM_SYNC_THREAD;
-      MFEM_FOREACH_THREAD(qy,y,Q1D)
-      {
-         MFEM_FOREACH_THREAD(qx,x,Q1D)
-         {
-            double u[MD1];
-            MFEM_UNROLL(MD1)
-            for (int dz = 0; dz < D1D; dz++)
-            {
-               u[dz] = 0;
-            }
-            MFEM_UNROLL(MD1)
-            for (int dy = 0; dy < D1D; ++dy)
-            {
-               MFEM_UNROLL(MD1)
-               for (int dz = 0; dz < D1D; dz++)
-               {
-                  u[dz] += DDQ[dz][dy][qx] * B[qy][dy];
-               }
-            }
-            MFEM_UNROLL(MD1)
-            for (int dz = 0; dz < D1D; dz++)
-            {
-               DQQ[dz][qy][qx] = u[dz];
-            }
-         }
-      }
-      MFEM_SYNC_THREAD;
-      MFEM_FOREACH_THREAD(qy,y,Q1D)
-      {
-         MFEM_FOREACH_THREAD(qx,x,Q1D)
-         {
-            double u[MQ1];
-            MFEM_UNROLL(MQ1)
-            for (int qz = 0; qz < Q1D; qz++)
-            {
-               u[qz] = 0;
-            }
-            MFEM_UNROLL(MD1)
-            for (int dz = 0; dz < D1D; ++dz)
-            {
-               MFEM_UNROLL(MQ1)
-               for (int qz = 0; qz < Q1D; qz++)
-               {
-                  u[qz] += DQQ[dz][qy][qx] * B[qz][dz];
-               }
-            }
-            MFEM_UNROLL(MQ1)
-            for (int qz = 0; qz < Q1D; qz++)
-            {
-               QQQ[qz][qy][qx] = u[qz] * D(qx,qy,qz,e);
-            }
-         }
-      }
-      MFEM_SYNC_THREAD;
-      MFEM_FOREACH_THREAD(d,y,D1D)
-      {
-         MFEM_FOREACH_THREAD(q,x,Q1D)
-         {
-            Bt[d][q] = b(q,d);
-         }
-      }
-      MFEM_SYNC_THREAD;
-      MFEM_FOREACH_THREAD(qy,y,Q1D)
-      {
-         MFEM_FOREACH_THREAD(dx,x,D1D)
-         {
-            double u[MQ1];
-            MFEM_UNROLL(MQ1)
-            for (int qz = 0; qz < Q1D; ++qz)
-            {
-               u[qz] = 0;
-            }
-            MFEM_UNROLL(MQ1)
-            for (int qx = 0; qx < Q1D; ++qx)
-            {
-               MFEM_UNROLL(MQ1)
-               for (int qz = 0; qz < Q1D; ++qz)
-               {
-                  u[qz] += QQQ[qz][qy][qx] * Bt[dx][qx];
-               }
-            }
-            MFEM_UNROLL(MQ1)
-            for (int qz = 0; qz < Q1D; ++qz)
-            {
-               QQD[qz][qy][dx] = u[qz];
-            }
-         }
-      }
-      MFEM_SYNC_THREAD;
-      MFEM_FOREACH_THREAD(dy,y,D1D)
-      {
-         MFEM_FOREACH_THREAD(dx,x,D1D)
-         {
-            double u[MQ1];
-            MFEM_UNROLL(MQ1)
-            for (int qz = 0; qz < Q1D; ++qz)
-            {
-               u[qz] = 0;
-            }
-            MFEM_UNROLL(MQ1)
-            for (int qy = 0; qy < Q1D; ++qy)
-            {
-               MFEM_UNROLL(MQ1)
-               for (int qz = 0; qz < Q1D; ++qz)
-               {
-                  u[qz] += QQD[qz][qy][dx] * Bt[dy][qy];
-               }
-            }
-            MFEM_UNROLL(MQ1)
-            for (int qz = 0; qz < Q1D; ++qz)
-            {
-               QDD[qz][dy][dx] = u[qz];
-            }
-         }
-      }
-      MFEM_SYNC_THREAD;
-      MFEM_FOREACH_THREAD(dy,y,D1D)
-      {
-         MFEM_FOREACH_THREAD(dx,x,D1D)
-         {
-            double u[MD1];
-            MFEM_UNROLL(MD1)
-            for (int dz = 0; dz < D1D; ++dz)
-            {
-               u[dz] = 0;
-            }
-            MFEM_UNROLL(MQ1)
-            for (int qz = 0; qz < Q1D; ++qz)
-            {
-               MFEM_UNROLL(MD1)
-               for (int dz = 0; dz < D1D; ++dz)
-               {
-                  u[dz] += QDD[qz][dy][dx] * Bt[dz][qz];
-               }
-            }
-            MFEM_UNROLL(MD1)
-            for (int dz = 0; dz < D1D; ++dz)
-            {
-               Y(dx,dy,dz,e) += u[dz];
-            }
-         }
-      }
-=======
-   auto b = b_.Read();
-   auto d = d_.Read();
-   auto x = x_.Read();
-   auto y = y_.ReadWrite();
-   MFEM_FORALL_3D(e, NE, Q1D, Q1D, 1,
-   {
-      internal::SmemPAMassApply3D_Element<T_D1D,T_Q1D>(e, NE, b, d, x, y, d1d, q1d);
->>>>>>> 361c3236
+      internal::SmemPAMassApply3D_Element<T_D1D,T_Q1D>(e, NE, b, D, x, Y, d1d, q1d);
    });
 }
 
