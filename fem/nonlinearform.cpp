// Copyright (c) 2010-2023, Lawrence Livermore National Security, LLC. Produced
// at the Lawrence Livermore National Laboratory. All Rights reserved. See files
// LICENSE and NOTICE for details. LLNL-CODE-806117.
//
// This file is part of the MFEM library. For more information and source code
// availability visit https://mfem.org.
//
// MFEM is free software; you can redistribute it and/or modify it under the
// terms of the BSD-3 license. We welcome feedback and contributions, see file
// CONTRIBUTING.md for details.

#include "fem.hpp"
#include "../general/forall.hpp"

namespace mfem
{

void NonlinearForm::SetAssemblyLevel(AssemblyLevel assembly_level)
{
   if (ext)
   {
      MFEM_ABORT("the assembly level has already been set!");
   }
   assembly = assembly_level;
   switch (assembly)
   {
      case AssemblyLevel::NONE:
         ext = new MFNonlinearFormExtension(this);
         break;
      case AssemblyLevel::PARTIAL:
         ext = new PANonlinearFormExtension(this);
         break;
      case AssemblyLevel::LEGACY:
         // This is the default
         break;
      default:
         mfem_error("Unknown assembly level for this form.");
   }
}

void NonlinearForm::SetEssentialBC(const Array<int> &bdr_attr_is_ess,
                                   Vector *rhs)
{
   // virtual call, works in parallel too
   fes->GetEssentialTrueDofs(bdr_attr_is_ess, ess_tdof_list);

   if (rhs)
   {
      for (int i = 0; i < ess_tdof_list.Size(); i++)
      {
         (*rhs)(ess_tdof_list[i]) = 0.0;
      }
   }
}

void NonlinearForm::SetEssentialVDofs(const Array<int> &ess_vdofs_list)
{
   if (!P)
   {
      ess_vdofs_list.Copy(ess_tdof_list); // ess_vdofs_list --> ess_tdof_list
   }
   else
   {
      Array<int> ess_vdof_marker, ess_tdof_marker;
      FiniteElementSpace::ListToMarker(ess_vdofs_list, fes->GetVSize(),
                                       ess_vdof_marker);
      if (Serial())
      {
         fes->ConvertToConformingVDofs(ess_vdof_marker, ess_tdof_marker);
      }
      else
      {
#ifdef MFEM_USE_MPI
         ParFiniteElementSpace *pf = dynamic_cast<ParFiniteElementSpace*>(fes);
         ess_tdof_marker.SetSize(pf->GetTrueVSize());
         pf->Dof_TrueDof_Matrix()->BooleanMultTranspose(1, ess_vdof_marker,
                                                        0, ess_tdof_marker);
#else
         MFEM_ABORT("internal MFEM error");
#endif
      }
      FiniteElementSpace::MarkerToList(ess_tdof_marker, ess_tdof_list);
   }
}

fptype NonlinearForm::GetGridFunctionEnergy(const Vector &x) const
{
   if (ext)
   {
      MFEM_VERIFY(!fnfi.Size(), "Interior faces terms not yet implemented!");
      MFEM_VERIFY(!bfnfi.Size(), "Boundary face terms not yet implemented!");
      return ext->GetGridFunctionEnergy(x);
   }

   Array<int> vdofs;
   Vector el_x;
   const FiniteElement *fe;
   ElementTransformation *T;
   DofTransformation *doftrans;
<<<<<<< HEAD
   fptype energy = 0.0;
=======
   Mesh *mesh = fes->GetMesh();
   double energy = 0.0;
>>>>>>> 110bec15

   if (dnfi.Size())
   {
      // Which attributes need to be processed?
      Array<int> attr_marker(mesh->attributes.Size() ?
                             mesh->attributes.Max() : 0);
      attr_marker = 0;
      for (int k = 0; k < dnfi.Size(); k++)
      {
         if (dnfi_marker[k] == NULL)
         {
            attr_marker = 1;
            break;
         }
         Array<int> &marker = *dnfi_marker[k];
         MFEM_ASSERT(marker.Size() == attr_marker.Size(),
                     "invalid marker for domain integrator #"
                     << k << ", counting from zero");
         for (int i = 0; i < attr_marker.Size(); i++)
         {
            attr_marker[i] |= marker[i];
         }
      }

      for (int i = 0; i < fes->GetNE(); i++)
      {
         const int attr = mesh->GetAttribute(i);
         if (attr_marker[attr-1] == 0) { continue; }

         fe = fes->GetFE(i);
         doftrans = fes->GetElementVDofs(i, vdofs);
         T = fes->GetElementTransformation(i);
         x.GetSubVector(vdofs, el_x);
         if (doftrans) {doftrans->InvTransformPrimal(el_x); }
         for (int k = 0; k < dnfi.Size(); k++)
         {
            if (dnfi_marker[k] &&
                (*dnfi_marker[k])[attr-1] == 0) { continue; }

            energy += dnfi[k]->GetElementEnergy(*fe, *T, el_x);
         }
      }
   }

   if (fnfi.Size())
   {
      MFEM_ABORT("TODO: add energy contribution from interior face terms");
   }

   if (bfnfi.Size())
   {
      MFEM_ABORT("TODO: add energy contribution from boundary face terms");
   }

   return energy;
}

const Vector &NonlinearForm::Prolongate(const Vector &x) const
{
   MFEM_VERIFY(x.Size() == Width(), "invalid input Vector size");
   if (P)
   {
      aux1.SetSize(P->Height());
      P->Mult(x, aux1);
      return aux1;
   }
   return x;
}

void NonlinearForm::Mult(const Vector &x, Vector &y) const
{
   const Vector &px = Prolongate(x);
   if (P) { aux2.SetSize(P->Height()); }

   // If we are in parallel, ParNonLinearForm::Mult uses the aux2 vector. In
   // serial, place the result directly in y (when there is no P).
   Vector &py = P ? aux2 : y;

   if (ext)
   {
      ext->Mult(px, py);
      if (Serial())
      {
         if (cP) { cP->MultTranspose(py, y); }
         const int N = ess_tdof_list.Size();
         const auto tdof = ess_tdof_list.Read();
         auto Y = y.ReadWrite();
         mfem::forall(N, [=] MFEM_HOST_DEVICE (int i) { Y[tdof[i]] = 0.0; });
      }
      // In parallel, the result is in 'py' which is an alias for 'aux2'.
      return;
   }

   Array<int> vdofs;
   Vector el_x, el_y;
   const FiniteElement *fe;
   ElementTransformation *T;
   DofTransformation *doftrans;
   Mesh *mesh = fes->GetMesh();

   py = 0.0;

   if (dnfi.Size())
   {
      // Which attributes need to be processed?
      Array<int> attr_marker(mesh->attributes.Size() ?
                             mesh->attributes.Max() : 0);
      attr_marker = 0;
      for (int k = 0; k < dnfi.Size(); k++)
      {
         if (dnfi_marker[k] == NULL)
         {
            attr_marker = 1;
            break;
         }
         Array<int> &marker = *dnfi_marker[k];
         MFEM_ASSERT(marker.Size() == attr_marker.Size(),
                     "invalid marker for domain integrator #"
                     << k << ", counting from zero");
         for (int i = 0; i < attr_marker.Size(); i++)
         {
            attr_marker[i] |= marker[i];
         }
      }

      for (int i = 0; i < fes->GetNE(); i++)
      {
         const int attr = mesh->GetAttribute(i);
         if (attr_marker[attr-1] == 0) { continue; }

         fe = fes->GetFE(i);
         doftrans = fes->GetElementVDofs(i, vdofs);
         T = fes->GetElementTransformation(i);
         px.GetSubVector(vdofs, el_x);
         if (doftrans) {doftrans->InvTransformPrimal(el_x); }
         for (int k = 0; k < dnfi.Size(); k++)
         {
            if (dnfi_marker[k] &&
                (*dnfi_marker[k])[attr-1] == 0) { continue; }

            dnfi[k]->AssembleElementVector(*fe, *T, el_x, el_y);
            if (doftrans) {doftrans->TransformDual(el_y); }
            py.AddElementVector(vdofs, el_y);
         }
      }
   }

   if (fnfi.Size())
   {
      FaceElementTransformations *tr;
      const FiniteElement *fe1, *fe2;
      Array<int> vdofs2;

      for (int i = 0; i < mesh->GetNumFaces(); i++)
      {
         tr = mesh->GetInteriorFaceTransformations(i);
         if (tr != NULL)
         {
            fes->GetElementVDofs(tr->Elem1No, vdofs);
            fes->GetElementVDofs(tr->Elem2No, vdofs2);
            vdofs.Append (vdofs2);

            px.GetSubVector(vdofs, el_x);

            fe1 = fes->GetFE(tr->Elem1No);
            fe2 = fes->GetFE(tr->Elem2No);

            for (int k = 0; k < fnfi.Size(); k++)
            {
               fnfi[k]->AssembleFaceVector(*fe1, *fe2, *tr, el_x, el_y);
               py.AddElementVector(vdofs, el_y);
            }
         }
      }
   }

   if (bfnfi.Size())
   {
      FaceElementTransformations *tr;
      const FiniteElement *fe1, *fe2;

      // Which boundary attributes need to be processed?
      Array<int> bdr_attr_marker(mesh->bdr_attributes.Size() ?
                                 mesh->bdr_attributes.Max() : 0);
      bdr_attr_marker = 0;
      for (int k = 0; k < bfnfi.Size(); k++)
      {
         if (bfnfi_marker[k] == NULL)
         {
            bdr_attr_marker = 1;
            break;
         }
         Array<int> &bdr_marker = *bfnfi_marker[k];
         MFEM_ASSERT(bdr_marker.Size() == bdr_attr_marker.Size(),
                     "invalid boundary marker for boundary face integrator #"
                     << k << ", counting from zero");
         for (int i = 0; i < bdr_attr_marker.Size(); i++)
         {
            bdr_attr_marker[i] |= bdr_marker[i];
         }
      }

      for (int i = 0; i < fes -> GetNBE(); i++)
      {
         const int bdr_attr = mesh->GetBdrAttribute(i);
         if (bdr_attr_marker[bdr_attr-1] == 0) { continue; }

         tr = mesh->GetBdrFaceTransformations (i);
         if (tr != NULL)
         {
            fes->GetElementVDofs(tr->Elem1No, vdofs);
            px.GetSubVector(vdofs, el_x);

            fe1 = fes->GetFE(tr->Elem1No);
            // The fe2 object is really a dummy and not used on the boundaries,
            // but we can't dereference a NULL pointer, and we don't want to
            // actually make a fake element.
            fe2 = fe1;
            for (int k = 0; k < bfnfi.Size(); k++)
            {
               if (bfnfi_marker[k] &&
                   (*bfnfi_marker[k])[bdr_attr-1] == 0) { continue; }

               bfnfi[k]->AssembleFaceVector(*fe1, *fe2, *tr, el_x, el_y);
               py.AddElementVector(vdofs, el_y);
            }
         }
      }
   }

   if (Serial())
   {
      if (cP) { cP->MultTranspose(py, y); }

      for (int i = 0; i < ess_tdof_list.Size(); i++)
      {
         y(ess_tdof_list[i]) = 0.0;
      }
      // y(ess_tdof_list[i]) = x(ess_tdof_list[i]);
   }
   // In parallel, the result is in 'py' which is an alias for 'aux2'.
}

Operator &NonlinearForm::GetGradient(const Vector &x) const
{
   if (ext)
   {
      hGrad.Clear();
      Operator &grad = ext->GetGradient(Prolongate(x));
      Operator *Gop;
      grad.FormSystemOperator(ess_tdof_list, Gop);
      hGrad.Reset(Gop);
      // In both serial and parallel, when using extension, we return the final
      // global true-dof gradient with imposed b.c.
      return *hGrad;
   }

   const int skip_zeros = 0;
   Array<int> vdofs;
   Vector el_x;
   DenseMatrix elmat;
   const FiniteElement *fe;
   ElementTransformation *T;
   DofTransformation *doftrans;
   Mesh *mesh = fes->GetMesh();
   const Vector &px = Prolongate(x);

   if (Grad == NULL)
   {
      Grad = new SparseMatrix(fes->GetVSize());
   }
   else
   {
      *Grad = 0.0;
   }

   if (dnfi.Size())
   {
      // Which attributes need to be processed?
      Array<int> attr_marker(mesh->attributes.Size() ?
                             mesh->attributes.Max() : 0);
      attr_marker = 0;
      for (int k = 0; k < dnfi.Size(); k++)
      {
         if (dnfi_marker[k] == NULL)
         {
            attr_marker = 1;
            break;
         }
         Array<int> &marker = *dnfi_marker[k];
         MFEM_ASSERT(marker.Size() == attr_marker.Size(),
                     "invalid marker for domain integrator #"
                     << k << ", counting from zero");
         for (int i = 0; i < attr_marker.Size(); i++)
         {
            attr_marker[i] |= marker[i];
         }
      }

      for (int i = 0; i < fes->GetNE(); i++)
      {
         const int attr = mesh->GetAttribute(i);
         if (attr_marker[attr-1] == 0) { continue; }

         fe = fes->GetFE(i);
         doftrans = fes->GetElementVDofs(i, vdofs);
         T = fes->GetElementTransformation(i);
         px.GetSubVector(vdofs, el_x);
         if (doftrans) {doftrans->InvTransformPrimal(el_x); }
         for (int k = 0; k < dnfi.Size(); k++)
         {
            if (dnfi_marker[k] &&
                (*dnfi_marker[k])[attr-1] == 0) { continue; }

            dnfi[k]->AssembleElementGrad(*fe, *T, el_x, elmat);
            if (doftrans) { doftrans->TransformDual(elmat); }
            Grad->AddSubMatrix(vdofs, vdofs, elmat, skip_zeros);
            // Grad->AddSubMatrix(vdofs, vdofs, elmat, 1);
         }
      }
   }

   if (fnfi.Size())
   {
      FaceElementTransformations *tr;
      const FiniteElement *fe1, *fe2;
      Array<int> vdofs2;

      for (int i = 0; i < mesh->GetNumFaces(); i++)
      {
         tr = mesh->GetInteriorFaceTransformations(i);
         if (tr != NULL)
         {
            fes->GetElementVDofs(tr->Elem1No, vdofs);
            fes->GetElementVDofs(tr->Elem2No, vdofs2);
            vdofs.Append (vdofs2);

            px.GetSubVector(vdofs, el_x);

            fe1 = fes->GetFE(tr->Elem1No);
            fe2 = fes->GetFE(tr->Elem2No);

            for (int k = 0; k < fnfi.Size(); k++)
            {
               fnfi[k]->AssembleFaceGrad(*fe1, *fe2, *tr, el_x, elmat);
               Grad->AddSubMatrix(vdofs, vdofs, elmat, skip_zeros);
            }
         }
      }
   }

   if (bfnfi.Size())
   {
      FaceElementTransformations *tr;
      const FiniteElement *fe1, *fe2;

      // Which boundary attributes need to be processed?
      Array<int> bdr_attr_marker(mesh->bdr_attributes.Size() ?
                                 mesh->bdr_attributes.Max() : 0);
      bdr_attr_marker = 0;
      for (int k = 0; k < bfnfi.Size(); k++)
      {
         if (bfnfi_marker[k] == NULL)
         {
            bdr_attr_marker = 1;
            break;
         }
         Array<int> &bdr_marker = *bfnfi_marker[k];
         MFEM_ASSERT(bdr_marker.Size() == bdr_attr_marker.Size(),
                     "invalid boundary marker for boundary face integrator #"
                     << k << ", counting from zero");
         for (int i = 0; i < bdr_attr_marker.Size(); i++)
         {
            bdr_attr_marker[i] |= bdr_marker[i];
         }
      }

      for (int i = 0; i < fes -> GetNBE(); i++)
      {
         const int bdr_attr = mesh->GetBdrAttribute(i);
         if (bdr_attr_marker[bdr_attr-1] == 0) { continue; }

         tr = mesh->GetBdrFaceTransformations (i);
         if (tr != NULL)
         {
            fes->GetElementVDofs(tr->Elem1No, vdofs);
            px.GetSubVector(vdofs, el_x);

            fe1 = fes->GetFE(tr->Elem1No);
            // The fe2 object is really a dummy and not used on the boundaries,
            // but we can't dereference a NULL pointer, and we don't want to
            // actually make a fake element.
            fe2 = fe1;
            for (int k = 0; k < bfnfi.Size(); k++)
            {
               if (bfnfi_marker[k] &&
                   (*bfnfi_marker[k])[bdr_attr-1] == 0) { continue; }

               bfnfi[k]->AssembleFaceGrad(*fe1, *fe2, *tr, el_x, elmat);
               Grad->AddSubMatrix(vdofs, vdofs, elmat, skip_zeros);
            }
         }
      }
   }

   if (!Grad->Finalized())
   {
      Grad->Finalize(skip_zeros);
   }

   SparseMatrix *mGrad = Grad;
   if (Serial())
   {
      if (cP)
      {
         delete cGrad;
         cGrad = RAP(*cP, *Grad, *cP);
         mGrad = cGrad;
      }
      for (int i = 0; i < ess_tdof_list.Size(); i++)
      {
         mGrad->EliminateRowCol(ess_tdof_list[i]);
      }
   }

   return *mGrad;
}

void NonlinearForm::Update()
{
   if (sequence == fes->GetSequence()) { return; }

   height = width = fes->GetTrueVSize();
   delete cGrad; cGrad = NULL;
   delete Grad; Grad = NULL;
   hGrad.Clear();
   ess_tdof_list.SetSize(0); // essential b.c. will need to be set again
   sequence = fes->GetSequence();
   // Do not modify aux1 and aux2, their size will be set before use.
   P = fes->GetProlongationMatrix();
   cP = dynamic_cast<const SparseMatrix*>(P);

   if (ext) { ext->Update(); }
}

void NonlinearForm::Setup()
{
   if (ext) { ext->Assemble(); }
}

NonlinearForm::~NonlinearForm()
{
   delete cGrad;
   delete Grad;
   for (int i = 0; i <  dnfi.Size(); i++) { delete  dnfi[i]; }
   for (int i = 0; i <  fnfi.Size(); i++) { delete  fnfi[i]; }
   for (int i = 0; i < bfnfi.Size(); i++) { delete bfnfi[i]; }
   delete ext;
}


BlockNonlinearForm::BlockNonlinearForm() :
   fes(0), BlockGrad(NULL)
{
   height = 0;
   width = 0;
}

void BlockNonlinearForm::SetSpaces(Array<FiniteElementSpace *> &f)
{
   delete BlockGrad;
   BlockGrad = NULL;
   for (int i=0; i<Grads.NumRows(); ++i)
   {
      for (int j=0; j<Grads.NumCols(); ++j)
      {
         delete Grads(i,j);
         delete cGrads(i,j);
      }
   }
   for (int i = 0; i < ess_tdofs.Size(); ++i)
   {
      delete ess_tdofs[i];
   }

   height = 0;
   width = 0;
   f.Copy(fes);
   block_offsets.SetSize(f.Size() + 1);
   block_trueOffsets.SetSize(f.Size() + 1);
   block_offsets[0] = 0;
   block_trueOffsets[0] = 0;

   for (int i=0; i<fes.Size(); ++i)
   {
      block_offsets[i+1] = fes[i]->GetVSize();
      block_trueOffsets[i+1] = fes[i]->GetTrueVSize();
   }

   block_offsets.PartialSum();
   block_trueOffsets.PartialSum();

   height = block_trueOffsets[fes.Size()];
   width = block_trueOffsets[fes.Size()];

   Grads.SetSize(fes.Size(), fes.Size());
   Grads = NULL;

   cGrads.SetSize(fes.Size(), fes.Size());
   cGrads = NULL;

   P.SetSize(fes.Size());
   cP.SetSize(fes.Size());
   ess_tdofs.SetSize(fes.Size());
   for (int s = 0; s < fes.Size(); ++s)
   {
      // Retrieve prolongation matrix for each FE space
      P[s] = fes[s]->GetProlongationMatrix();
      cP[s] = dynamic_cast<const SparseMatrix *>(P[s]);

      // If the P Operator exists and its type is not SparseMatrix, this
      // indicates the Operator is part of parallel run.
      if (P[s] && !cP[s])
      {
         is_serial = false;
      }

      // If the P Operator exists and its type is SparseMatrix, this indicates
      // the Operator is serial but needs prolongation on assembly.
      if (cP[s])
      {
         needs_prolongation = true;
      }

      ess_tdofs[s] = new Array<int>;
   }
}

BlockNonlinearForm::BlockNonlinearForm(Array<FiniteElementSpace *> &f) :
   fes(0), BlockGrad(NULL)
{
   SetSpaces(f);
}

void BlockNonlinearForm::SetEssentialBC(
   const Array<Array<int> *> &bdr_attr_is_ess, Array<Vector *> &rhs)
{
   for (int s = 0; s < fes.Size(); ++s)
   {
      ess_tdofs[s]->SetSize(ess_tdofs.Size());

      fes[s]->GetEssentialTrueDofs(*bdr_attr_is_ess[s], *ess_tdofs[s]);

      if (rhs[s])
      {
         rhs[s]->SetSubVector(*ess_tdofs[s], 0.0);
      }
   }
}

fptype BlockNonlinearForm::GetEnergyBlocked(const BlockVector &bx) const
{
   Array<Array<int> *> vdofs(fes.Size());
   Array<Vector *> el_x(fes.Size());
   Array<const Vector *> el_x_const(fes.Size());
   Array<const FiniteElement *> fe(fes.Size());
   ElementTransformation *T;
   DofTransformation *doftrans;
<<<<<<< HEAD
   fptype energy = 0.0;
=======
   Mesh *mesh = fes[0]->GetMesh();
   double energy = 0.0;
>>>>>>> 110bec15

   for (int i=0; i<fes.Size(); ++i)
   {
      el_x_const[i] = el_x[i] = new Vector();
      vdofs[i] = new Array<int>;
   }

   if (dnfi.Size())
   {
      // Which attributes need to be processed?
      Array<int> attr_marker(mesh->attributes.Size() ?
                             mesh->attributes.Max() : 0);
      attr_marker = 0;
      for (int k = 0; k < dnfi.Size(); k++)
      {
         if (dnfi_marker[k] == NULL)
         {
            attr_marker = 1;
            break;
         }
         Array<int> &marker = *dnfi_marker[k];
         MFEM_ASSERT(marker.Size() == attr_marker.Size(),
                     "invalid marker for domain integrator #"
                     << k << ", counting from zero");
         for (int i = 0; i < attr_marker.Size(); i++)
         {
            attr_marker[i] |= marker[i];
         }
      }

      for (int i = 0; i < fes[0]->GetNE(); ++i)
      {
         const int attr = mesh->GetAttribute(i);
         if (attr_marker[attr-1] == 0) { continue; }

         T = fes[0]->GetElementTransformation(i);
         for (int s=0; s<fes.Size(); ++s)
         {
            fe[s] = fes[s]->GetFE(i);
            doftrans = fes[s]->GetElementVDofs(i, *vdofs[s]);
            bx.GetBlock(s).GetSubVector(*vdofs[s], *el_x[s]);
            if (doftrans) {doftrans->InvTransformPrimal(*el_x[s]); }
         }

         for (int k = 0; k < dnfi.Size(); ++k)
         {
            if (dnfi_marker[k] &&
                (*dnfi_marker[k])[attr-1] == 0) { continue; }

            energy += dnfi[k]->GetElementEnergy(fe, *T, el_x_const);
         }
      }
   }

   // free the allocated memory
   for (int i = 0; i < fes.Size(); ++i)
   {
      delete el_x[i];
      delete vdofs[i];
   }

   if (fnfi.Size())
   {
      MFEM_ABORT("TODO: add energy contribution from interior face terms");
   }

   if (bfnfi.Size())
   {
      MFEM_ABORT("TODO: add energy contribution from boundary face terms");
   }

   return energy;
}

fptype BlockNonlinearForm::GetEnergy(const Vector &x) const
{
   xs.Update(const_cast<Vector&>(x), block_offsets);
   return GetEnergyBlocked(xs);
}

void BlockNonlinearForm::MultBlocked(const BlockVector &bx,
                                     BlockVector &by) const
{
   Array<Array<int> *>vdofs(fes.Size());
   Array<Array<int> *>vdofs2(fes.Size());
   Array<Vector *> el_x(fes.Size());
   Array<const Vector *> el_x_const(fes.Size());
   Array<Vector *> el_y(fes.Size());
   Array<const FiniteElement *> fe(fes.Size());
   Array<const FiniteElement *> fe2(fes.Size());
   ElementTransformation *T;
   Array<DofTransformation *> doftrans(fes.Size()); doftrans = nullptr;
   Mesh *mesh = fes[0]->GetMesh();

   by.UseDevice(true);
   by = 0.0;
   by.SyncToBlocks();
   for (int s=0; s<fes.Size(); ++s)
   {
      el_x_const[s] = el_x[s] = new Vector();
      el_y[s] = new Vector();
      vdofs[s] = new Array<int>;
      vdofs2[s] = new Array<int>;
   }

   if (dnfi.Size())
   {
      // Which attributes need to be processed?
      Array<int> attr_marker(mesh->attributes.Size() ?
                             mesh->attributes.Max() : 0);
      attr_marker = 0;
      for (int k = 0; k < dnfi.Size(); k++)
      {
         if (dnfi_marker[k] == NULL)
         {
            attr_marker = 1;
            break;
         }
         Array<int> &marker = *dnfi_marker[k];
         MFEM_ASSERT(marker.Size() == attr_marker.Size(),
                     "invalid marker for domain integrator #"
                     << k << ", counting from zero");
         for (int i = 0; i < attr_marker.Size(); i++)
         {
            attr_marker[i] |= marker[i];
         }
      }

      for (int i = 0; i < fes[0]->GetNE(); ++i)
      {
         const int attr = mesh->GetAttribute(i);
         if (attr_marker[attr-1] == 0) { continue; }

         T = fes[0]->GetElementTransformation(i);
         for (int s = 0; s < fes.Size(); ++s)
         {
            doftrans[s] = fes[s]->GetElementVDofs(i, *(vdofs[s]));
            fe[s] = fes[s]->GetFE(i);
            bx.GetBlock(s).GetSubVector(*(vdofs[s]), *el_x[s]);
            if (doftrans[s]) {doftrans[s]->InvTransformPrimal(*el_x[s]); }
         }

         for (int k = 0; k < dnfi.Size(); ++k)
         {
            if (dnfi_marker[k] &&
                (*dnfi_marker[k])[attr-1] == 0) { continue; }

            dnfi[k]->AssembleElementVector(fe, *T,
                                           el_x_const, el_y);

            for (int s=0; s<fes.Size(); ++s)
            {
               if (el_y[s]->Size() == 0) { continue; }
               if (doftrans[s]) {doftrans[s]->TransformDual(*el_y[s]); }
               by.GetBlock(s).AddElementVector(*(vdofs[s]), *el_y[s]);
            }
         }
      }
   }

   if (fnfi.Size())
   {
      FaceElementTransformations *tr;

      for (int i = 0; i < mesh->GetNumFaces(); ++i)
      {
         tr = mesh->GetInteriorFaceTransformations(i);
         if (tr != NULL)
         {
            for (int s=0; s<fes.Size(); ++s)
            {
               fe[s] = fes[s]->GetFE(tr->Elem1No);
               fe2[s] = fes[s]->GetFE(tr->Elem2No);

               fes[s]->GetElementVDofs(tr->Elem1No, *(vdofs[s]));
               fes[s]->GetElementVDofs(tr->Elem2No, *(vdofs2[s]));

               vdofs[s]->Append(*(vdofs2[s]));

               bx.GetBlock(s).GetSubVector(*(vdofs[s]), *el_x[s]);
            }

            for (int k = 0; k < fnfi.Size(); ++k)
            {

               fnfi[k]->AssembleFaceVector(fe, fe2, *tr, el_x_const, el_y);

               for (int s=0; s<fes.Size(); ++s)
               {
                  if (el_y[s]->Size() == 0) { continue; }
                  by.GetBlock(s).AddElementVector(*(vdofs[s]), *el_y[s]);
               }
            }
         }
      }
   }

   if (bfnfi.Size())
   {
      FaceElementTransformations *tr;

      // Which boundary attributes need to be processed?
      Array<int> bdr_attr_marker(mesh->bdr_attributes.Size() ?
                                 mesh->bdr_attributes.Max() : 0);
      bdr_attr_marker = 0;
      for (int k = 0; k < bfnfi.Size(); ++k)
      {
         if (bfnfi_marker[k] == NULL)
         {
            bdr_attr_marker = 1;
            break;
         }
         Array<int> &bdr_marker = *bfnfi_marker[k];
         MFEM_ASSERT(bdr_marker.Size() == bdr_attr_marker.Size(),
                     "invalid boundary marker for boundary face integrator #"
                     << k << ", counting from zero");
         for (int i = 0; i < bdr_attr_marker.Size(); ++i)
         {
            bdr_attr_marker[i] |= bdr_marker[i];
         }
      }

      for (int i = 0; i < mesh->GetNBE(); ++i)
      {
         const int bdr_attr = mesh->GetBdrAttribute(i);
         if (bdr_attr_marker[bdr_attr-1] == 0) { continue; }

         tr = mesh->GetBdrFaceTransformations(i);
         if (tr != NULL)
         {
            for (int s=0; s<fes.Size(); ++s)
            {
               fe[s] = fes[s]->GetFE(tr->Elem1No);
               fe2[s] = fes[s]->GetFE(tr->Elem1No);

               fes[s]->GetElementVDofs(tr->Elem1No, *(vdofs[s]));
               bx.GetBlock(s).GetSubVector(*(vdofs[s]), *el_x[s]);
            }

            for (int k = 0; k < bfnfi.Size(); ++k)
            {
               if (bfnfi_marker[k] &&
                   (*bfnfi_marker[k])[bdr_attr-1] == 0) { continue; }

               bfnfi[k]->AssembleFaceVector(fe, fe2, *tr, el_x_const, el_y);

               for (int s=0; s<fes.Size(); ++s)
               {
                  if (el_y[s]->Size() == 0) { continue; }
                  by.GetBlock(s).AddElementVector(*(vdofs[s]), *el_y[s]);
               }
            }
         }
      }
   }

   for (int s=0; s<fes.Size(); ++s)
   {
      delete vdofs2[s];
      delete vdofs[s];
      delete el_y[s];
      delete el_x[s];
   }

   by.SyncFromBlocks();
}

const BlockVector &BlockNonlinearForm::Prolongate(const BlockVector &bx) const
{
   MFEM_VERIFY(bx.Size() == Width(), "invalid input BlockVector size");

   if (needs_prolongation)
   {
      aux1.Update(block_offsets);
      for (int s = 0; s < fes.Size(); s++)
      {
         P[s]->Mult(bx.GetBlock(s), aux1.GetBlock(s));
      }
      return aux1;
   }
   return bx;
}

void BlockNonlinearForm::Mult(const Vector &x, Vector &y) const
{
   BlockVector bx(const_cast<Vector&>(x), block_trueOffsets);
   BlockVector by(y, block_trueOffsets);

   const BlockVector &pbx = Prolongate(bx);
   if (needs_prolongation)
   {
      aux2.Update(block_offsets);
   }
   BlockVector &pby = needs_prolongation ? aux2 : by;

   xs.Update(const_cast<BlockVector&>(pbx), block_offsets);
   ys.Update(pby, block_offsets);
   MultBlocked(xs, ys);

   for (int s = 0; s < fes.Size(); s++)
   {
      if (cP[s])
      {
         cP[s]->MultTranspose(pby.GetBlock(s), by.GetBlock(s));
      }
      by.GetBlock(s).SetSubVector(*ess_tdofs[s], 0.0);
   }
}

void BlockNonlinearForm::ComputeGradientBlocked(const BlockVector &bx) const
{
   const int skip_zeros = 0;
   Array<Array<int> *> vdofs(fes.Size());
   Array<Array<int> *> vdofs2(fes.Size());
   Array<Vector *> el_x(fes.Size());
   Array<const Vector *> el_x_const(fes.Size());
   Array2D<DenseMatrix *> elmats(fes.Size(), fes.Size());
   Array<const FiniteElement *>fe(fes.Size());
   Array<const FiniteElement *>fe2(fes.Size());
   ElementTransformation * T;
   Array<DofTransformation *> doftrans(fes.Size()); doftrans = nullptr;
   Mesh *mesh = fes[0]->GetMesh();

   for (int i=0; i<fes.Size(); ++i)
   {
      el_x_const[i] = el_x[i] = new Vector();
      vdofs[i] = new Array<int>;
      vdofs2[i] = new Array<int>;
      for (int j=0; j<fes.Size(); ++j)
      {
         elmats(i,j) = new DenseMatrix();
      }
   }

   for (int i=0; i<fes.Size(); ++i)
   {
      for (int j=0; j<fes.Size(); ++j)
      {
         if (Grads(i,j) != NULL)
         {
            *Grads(i,j) = 0.0;
         }
         else
         {
            Grads(i,j) = new SparseMatrix(fes[i]->GetVSize(),
                                          fes[j]->GetVSize());
         }
      }
   }

   if (dnfi.Size())
   {
      // Which attributes need to be processed?
      Array<int> attr_marker(mesh->attributes.Size() ?
                             mesh->attributes.Max() : 0);
      attr_marker = 0;
      for (int k = 0; k < dnfi.Size(); k++)
      {
         if (dnfi_marker[k] == NULL)
         {
            attr_marker = 1;
            break;
         }
         Array<int> &marker = *dnfi_marker[k];
         MFEM_ASSERT(marker.Size() == attr_marker.Size(),
                     "invalid marker for domain integrator #"
                     << k << ", counting from zero");
         for (int i = 0; i < attr_marker.Size(); i++)
         {
            attr_marker[i] |= marker[i];
         }
      }

      for (int i = 0; i < fes[0]->GetNE(); ++i)
      {
         const int attr = mesh->GetAttribute(i);
         if (attr_marker[attr-1] == 0) { continue; }

         T = fes[0]->GetElementTransformation(i);
         for (int s = 0; s < fes.Size(); ++s)
         {
            fe[s] = fes[s]->GetFE(i);
            doftrans[s] = fes[s]->GetElementVDofs(i, *vdofs[s]);
            bx.GetBlock(s).GetSubVector(*vdofs[s], *el_x[s]);
            if (doftrans[s]) {doftrans[s]->InvTransformPrimal(*el_x[s]); }
         }

         for (int k = 0; k < dnfi.Size(); ++k)
         {
            if (dnfi_marker[k] &&
                (*dnfi_marker[k])[attr-1] == 0) { continue; }

            dnfi[k]->AssembleElementGrad(fe, *T, el_x_const, elmats);

            for (int j=0; j<fes.Size(); ++j)
            {
               for (int l=0; l<fes.Size(); ++l)
               {
                  if (elmats(j,l)->Height() == 0) { continue; }
                  if (doftrans[j] || doftrans[l])
                  {
                     TransformDual(doftrans[j], doftrans[l], *elmats(j,l));
                  }
                  Grads(j,l)->AddSubMatrix(*vdofs[j], *vdofs[l],
                                           *elmats(j,l), skip_zeros);
               }
            }
         }
      }
   }

   if (fnfi.Size())
   {
      FaceElementTransformations *tr;

      for (int i = 0; i < mesh->GetNumFaces(); ++i)
      {
         tr = mesh->GetInteriorFaceTransformations(i);

         for (int s=0; s < fes.Size(); ++s)
         {
            fe[s] = fes[s]->GetFE(tr->Elem1No);
            fe2[s] = fes[s]->GetFE(tr->Elem2No);

            fes[s]->GetElementVDofs(tr->Elem1No, *vdofs[s]);
            fes[s]->GetElementVDofs(tr->Elem2No, *vdofs2[s]);
            vdofs[s]->Append(*(vdofs2[s]));

            bx.GetBlock(s).GetSubVector(*vdofs[s], *el_x[s]);
         }

         for (int k = 0; k < fnfi.Size(); ++k)
         {
            fnfi[k]->AssembleFaceGrad(fe, fe2, *tr, el_x_const, elmats);
            for (int j=0; j<fes.Size(); ++j)
            {
               for (int l=0; l<fes.Size(); ++l)
               {
                  if (elmats(j,l)->Height() == 0) { continue; }
                  Grads(j,l)->AddSubMatrix(*vdofs[j], *vdofs[l],
                                           *elmats(j,l), skip_zeros);
               }
            }
         }
      }
   }

   if (bfnfi.Size())
   {
      FaceElementTransformations *tr;

      // Which boundary attributes need to be processed?
      Array<int> bdr_attr_marker(mesh->bdr_attributes.Size() ?
                                 mesh->bdr_attributes.Max() : 0);
      bdr_attr_marker = 0;
      for (int k = 0; k < bfnfi.Size(); ++k)
      {
         if (bfnfi_marker[k] == NULL)
         {
            bdr_attr_marker = 1;
            break;
         }
         Array<int> &bdr_marker = *bfnfi_marker[k];
         MFEM_ASSERT(bdr_marker.Size() == bdr_attr_marker.Size(),
                     "invalid boundary marker for boundary face integrator #"
                     << k << ", counting from zero");
         for (int i = 0; i < bdr_attr_marker.Size(); ++i)
         {
            bdr_attr_marker[i] |= bdr_marker[i];
         }
      }

      for (int i = 0; i < mesh->GetNBE(); ++i)
      {
         const int bdr_attr = mesh->GetBdrAttribute(i);
         if (bdr_attr_marker[bdr_attr-1] == 0) { continue; }

         tr = mesh->GetBdrFaceTransformations(i);
         if (tr != NULL)
         {
            for (int s = 0; s < fes.Size(); ++s)
            {
               fe[s] = fes[s]->GetFE(tr->Elem1No);
               fe2[s] = fe[s];

               fes[s]->GetElementVDofs(tr->Elem1No, *vdofs[s]);
               bx.GetBlock(s).GetSubVector(*vdofs[s], *el_x[s]);
            }

            for (int k = 0; k < bfnfi.Size(); ++k)
            {
               if (bfnfi_marker[k] &&
                   (*bfnfi_marker[k])[bdr_attr-1] == 0) { continue; }
               bfnfi[k]->AssembleFaceGrad(fe, fe2, *tr, el_x_const, elmats);
               for (int l=0; l<fes.Size(); ++l)
               {
                  for (int j=0; j<fes.Size(); ++j)
                  {
                     if (elmats(j,l)->Height() == 0) { continue; }
                     Grads(j,l)->AddSubMatrix(*vdofs[j], *vdofs[l],
                                              *elmats(j,l), skip_zeros);
                  }
               }
            }
         }
      }
   }

   if (!Grads(0,0)->Finalized())
   {
      for (int i=0; i<fes.Size(); ++i)
      {
         for (int j=0; j<fes.Size(); ++j)
         {
            Grads(i,j)->Finalize(skip_zeros);
         }
      }
   }

   for (int i=0; i<fes.Size(); ++i)
   {
      for (int j=0; j<fes.Size(); ++j)
      {
         delete elmats(i,j);
      }
      delete vdofs2[i];
      delete vdofs[i];
      delete el_x[i];
   }
}

Operator &BlockNonlinearForm::GetGradient(const Vector &x) const
{
   BlockVector bx(const_cast<Vector&>(x), block_trueOffsets);
   const BlockVector &pbx = Prolongate(bx);

   ComputeGradientBlocked(pbx);

   Array2D<SparseMatrix *> mGrads(fes.Size(), fes.Size());
   mGrads = Grads;
   if (needs_prolongation)
   {
      for (int s1 = 0; s1 < fes.Size(); ++s1)
      {
         for (int s2 = 0; s2 < fes.Size(); ++s2)
         {
            delete cGrads(s1, s2);
            cGrads(s1, s2) = RAP(*cP[s1], *Grads(s1, s2), *cP[s2]);
            mGrads(s1, s2) = cGrads(s1, s2);
         }
      }
   }

   for (int s = 0; s < fes.Size(); ++s)
   {
      for (int i = 0; i < ess_tdofs[s]->Size(); ++i)
      {
         for (int j = 0; j < fes.Size(); ++j)
         {
            if (s == j)
            {
               mGrads(s, s)->EliminateRowCol((*ess_tdofs[s])[i],
                                             Matrix::DIAG_ONE);
            }
            else
            {
               mGrads(s, j)->EliminateRow((*ess_tdofs[s])[i]);
               mGrads(j, s)->EliminateCol((*ess_tdofs[s])[i]);
            }
         }
      }
   }

   delete BlockGrad;
   BlockGrad = new BlockOperator(block_trueOffsets);
   for (int i = 0; i < fes.Size(); ++i)
   {
      for (int j = 0; j < fes.Size(); ++j)
      {
         BlockGrad->SetBlock(i, j, mGrads(i, j));
      }
   }
   return *BlockGrad;
}

BlockNonlinearForm::~BlockNonlinearForm()
{
   delete BlockGrad;
   for (int i=0; i<fes.Size(); ++i)
   {
      for (int j=0; j<fes.Size(); ++j)
      {
         delete Grads(i,j);
         delete cGrads(i,j);
      }
      delete ess_tdofs[i];
   }

   for (int i = 0; i < dnfi.Size(); ++i)
   {
      delete dnfi[i];
   }

   for (int i = 0; i < fnfi.Size(); ++i)
   {
      delete fnfi[i];
   }

   for (int i = 0; i < bfnfi.Size(); ++i)
   {
      delete bfnfi[i];
   }

}

}<|MERGE_RESOLUTION|>--- conflicted
+++ resolved
@@ -97,12 +97,8 @@
    const FiniteElement *fe;
    ElementTransformation *T;
    DofTransformation *doftrans;
-<<<<<<< HEAD
+   Mesh *mesh = fes->GetMesh();
    fptype energy = 0.0;
-=======
-   Mesh *mesh = fes->GetMesh();
-   double energy = 0.0;
->>>>>>> 110bec15
 
    if (dnfi.Size())
    {
@@ -671,12 +667,8 @@
    Array<const FiniteElement *> fe(fes.Size());
    ElementTransformation *T;
    DofTransformation *doftrans;
-<<<<<<< HEAD
+   Mesh *mesh = fes[0]->GetMesh();
    fptype energy = 0.0;
-=======
-   Mesh *mesh = fes[0]->GetMesh();
-   double energy = 0.0;
->>>>>>> 110bec15
 
    for (int i=0; i<fes.Size(); ++i)
    {
