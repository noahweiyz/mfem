// Copyright (c) 2010-2020, Lawrence Livermore National Security, LLC. Produced
// at the Lawrence Livermore National Laboratory. All Rights reserved. See files
// LICENSE and NOTICE for details. LLNL-CODE-806117.
//
// This file is part of the MFEM library. For more information and source code
// availability visit https://mfem.org.
//
// MFEM is free software; you can redistribute it and/or modify it under the
// terms of the BSD-3 license. We welcome feedback and contributions, see file
// CONTRIBUTING.md for details.

#include "quadinterpolator_face.hpp"
#include "../general/forall.hpp"
#include "../linalg/dtensor.hpp"
#include "../linalg/kernels.hpp"

namespace mfem
{

/// Return the sign to apply to the normals on each face to point from e1 to e2.
static void GetSigns(const FiniteElementSpace &fes, const FaceType type,
                     Array<bool> &signs)
{
   const int dim = fes.GetMesh()->SpaceDimension();
   int e1, e2;
   int inf1, inf2;
   int face_id;
   int f_ind = 0;
   for (int f = 0; f < fes.GetNF(); ++f)
   {
      fes.GetMesh()->GetFaceElements(f, &e1, &e2);
      fes.GetMesh()->GetFaceInfos(f, &inf1, &inf2);
      face_id = inf1 / 64;
      if ( (type==FaceType::Interior && (e2>=0 || (e2<0 && inf2>=0))) ||
           (type==FaceType::Boundary && e2<0 && inf2<0) )
      {
         if (dim==2)
         {
            if (face_id==2 || face_id==3)
            {
               signs[f_ind] = true;
            }
            else
            {
               signs[f_ind] = false;
            }
         }
         else if (dim==3)
         {
            if (face_id==0 || face_id==3 || face_id==4)
            {
               signs[f_ind] = true;
            }
            else
            {
               signs[f_ind] = false;
            }
         }
         f_ind++;
      }
   }
}

FaceQuadratureInterpolator::FaceQuadratureInterpolator(
   const FiniteElementSpace &fes,
   const IntegrationRule &ir, FaceType type_)
   : type(type_), nf(fes.GetNFbyType(type)), signs(nf)
{
   fespace = &fes;
   IntRule = &ir;
   use_tensor_products = true; // not implemented yet (not used)

   if (fespace->GetNE() == 0) { return; }
   GetSigns(*fespace, type, signs);
   const FiniteElement *fe = fespace->GetFE(0);
   const ScalarFiniteElement *sfe =
      dynamic_cast<const ScalarFiniteElement*>(fe);
   const TensorBasisElement *tfe =
      dynamic_cast<const TensorBasisElement*>(fe);
   MFEM_VERIFY(sfe != NULL, "Only scalar finite elements are supported");
   MFEM_VERIFY(tfe != NULL &&
               (tfe->GetBasisType()==BasisType::GaussLobatto ||
                tfe->GetBasisType()==BasisType::Positive),
               "Only Gauss-Lobatto and Bernstein basis are supported in "
               "FaceQuadratureInterpolator.");
}

template<const int T_VDIM, const int T_ND1D, const int T_NQ1D>
void FaceQuadratureInterpolator::Eval2D(
   const int NF,
   const int vdim,
   const DofToQuad &maps,
   const Array<bool> &signs,
   const Vector &f_vec,
   Vector &q_val,
   Vector &q_der,
   Vector &q_det,
   Vector &q_nor,
   const int eval_flags)
{
   const int nd = maps.ndof;
   const int nq = maps.nqpt;
   const int ND1D = T_ND1D ? T_ND1D : nd;
   const int NQ1D = T_NQ1D ? T_NQ1D : nq;
   const int VDIM = T_VDIM ? T_VDIM : vdim;
   MFEM_VERIFY(ND1D <= MAX_ND1D, "");
   MFEM_VERIFY(NQ1D <= MAX_NQ1D, "");
   MFEM_VERIFY(VDIM == 2 || !(eval_flags & DETERMINANTS), "");
   auto B = Reshape(maps.B.Read(), NQ1D, ND1D);
   auto G = Reshape(maps.G.Read(), NQ1D, ND1D);
   auto F = Reshape(f_vec.Read(), ND1D, VDIM, NF);
   auto sign = signs.Read();
   auto val = Reshape(q_val.Write(), NQ1D, VDIM, NF);
   // auto der = Reshape(q_der.Write(), NQ1D, VDIM, NF); // only tangential der
   auto det = Reshape(q_det.Write(), NQ1D, NF);
   auto n   = Reshape(q_nor.Write(), NQ1D, VDIM, NF);
   MFEM_VERIFY(eval_flags | DERIVATIVES,
               "Derivatives on the faces are not yet supported.");
   // If Gauss-Lobatto
   MFEM_FORALL(f, NF,
   {
      const int ND1D = T_ND1D ? T_ND1D : nd;
      const int NQ1D = T_NQ1D ? T_NQ1D : nq;
      const int VDIM = T_VDIM ? T_VDIM : vdim;
      constexpr int max_ND1D = T_ND1D ? T_ND1D : MAX_ND1D;
      constexpr int max_VDIM = T_VDIM ? T_VDIM : MAX_VDIM2D;
      double r_F[max_ND1D][max_VDIM];
      for (int d = 0; d < ND1D; d++)
      {
         for (int c = 0; c < VDIM; c++)
         {
            r_F[d][c] = F(d,c,f);
         }
      }
      for (int q = 0; q < NQ1D; ++q)
      {
         if (eval_flags & VALUES)
         {
            double ed[max_VDIM];
            for (int c = 0; c < VDIM; c++) { ed[c] = 0.0; }
            for (int d = 0; d < ND1D; ++d)
            {
               const double b = B(q,d);
               for (int c = 0; c < VDIM; c++) { ed[c] += b*r_F[d][c]; }
            }
            for (int c = 0; c < VDIM; c++) { val(q,c,f) = ed[c]; }
         }
         if ((eval_flags & DERIVATIVES)
             || (eval_flags & DETERMINANTS)
             || (eval_flags & NORMALS))
         {
            double D[max_VDIM];
            for (int i = 0; i < VDIM; i++) { D[i] = 0.0; }
            for (int d = 0; d < ND1D; ++d)
            {
               const double w = G(q,d);
               for (int c = 0; c < VDIM; c++)
               {
                  double s_e = r_F[d][c];
                  D[c] += s_e * w;
               }
            }
            if (VDIM == 2 &&
                ((eval_flags & NORMALS)
                 || (eval_flags & DETERMINANTS)))
            {
               const double norm = sqrt(D[0]*D[0]+D[1]*D[1]);
               if (eval_flags & DETERMINANTS)
               {
                  det(q,f) = norm;
               }
               if (eval_flags & NORMALS)
               {
                  const double s = sign[f] ? -1.0 : 1.0;
                  n(q,0,f) =  s*D[1]/norm;
                  n(q,1,f) = -s*D[0]/norm;
               }
            }
         }
      }
   });
}

template<const int T_VDIM, const int T_ND1D, const int T_NQ1D>
void FaceQuadratureInterpolator::Eval3D(
   const int NF,
   const int vdim,
   const DofToQuad &maps,
   const Array<bool> &signs,
   const Vector &e_vec,
   Vector &q_val,
   Vector &q_der,
   Vector &q_det,
   Vector &q_nor,
   const int eval_flags)
{
   const int nd = maps.ndof;
   const int nq = maps.nqpt;
   const int ND1D = T_ND1D ? T_ND1D : nd;
   const int NQ1D = T_NQ1D ? T_NQ1D : nq;
   const int VDIM = T_VDIM ? T_VDIM : vdim;
   MFEM_VERIFY(ND1D <= MAX_ND1D, "");
   MFEM_VERIFY(NQ1D <= MAX_NQ1D, "");
   MFEM_VERIFY(VDIM == 3 || !(eval_flags & DETERMINANTS), "");
   auto B = Reshape(maps.B.Read(), NQ1D, ND1D);
   auto G = Reshape(maps.G.Read(), NQ1D, ND1D);
   auto F = Reshape(e_vec.Read(), ND1D, ND1D, VDIM, NF);
   auto sign = signs.Read();
   auto val = Reshape(q_val.Write(), NQ1D, NQ1D, VDIM, NF);
   // auto der = Reshape(q_der.Write(), NQ1D, VDIM, 3, NF);
   auto det = Reshape(q_det.Write(), NQ1D, NQ1D, NF);
   auto nor = Reshape(q_nor.Write(), NQ1D, NQ1D, 3, NF);
   MFEM_VERIFY(eval_flags | DERIVATIVES,
               "Derivatives on the faces are not yet supported.");
   MFEM_FORALL(f, NF,
   {
      const int ND1D = T_ND1D ? T_ND1D : nd;
      const int NQ1D = T_NQ1D ? T_NQ1D : nq;
      const int VDIM = T_VDIM ? T_VDIM : vdim;
      constexpr int max_ND1D = T_ND1D ? T_ND1D : MAX_ND1D;
      constexpr int max_NQ1D = T_NQ1D ? T_NQ1D : MAX_NQ1D;
      constexpr int max_VDIM = T_VDIM ? T_VDIM : MAX_VDIM3D;
      double r_F[max_ND1D][max_ND1D][max_VDIM];
      for (int d1 = 0; d1 < ND1D; d1++)
      {
         for (int d2 = 0; d2 < ND1D; d2++)
         {
            for (int c = 0; c < VDIM; c++)
            {
               r_F[d1][d2][c] = F(d1,d2,c,f);
            }
         }
      }
      if (eval_flags & VALUES)
      {
         double Bu[max_NQ1D][max_ND1D][VDIM];
         for (int d2 = 0; d2 < ND1D; ++d2)
         {
            for (int q = 0; q < NQ1D; ++q)
            {
               for (int c = 0; c < VDIM; c++) { Bu[q][d2][c] = 0.0; }
               for (int d1 = 0; d1 < ND1D; ++d1)
               {
                  const double b = B(q,d1);
                  for (int c = 0; c < VDIM; c++)
                  {
                     Bu[q][d2][c] += b*r_F[d1][d2][c];
                  }
               }
            }
         }
         double BBu[max_NQ1D][max_NQ1D][VDIM];
         for (int q2 = 0; q2 < NQ1D; ++q2)
         {
            for (int q1 = 0; q1 < NQ1D; ++q1)
            {
               for (int c = 0; c < VDIM; c++) { BBu[q2][q1][c] = 0.0; }
               for (int d2 = 0; d2 < ND1D; ++d2)
               {
                  const double b = B(q2,d2);
                  for (int c = 0; c < VDIM; c++)
                  {
                     BBu[q2][q1][c] += b*Bu[q1][d2][c];
                  }
               }
               for (int c = 0; c < VDIM; c++)
               {
                  val(q1,q2,c,f) = BBu[q2][q1][c];
               }
            }
         }
      }
      if ((eval_flags & DERIVATIVES)
          || (eval_flags & DETERMINANTS)
          || (eval_flags & NORMALS))
      {
         // We only compute the tangential derivatives
         double Gu[max_NQ1D][max_ND1D][VDIM];
         double Bu[max_NQ1D][max_ND1D][VDIM];
         for (int d2 = 0; d2 < ND1D; ++d2)
         {
            for (int q = 0; q < NQ1D; ++q)
            {
               for (int c = 0; c < VDIM; c++)
               {
                  Gu[q][d2][c] = 0.0;
                  Bu[q][d2][c] = 0.0;
               }
               for (int d1 = 0; d1 < ND1D; ++d1)
               {
                  const double b = B(q,d1);
                  const double g = G(q,d1);
                  for (int c = 0; c < VDIM; c++)
                  {
                     const double u = r_F[d1][d2][c];
                     Gu[q][d2][c] += g*u;
                     Bu[q][d2][c] += b*u;
                  }
               }
            }
         }
         double BGu[max_NQ1D][max_NQ1D][VDIM];
         double GBu[max_NQ1D][max_NQ1D][VDIM];
         for (int q2 = 0; q2 < NQ1D; ++q2)
         {
            for (int q1 = 0; q1 < NQ1D; ++q1)
            {
               for (int c = 0; c < VDIM; c++)
               {
                  BGu[q2][q1][c] = 0.0;
                  GBu[q2][q1][c] = 0.0;
               }
               for (int d2 = 0; d2 < ND1D; ++d2)
               {
                  const double b = B(q2,d2);
                  const double g = G(q2,d2);
                  for (int c = 0; c < VDIM; c++)
                  {
                     BGu[q2][q1][c] += b*Gu[q1][d2][c];
                     GBu[q2][q1][c] += g*Bu[q1][d2][c];
                  }
               }
            }
         }
         if (VDIM == 3 && ((eval_flags & NORMALS) ||
                           (eval_flags & DETERMINANTS)))
         {
            double n[3];
            for (int q2 = 0; q2 < NQ1D; ++q2)
            {
               for (int q1 = 0; q1 < NQ1D; ++q1)
               {
                  const double s = sign[f] ? -1.0 : 1.0;
                  n[0] = s*( BGu[q2][q1][1]*GBu[q2][q1][2]-GBu[q2][q1][1]*
                             BGu[q2][q1][2] );
                  n[1] = s*(-BGu[q2][q1][0]*GBu[q2][q1][2]+GBu[q2][q1][0]*
                            BGu[q2][q1][2] );
                  n[2] = s*( BGu[q2][q1][0]*GBu[q2][q1][1]-GBu[q2][q1][0]*
                             BGu[q2][q1][1] );
                  const double norm = sqrt(n[0]*n[0]+n[1]*n[1]+n[2]*n[2]);
                  if (eval_flags & DETERMINANTS) { det(q1,q2,f) = norm; }
                  if (eval_flags & NORMALS)
                  {
                     nor(q1,q2,0,f) = n[0]/norm;
                     nor(q1,q2,1,f) = n[1]/norm;
                     nor(q1,q2,2,f) = n[2]/norm;
                  }
               }
            }
         }
      }
   });
}

void FaceQuadratureInterpolator::Mult(
   const Vector &e_vec, unsigned eval_flags,
   Vector &q_val, Vector &q_der, Vector &q_det, Vector &q_nor) const
{
   if (nf == 0) { return; }
   const int vdim = fespace->GetVDim();
   const int dim = fespace->GetMesh()->Dimension();
   const FiniteElement *fe =
      fespace->GetTraceElement(0, fespace->GetMesh()->GetFaceBaseGeometry(0));
   const IntegrationRule *ir = IntRule;
   const DofToQuad &maps = fe->GetDofToQuad(*ir, DofToQuad::TENSOR);
   const int nd = maps.ndof;
   const int nq = maps.nqpt;
   void (*eval_func)(
      const int NF,
      const int vdim,
      const DofToQuad &maps,
      const Array<bool> &signs,
      const Vector &e_vec,
      Vector &q_val,
      Vector &q_der,
      Vector &q_det,
      Vector &q_nor,
      const int eval_flags) = NULL;
   if (vdim == 1)
   {
      if (dim == 2)
      {
         switch (100*nd + nq)
         {
            // Q0
            case 101: eval_func = &Eval2D<1,1,1>; break;
            case 104: eval_func = &Eval2D<1,1,4>; break;
            // Q1
            case 404: eval_func = &Eval2D<1,4,4>; break;
            case 409: eval_func = &Eval2D<1,4,9>; break;
            // Q2
            case 909: eval_func = &Eval2D<1,9,9>; break;
            case 916: eval_func = &Eval2D<1,9,16>; break;
            // Q3
            case 1616: eval_func = &Eval2D<1,16,16>; break;
            case 1625: eval_func = &Eval2D<1,16,25>; break;
            case 1636: eval_func = &Eval2D<1,16,36>; break;
            // Q4
            case 2525: eval_func = &Eval2D<1,25,25>; break;
            case 2536: eval_func = &Eval2D<1,25,36>; break;
            case 2549: eval_func = &Eval2D<1,25,49>; break;
            case 2564: eval_func = &Eval2D<1,25,64>; break;
         }
         if (nq >= 100 || !eval_func)
         {
            eval_func = &Eval2D<1>;
         }
      }
      else if (dim == 3)
      {
         switch (1000*nd + nq)
         {
            // Q0
            case 1001: eval_func = &Eval3D<1,1,1>; break;
            case 1008: eval_func = &Eval3D<1,1,8>; break;
            // Q1
            case 8008: eval_func = &Eval3D<1,8,8>; break;
            case 8027: eval_func = &Eval3D<1,8,27>; break;
            // Q2
            case 27027: eval_func = &Eval3D<1,27,27>; break;
            case 27064: eval_func = &Eval3D<1,27,64>; break;
            // Q3
            case 64064: eval_func = &Eval3D<1,64,64>; break;
            case 64125: eval_func = &Eval3D<1,64,125>; break;
            case 64216: eval_func = &Eval3D<1,64,216>; break;
            // Q4
            case 125125: eval_func = &Eval3D<1,125,125>; break;
            case 125216: eval_func = &Eval3D<1,125,216>; break;
         }
         if (nq >= 1000 || !eval_func)
         {
            eval_func = &Eval3D<1>;
         }
      }
   }
   else if (vdim == dim)
   {
      if (dim == 2)
      {
         switch (100*nd + nq)
         {
            // Q1
            case 404: eval_func = &Eval2D<2,4,4>; break;
            case 409: eval_func = &Eval2D<2,4,9>; break;
            // Q2
            case 909: eval_func = &Eval2D<2,9,9>; break;
            case 916: eval_func = &Eval2D<2,9,16>; break;
            // Q3
            case 1616: eval_func = &Eval2D<2,16,16>; break;
            case 1625: eval_func = &Eval2D<2,16,25>; break;
            case 1636: eval_func = &Eval2D<2,16,36>; break;
            // Q4
            case 2525: eval_func = &Eval2D<2,25,25>; break;
            case 2536: eval_func = &Eval2D<2,25,36>; break;
            case 2549: eval_func = &Eval2D<2,25,49>; break;
            case 2564: eval_func = &Eval2D<2,25,64>; break;
         }
         if (nq >= 100 || !eval_func)
         {
            eval_func = &Eval2D<2>;
         }
      }
      else if (dim == 3)
      {
         switch (1000*nd + nq)
         {
            // Q1
            case 8008: eval_func = &Eval3D<3,8,8>; break;
            case 8027: eval_func = &Eval3D<3,8,27>; break;
            // Q2
            case 27027: eval_func = &Eval3D<3,27,27>; break;
            case 27064: eval_func = &Eval3D<3,27,64>; break;
            // Q3
            case 64064: eval_func = &Eval3D<3,64,64>; break;
            case 64125: eval_func = &Eval3D<3,64,125>; break;
            case 64216: eval_func = &Eval3D<3,64,216>; break;
            // Q4
            case 125125: eval_func = &Eval3D<3,125,125>; break;
            case 125216: eval_func = &Eval3D<3,125,216>; break;
         }
         if (nq >= 1000 || !eval_func)
         {
            eval_func = &Eval3D<3>;
         }
      }
   }
   if (eval_func)
   {
      eval_func(nf, vdim, maps, signs, e_vec,
                q_val, q_der, q_det, q_nor, eval_flags);
   }
   else
   {
      MFEM_ABORT("case not supported yet");
   }
}

<<<<<<< HEAD
void FaceQuadratureInterpolator::Values(const Vector &e_vec, Vector &q_val) const
{
  Vector q_der, q_det, q_nor;
  Mult(e_vec, VALUES, q_val, q_der, q_det, q_nor);
=======
void FaceQuadratureInterpolator::Values(
   const Vector &e_vec, Vector &q_val) const
{
   Vector q_der, q_det, q_nor;
   Mult(e_vec, VALUES, q_val, q_der, q_det, q_nor);
>>>>>>> bc01b607
}

} // namespace mfem<|MERGE_RESOLUTION|>--- conflicted
+++ resolved
@@ -495,18 +495,11 @@
    }
 }
 
-<<<<<<< HEAD
+
 void FaceQuadratureInterpolator::Values(const Vector &e_vec, Vector &q_val) const
 {
   Vector q_der, q_det, q_nor;
   Mult(e_vec, VALUES, q_val, q_der, q_det, q_nor);
-=======
-void FaceQuadratureInterpolator::Values(
-   const Vector &e_vec, Vector &q_val) const
-{
-   Vector q_der, q_det, q_nor;
-   Mult(e_vec, VALUES, q_val, q_der, q_det, q_nor);
->>>>>>> bc01b607
 }
 
 } // namespace mfem