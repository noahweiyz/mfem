--- conflicted
+++ resolved
@@ -160,11 +160,7 @@
           ) / 3.0;
 }
 
-<<<<<<< HEAD
-//mu_14 = |T-I|^2
-=======
 // mu_14 = |T-I|^2
->>>>>>> da7c42ba
 double TMOP_Metric_SSA2D::EvalW(const DenseMatrix &Jpt) const
 {
    MFEM_VERIFY(Jtr != NULL,
@@ -181,11 +177,7 @@
    return Mat.FNorm2();
 }
 
-<<<<<<< HEAD
-//mu_85 = |T-T'|^2, where T'= |T|*I/sqrt(2)
-=======
 // mu_85 = |T-T'|^2, where T'= |T|*I/sqrt(2)
->>>>>>> da7c42ba
 double TMOP_Metric_SS2D::EvalW(const DenseMatrix &Jpt) const
 {
    MFEM_VERIFY(Jtr != NULL,
@@ -965,31 +957,16 @@
 }
 
 #ifdef MFEM_USE_MPI
-<<<<<<< HEAD
 void DiscreteAdaptTC::FinalizeParDiscreteTargetSpec()
 {
    if (!adapt_eval) {MFEM_ABORT("Set adaptivity evaluator\n");}
 
    MFEM_VERIFY(ncomp>0," Must set atleast 1 discrete target spec");
-=======
-void DiscreteAdaptTC::SetParDiscreteTargetSpec(ParGridFunction &tspec_)
-{
-   tspec.SetSize(tspec_.Size());
-   tspec = tspec_;
-   tspec_fes   = tspec_.FESpace();
-
-   if (!adapt_eval) { MFEM_ABORT("Set adaptivity evaluator\n"); }
-
-   adapt_eval->SetParMetaInfo(*tspec_.ParFESpace()->GetParMesh(),
-                              *tspec_.FESpace()->FEColl(),
-                              tspec_.FESpace()->GetVDim());
->>>>>>> da7c42ba
 
    adapt_eval->SetParMetaInfo(*ptspec_fes->GetParMesh(),
                               *ptspec_fes->FEColl(),
                               ncomp);
    adapt_eval->SetInitialField
-<<<<<<< HEAD
    (*tspec_fes->GetMesh()->GetNodes(), tspec);
 
    tspec_sav = tspec;
@@ -1145,38 +1122,14 @@
    adapt_eval->SetSerialMetaInfo(*tspec_fes->GetMesh(),
                                  *tspec_fes->FEColl(),
                                  ncomp);
-=======
-   (*tspec_.FESpace()->GetMesh()->GetNodes(), tspec);
-
-   tspec_sav = tspec;
-}
-#endif
-
-void DiscreteAdaptTC::SetSerialDiscreteTargetSpec(GridFunction &tspec_)
-{
-   tspec.SetSize(tspec_.Size());
-   tspec = tspec_;
-   tspec_fes   = tspec_.FESpace();
-
-   if (!adapt_eval) { MFEM_ABORT("Set adaptivity evaluator\n"); }
->>>>>>> da7c42ba
-
-   adapt_eval->SetSerialMetaInfo(*tspec_.FESpace()->GetMesh(),
-                                 *tspec_.FESpace()->FEColl(),
-                                 tspec_.FESpace()->GetVDim());
+
    adapt_eval->SetInitialField
-<<<<<<< HEAD
    (*tspec_fes->GetMesh()->GetNodes(), tspec);
 
    tspec_sav = tspec;
    tspec_fesv = new FiniteElementSpace(tspec_fes->GetMesh(),
                                        tspec_fes->FEColl(),
                                        ncomp);
-=======
-   (*tspec_.FESpace()->GetMesh()->GetNodes(), tspec);
-
-   tspec_sav = tspec;
->>>>>>> da7c42ba
 }
 
 void DiscreteAdaptTC::UpdateTargetSpecification(const Vector &new_x)
@@ -1202,17 +1155,12 @@
 
    Array<int> dofs;
    tspec_fes->GetElementDofs(T.ElementNo, dofs);
-<<<<<<< HEAD
    const int cnt    = tspec.Size()/ncomp;            //dofs per scalar-field
 
    for (int i = 0; i < ncomp; i++)
    {
       tspec(dofs[dofidx]+i*cnt) = IntData(dofs[dofidx] + i*cnt + dir*cnt*ncomp);
    }
-=======
-   int cnt = tspec.Size();
-   tspec(dofs[dofidx]) = IntData(dofs[dofidx]+dir*cnt);
->>>>>>> da7c42ba
 }
 
 void DiscreteAdaptTC::RestoreTargetSpecificationAtNode(ElementTransformation &T,
@@ -1222,15 +1170,11 @@
 
    Array<int> dofs;
    tspec_fes->GetElementDofs(T.ElementNo, dofs);
-<<<<<<< HEAD
    const int cnt = tspec.Size()/ncomp;
    for (int i = 0; i < ncomp; i++)
    {
       tspec(dofs[dofidx] + i*cnt) = tspec_sav(dofs[dofidx] + i*cnt);
    }
-=======
-   tspec(dofs[dofidx]) = tspec_sav(dofs[dofidx]);
->>>>>>> da7c42ba
 }
 
 void DiscreteAdaptTC::ComputeElementTargets(int e_id, const FiniteElement &fe,
@@ -1251,13 +1195,6 @@
                    ndofs = tspec_fes->GetFE(0)->GetDof(),
                    ntspec_dofs = ndofs*ncomp;
 
-<<<<<<< HEAD
-=======
-         Vector shape(ntspec_dofs), tspec_vals(ntspec_dofs);
-         Array<int> dofs;
-         tspec_fes->GetElementDofs(e_id, dofs);
-         tspec.GetSubVector(dofs, tspec_vals);
->>>>>>> da7c42ba
 
          Vector shape(ndofs), tspec_vals(ntspec_dofs);
          Array<int> dofs;
@@ -1526,81 +1463,6 @@
    }
 }
 
-void DiscreteAdaptTC::UpdateGradientTargetSpecification(const Vector &x,
-                                                        const double dx)
-{
-   const int dim = tspec_fes->GetFE(0)->GetDim();
-   const int cnt = x.Size()/dim;
-
-   if (tspec_perth.Size() != x.Size())
-   {
-      tspec_perth.SetSize(x.Size());
-   }
-
-   Vector TSpecTemp;
-   Vector xtemp = x;
-   for (int j = 0; j < dim; j++)
-   {
-      for (int i = 0; i < cnt; i++) { xtemp(j*cnt+i) += dx; }
-
-      TSpecTemp.SetDataAndSize(tspec_perth.GetData() + j*cnt, cnt);
-      UpdateTargetSpecification(xtemp, TSpecTemp);
-
-      for (int i = 0; i < cnt; i++) { xtemp(j*cnt+i) -= dx; }
-   }
-}
-
-void DiscreteAdaptTC::UpdateHessianTargetSpecification(const Vector &x,
-                                                       const double dx)
-{
-   const int dim = tspec_fes->GetFE(0)->GetDim();
-   const int cnt = x.Size()/dim;
-
-   if (tspec_pert2h.Size() != x.Size())
-   {
-      tspec_pert2h.SetSize(x.Size());
-      tspec_pertmix.SetSize(cnt*(1+2*(dim-2)));
-   }
-
-   Vector TSpecTemp;
-   Vector xtemp = x;
-
-   // T(x+2h)
-   for (int j = 0; j < dim; j++)
-   {
-      for (int i = 0; i < cnt; i++) { xtemp(j*cnt+i) += 2*dx; }
-
-      TSpecTemp.SetDataAndSize(tspec_pert2h.GetData() + j*cnt, cnt);
-      UpdateTargetSpecification(xtemp, TSpecTemp);
-
-      for (int i = 0; i < cnt; i++) { xtemp(j*cnt+i) -= 2*dx; }
-   }
-
-   // T(x+h,y+h)
-   int idx = 0;
-   for (int k1 = 0; k1 < dim; k1++)
-   {
-      for (int k2 = 0; (k1 != k2) && (k2 < dim); k2++)
-      {
-         for (int i = 0; i < cnt; i++)
-         {
-            xtemp(k1*cnt+i) += dx;
-            xtemp(k2*cnt+i) += dx;
-         }
-
-         TSpecTemp.SetDataAndSize(tspec_pertmix.GetData() + idx*cnt, cnt);
-         UpdateTargetSpecification(xtemp, TSpecTemp);
-
-         for (int i = 0; i < cnt; i++)
-         {
-            xtemp(k1*cnt+i) -= dx;
-            xtemp(k2*cnt+i) -= dx;
-         }
-         idx++;
-      }
-   }
-}
-
 void AdaptivityEvaluator::SetSerialMetaInfo(const Mesh &m,
                                             const FiniteElementCollection &fec,
                                             int num_comp)
