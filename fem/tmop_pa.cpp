--- conflicted
+++ resolved
@@ -228,7 +228,7 @@
 
    if (!PA.setup_Jtr) { ComputeElementTargetsPA(); }
 
-<<<<<<< HEAD
+/*
    if (!PA.setup_Grad)
    {
       Vector xe(PA.R->Height(), Device::GetMemoryType());
@@ -238,9 +238,8 @@
       SetupGradPA(xe);
       PA.setup_Grad = false;
    }
-=======
-   if (PA.setup_Grad == false) { SetupGradPA(x); }
->>>>>>> 8caaabda
+*/
+   if (!PA.setup_Grad) { SetupGradPA(x); }
 
    if (PA.dim == 2)
    {
