--- conflicted
+++ resolved
@@ -182,12 +182,7 @@
          el2.CalcShape(eip2, shape2);
          if (Q) { q = 0.5*(q + Q->Eval(*Trans.Elem2, eip2)); }
       }
-<<<<<<< HEAD
-
-      double w = factor*sqrt(eta)*ip.weight*Trans.Face->Weight();
-=======
       double w = sqrt((factor + 1)*eta*q)*ip.weight*Trans.Face->Weight();
->>>>>>> c0486fec
 
       for (int i = 0; i < ndof1; i++)
       {
