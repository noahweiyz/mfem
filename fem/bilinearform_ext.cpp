--- conflicted
+++ resolved
@@ -178,35 +178,12 @@
    }
 }
 
-<<<<<<< HEAD
-=======
-
->>>>>>> ab37a653
 MixedBilinearFormExtension::MixedBilinearFormExtension(MixedBilinearForm *form)
    : Operator(form->Height(), form->Width()), a(form)
 {
    // empty
 }
 
-<<<<<<< HEAD
-// Data and methods for partially-assembled bilinear forms
-PAMixedBilinearFormExtension::PAMixedBilinearFormExtension(
-   MixedBilinearForm *form)
-   : MixedBilinearFormExtension(form),
-     trialFes(a->TrialFESpace()), testFes(a->TestFESpace())
-{
-   trial_elem_restrict_lex = trialFes->GetElementRestriction(
-                                ElementDofOrdering::LEXICOGRAPHIC);
-   test_elem_restrict_lex = testFes->GetElementRestriction(
-                               ElementDofOrdering::LEXICOGRAPHIC);
-
-   if (trial_elem_restrict_lex && test_elem_restrict_lex)
-   {
-      localX.SetSize(trial_elem_restrict_lex->Height(), Device::GetMemoryType());
-      localY.SetSize(test_elem_restrict_lex->Height(), Device::GetMemoryType());
-      localY.UseDevice(true); // ensure 'localY = 0.0' is done on device
-   }
-=======
 const Operator *MixedBilinearFormExtension::GetProlongation() const
 {
    return a->GetProlongation();
@@ -238,7 +215,6 @@
      elem_restrict_test(NULL)
 {
    Update();
->>>>>>> ab37a653
 }
 
 void PAMixedBilinearFormExtension::Assemble()
@@ -247,77 +223,14 @@
    const int integratorCount = integrators.Size();
    for (int i = 0; i < integratorCount; ++i)
    {
-<<<<<<< HEAD
-      integrators[i]->AssemblePA(*a->TrialFESpace(), *a->TestFESpace());
-=======
+     //integrators[i]->AssemblePA(*a->TrialFESpace(), *a->TestFESpace());
       integrators[i]->AssemblePA(*trialFes, *testFes);
->>>>>>> ab37a653
    }
 }
 
 void PAMixedBilinearFormExtension::Update()
 {
    trialFes = a->TrialFESpace();
-<<<<<<< HEAD
-   testFes = a->TestFESpace();
-   height = testFes->GetVSize();
-   width = trialFes->GetVSize();
-   trial_elem_restrict_lex = trialFes->GetElementRestriction(
-                                ElementDofOrdering::LEXICOGRAPHIC);
-   test_elem_restrict_lex = testFes->GetElementRestriction(
-                               ElementDofOrdering::LEXICOGRAPHIC);
-
-   if (trial_elem_restrict_lex && test_elem_restrict_lex)
-   {
-      localX.SetSize(trial_elem_restrict_lex->Height());
-      localY.SetSize(test_elem_restrict_lex->Height());
-   }
-}
-
-// TODO: Generalize with ess_tdof_list for trial and test spaces.
-void PAMixedBilinearFormExtension::FormSystemMatrix(const Array<int>
-                                                    &ess_tdof_list,
-                                                    OperatorHandle &A)
-{
-   mfem_error("FormSystemMatrix not supported for mixed bilinear forms.");
-}
-
-// TODO: Generalize with ess_tdof_list for trial and test spaces.
-void PAMixedBilinearFormExtension::FormLinearSystem(const Array<int>
-                                                    &ess_tdof_list,
-                                                    Vector &x, Vector &b,
-                                                    OperatorHandle &A,
-                                                    Vector &X, Vector &B,
-                                                    int copy_interior)
-{
-   mfem_error("FormLinearSystem not supported for mixed bilinear forms.");
-}
-
-void PAMixedBilinearFormExtension::Mult(const Vector &x, Vector &y) const
-{
-   Array<BilinearFormIntegrator*> &integrators = *a->GetDBFI();
-
-   const int iSz = integrators.Size();
-   if (trial_elem_restrict_lex && test_elem_restrict_lex)
-   {
-      trial_elem_restrict_lex->Mult(x, localX);
-      localY = 0.0;
-      for (int i = 0; i < iSz; ++i)
-      {
-         integrators[i]->AddMultPA(localX, localY);
-      }
-      test_elem_restrict_lex->MultTranspose(localY, y);
-   }
-   else
-   {
-      y.UseDevice(true); // typically this is a large vector, so store on device
-      y = 0.0;
-      for (int i = 0; i < iSz; ++i)
-      {
-         integrators[i]->AddMultPA(x, y);
-      }
-   }
-=======
    testFes  = a->TestFESpace();
    height = testFes->GetVSize();
    width = trialFes->GetVSize();
@@ -430,34 +343,11 @@
       elem_restrict_test->MultTranspose(localTest, tempY);
       y += tempY;
    }
->>>>>>> ab37a653
 }
 
 void PAMixedBilinearFormExtension::MultTranspose(const Vector &x,
                                                  Vector &y) const
 {
-<<<<<<< HEAD
-   Array<BilinearFormIntegrator*> &integrators = *a->GetDBFI();
-   const int iSz = integrators.Size();
-   if (trial_elem_restrict_lex && test_elem_restrict_lex)
-   {
-      test_elem_restrict_lex->Mult(x, localY);
-      localX = 0.0;
-      for (int i = 0; i < iSz; ++i)
-      {
-         integrators[i]->AddMultTransposePA(localY, localX);
-      }
-      trial_elem_restrict_lex->MultTranspose(localX, y);
-   }
-   else
-   {
-      y.UseDevice(true);
-      y = 0.0;
-      for (int i = 0; i < iSz; ++i)
-      {
-         integrators[i]->AddMultTransposePA(x, y);
-      }
-=======
    y = 0.0;
    AddMultTranspose(x, y);
 }
@@ -484,7 +374,6 @@
       tempY.SetSize(y.Size());
       elem_restrict_trial->MultTranspose(localTrial, tempY);
       y += tempY;
->>>>>>> ab37a653
    }
 }
 
