// Copyright (c) 2010, Lawrence Livermore National Security, LLC. Produced at
// the Lawrence Livermore National Laboratory. LLNL-CODE-443211. All Rights
// reserved. See file COPYRIGHT for details.
//
// This file is part of the MFEM library. For more information and source code
// availability see http://mfem.org.
//
// MFEM is free software; you can redistribute it and/or modify it under the
// terms of the GNU Lesser General Public License (as published by the Free
// Software Foundation) version 2.1 dated February 1999.

#ifndef MFEM_INTRULES
#define MFEM_INTRULES

#include "../config/config.hpp"
#include "../general/array.hpp"

namespace mfem
{

/* Classes for IntegrationPoint, IntegrationRule, and container class
   IntegrationRules.  Declares the global variable IntRules */

/// Class for integration point with weight
class IntegrationPoint
{
public:
   double x, y, z, weight;
<<<<<<< HEAD
   int ipID; // added by srw for Eval routine on QuadratureVectorFunctionCoefficient
=======
   int index;
>>>>>>> 4b766897

   void Init(int const i)
   {
      x = y = z = weight = 0.0;
      index = i;
   }

   void SetIpID(int id) { ipID = id; }

   void Set(const double *p, const int dim)
   {
      MFEM_ASSERT(1 <= dim && dim <= 3, "invalid dim: " << dim);
      x = p[0];
      if (dim > 1)
      {
         y = p[1];
         if (dim > 2)
         {
            z = p[2];
         }
      }
   }

   void Get(double *p, const int dim) const
   {
      MFEM_ASSERT(1 <= dim && dim <= 3, "invalid dim: " << dim);
      p[0] = x;
      if (dim > 1)
      {
         p[1] = y;
         if (dim > 2)
         {
            p[2] = z;
         }
      }
   }

   void Set(const double x1, const double x2, const double x3, const double w)
   { x = x1; y = x2; z = x3; weight = w; }

   void Set3w(const double *p) { x = p[0]; y = p[1]; z = p[2]; weight = p[3]; }

   void Set3(const double x1, const double x2, const double x3)
   { x = x1; y = x2; z = x3; }

   void Set3(const double *p) { x = p[0]; y = p[1]; z = p[2]; }

   void Set2w(const double x1, const double x2, const double w)
   { x = x1; y = x2; weight = w; }

   void Set2w(const double *p) { x = p[0]; y = p[1]; weight = p[2]; }

   void Set2(const double x1, const double x2) { x = x1; y = x2; }

   void Set2(const double *p) { x = p[0]; y = p[1]; }

   void Set1w(const double x1, const double w) { x = x1; weight = w; }

   void Set1w(const double *p) { x = p[0]; weight = p[1]; }
};

/// Class for an integration rule - an Array of IntegrationPoint.
class IntegrationRule : public Array<IntegrationPoint>
{
private:
   friend class IntegrationRules;
   int Order;
   /** @brief The quadrature weights gathered as a contiguous array. Created
       by request with the method GetWeights(). */
   mutable Array<double> weights;

   /// Sets the indices of each quadrature point on initialization.
   void SetPointIndices();

   /// Define n-simplex rule (triangle/tetrahedron for n=2/3) of order (2s+1)
   void GrundmannMollerSimplexRule(int s, int n = 3);

   void AddTriMidPoint(const int off, const double weight)
   { IntPoint(off).Set2w(1./3., 1./3., weight); }

   void AddTriPoints3(const int off, const double a, const double b,
                      const double weight)
   {
      IntPoint(off + 0).Set2w(a, a, weight);
      IntPoint(off + 1).Set2w(a, b, weight);
      IntPoint(off + 2).Set2w(b, a, weight);
   }

   void AddTriPoints3(const int off, const double a, const double weight)
   { AddTriPoints3(off, a, 1. - 2.*a, weight); }

   void AddTriPoints3b(const int off, const double b, const double weight)
   { AddTriPoints3(off, (1. - b)/2., b, weight); }

   void AddTriPoints3R(const int off, const double a, const double b,
                       const double c, const double weight)
   {
      IntPoint(off + 0).Set2w(a, b, weight);
      IntPoint(off + 1).Set2w(c, a, weight);
      IntPoint(off + 2).Set2w(b, c, weight);
   }

   void AddTriPoints3R(const int off, const double a, const double b,
                       const double weight)
   { AddTriPoints3R(off, a, b, 1. - a - b, weight); }

   void AddTriPoints6(const int off, const double a, const double b,
                      const double c, const double weight)
   {
      IntPoint(off + 0).Set2w(a, b, weight);
      IntPoint(off + 1).Set2w(b, a, weight);
      IntPoint(off + 2).Set2w(a, c, weight);
      IntPoint(off + 3).Set2w(c, a, weight);
      IntPoint(off + 4).Set2w(b, c, weight);
      IntPoint(off + 5).Set2w(c, b, weight);
   }

   void AddTriPoints6(const int off, const double a, const double b,
                      const double weight)
   { AddTriPoints6(off, a, b, 1. - a - b, weight); }

   // add the permutations of (a,a,b)
   void AddTetPoints3(const int off, const double a, const double b,
                      const double weight)
   {
      IntPoint(off + 0).Set(a, a, b, weight);
      IntPoint(off + 1).Set(a, b, a, weight);
      IntPoint(off + 2).Set(b, a, a, weight);
   }

   // add the permutations of (a,b,c)
   void AddTetPoints6(const int off, const double a, const double b,
                      const double c, const double weight)
   {
      IntPoint(off + 0).Set(a, b, c, weight);
      IntPoint(off + 1).Set(a, c, b, weight);
      IntPoint(off + 2).Set(b, c, a, weight);
      IntPoint(off + 3).Set(b, a, c, weight);
      IntPoint(off + 4).Set(c, a, b, weight);
      IntPoint(off + 5).Set(c, b, a, weight);
   }

   void AddTetMidPoint(const int off, const double weight)
   { IntPoint(off).Set(0.25, 0.25, 0.25, weight); }

   // given a, add the permutations of (a,a,a,b), where 3*a + b = 1
   void AddTetPoints4(const int off, const double a, const double weight)
   {
      IntPoint(off).Set(a, a, a, weight);
      AddTetPoints3(off + 1, a, 1. - 3.*a, weight);
   }

   // given b, add the permutations of (a,a,a,b), where 3*a + b = 1
   void AddTetPoints4b(const int off, const double b, const double weight)
   {
      const double a = (1. - b)/3.;
      IntPoint(off).Set(a, a, a, weight);
      AddTetPoints3(off + 1, a, b, weight);
   }

   // add the permutations of (a,a,b,b), 2*(a + b) = 1
   void AddTetPoints6(const int off, const double a, const double weight)
   {
      const double b = 0.5 - a;
      AddTetPoints3(off,     a, b, weight);
      AddTetPoints3(off + 3, b, a, weight);
   }

   // given (a,b) or (a,c), add the permutations of (a,a,b,c), 2*a + b + c = 1
   void AddTetPoints12(const int off, const double a, const double bc,
                       const double weight)
   {
      const double cb = 1. - 2*a - bc;
      AddTetPoints3(off,     a, bc, weight);
      AddTetPoints3(off + 3, a, cb, weight);
      AddTetPoints6(off + 6, a, bc, cb, weight);
   }

   // given (b,c), add the permutations of (a,a,b,c), 2*a + b + c = 1
   void AddTetPoints12bc(const int off, const double b, const double c,
                         const double weight)
   {
      const double a = (1. - b - c)/2.;
      AddTetPoints3(off,     a, b, weight);
      AddTetPoints3(off + 3, a, c, weight);
      AddTetPoints6(off + 6, a, b, c, weight);
   }

public:
   IntegrationRule() :
      Array<IntegrationPoint>(), Order(0) { }

   /// Construct an integration rule with given number of points
   explicit IntegrationRule(int NP) :
      Array<IntegrationPoint>(NP), Order(0)
   {
      for (int i = 0; i < this->Size(); i++)
      {
<<<<<<< HEAD
         (*this)[i].Init();
	 (*this)[i].SetIpID(i);
=======
         (*this)[i].Init(i);
>>>>>>> 4b766897
      }
   }

   /// Tensor product of two 1D integration rules
   IntegrationRule(IntegrationRule &irx, IntegrationRule &iry);

   /// Tensor product of three 1D integration rules
   IntegrationRule(IntegrationRule &irx, IntegrationRule &iry,
                   IntegrationRule &irz);

   /// Returns the order of the integration rule
   int GetOrder() const { return Order; }

   /** @brief Sets the order of the integration rule. This is only for keeping
       order information, it does not alter any data in the IntegrationRule. */
   void SetOrder(const int order) { Order = order; }

   /// Returns the number of the points in the integration rule
   int GetNPoints() const { return Size(); }

   /// Returns a reference to the i-th integration point
   IntegrationPoint &IntPoint(int i) { return (*this)[i]; }

   /// Returns a const reference to the i-th integration point
   const IntegrationPoint &IntPoint(int i) const { return (*this)[i]; }

   /// Return the quadrature weights in a contiguous array.
   /** If a contiguous array is not required, the weights can be accessed with
       a call like this: `IntPoint(i).weight`. */
   const Array<double> &GetWeights() const;

   /// Destroys an IntegrationRule object
   ~IntegrationRule() { }
};

/// A Class that defines 1-D numerical quadrature rules on [0,1].
class QuadratureFunctions1D
{
public:
   /** @name Methods for calculating quadrature rules.
       These methods calculate the actual points and weights for the different
       types of quadrature rules. */
   ///@{
   void GaussLegendre(const int np, IntegrationRule* ir);
   void GaussLobatto(const int np, IntegrationRule *ir);
   void OpenUniform(const int np, IntegrationRule *ir);
   void ClosedUniform(const int np, IntegrationRule *ir);
   void OpenHalfUniform(const int np, IntegrationRule *ir);
   ///@}

   /// A helper function that will play nice with Poly_1D::OpenPoints and
   /// Poly_1D::ClosedPoints
   void GivePolyPoints(const int np, double *pts, const int type);

private:
   void CalculateUniformWeights(IntegrationRule *ir, const int type);
};

/// A class container for 1D quadrature type constants.
class Quadrature1D
{
public:
   enum
   {
      Invalid         = -1,
      GaussLegendre   = 0,
      GaussLobatto    = 1,
      OpenUniform     = 2,  ///< aka open Newton-Cotes
      ClosedUniform   = 3,  ///< aka closed Newton-Cotes
      OpenHalfUniform = 4   ///< aka "open half" Newton-Cotes
   };
   /** @brief If the Quadrature1D type is not closed return Invalid; otherwise
       return type. */
   static int CheckClosed(int type);
   /** @brief If the Quadrature1D type is not open return Invalid; otherwise
       return type. */
   static int CheckOpen(int type);
};

/// Container class for integration rules
class IntegrationRules
{
private:
   /// Taken from the Quadrature1D class anonymous enum
   /// Determines the type of numerical quadrature used for
   /// segment, square, and cube geometries
   const int quad_type;

   int own_rules, refined;

   /// Function that generates quadrature points and weights on [0,1]
   QuadratureFunctions1D quad_func;

   Array<IntegrationRule *> PointIntRules;
   Array<IntegrationRule *> SegmentIntRules;
   Array<IntegrationRule *> TriangleIntRules;
   Array<IntegrationRule *> SquareIntRules;
   Array<IntegrationRule *> TetrahedronIntRules;
   Array<IntegrationRule *> PrismIntRules;
   Array<IntegrationRule *> CubeIntRules;

   void AllocIntRule(Array<IntegrationRule *> &ir_array, int Order)
   {
      if (ir_array.Size() <= Order)
      {
         ir_array.SetSize(Order + 1, NULL);
      }
   }
   bool HaveIntRule(Array<IntegrationRule *> &ir_array, int Order)
   {
      return (ir_array.Size() > Order && ir_array[Order] != NULL);
   }
   int GetSegmentRealOrder(int Order) const
   {
      return Order | 1; // valid for all quad_type's
   }

   /// The following methods allocate new IntegrationRule objects without
   /// checking if they already exist.  To avoid memory leaks use
   /// IntegrationRules::Get(int GeomType, int Order) instead.
   IntegrationRule *GenerateIntegrationRule(int GeomType, int Order);
   IntegrationRule *PointIntegrationRule(int Order);
   IntegrationRule *SegmentIntegrationRule(int Order);
   IntegrationRule *TriangleIntegrationRule(int Order);
   IntegrationRule *SquareIntegrationRule(int Order);
   IntegrationRule *TetrahedronIntegrationRule(int Order);
   IntegrationRule *PrismIntegrationRule(int Order);
   IntegrationRule *CubeIntegrationRule(int Order);

   void DeleteIntRuleArray(Array<IntegrationRule *> &ir_array);

public:
   /// Sets initial sizes for the integration rule arrays, but rules
   /// are defined the first time they are requested with the Get method.
   explicit IntegrationRules(int Ref = 0,
                             int type = Quadrature1D::GaussLegendre);

   /// Returns an integration rule for given GeomType and Order.
   const IntegrationRule &Get(int GeomType, int Order);

   void Set(int GeomType, int Order, IntegrationRule &IntRule);

   void SetOwnRules(int o) { own_rules = o; }

   /// Destroys an IntegrationRules object
   ~IntegrationRules();
};

/// A global object with all integration rules (defined in intrules.cpp)
extern IntegrationRules IntRules;

/// A global object with all refined integration rules
extern IntegrationRules RefinedIntRules;

}

#endif<|MERGE_RESOLUTION|>--- conflicted
+++ resolved
@@ -26,11 +26,7 @@
 {
 public:
    double x, y, z, weight;
-<<<<<<< HEAD
-   int ipID; // added by srw for Eval routine on QuadratureVectorFunctionCoefficient
-=======
    int index;
->>>>>>> 4b766897
 
    void Init(int const i)
    {
@@ -229,12 +225,7 @@
    {
       for (int i = 0; i < this->Size(); i++)
       {
-<<<<<<< HEAD
-         (*this)[i].Init();
-	 (*this)[i].SetIpID(i);
-=======
          (*this)[i].Init(i);
->>>>>>> 4b766897
       }
    }
 
