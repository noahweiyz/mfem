--- conflicted
+++ resolved
@@ -419,14 +419,8 @@
    double avg_surf_fit_err, max_surf_fit_err = 0.0;
    if (surf_fit_max_threshold > 0.0)
    {
-<<<<<<< HEAD
-      double avg_err, max_err;
-      GetSurfaceFittingError(x_out_loc, avg_err, max_err);
-      if (avg_err < surf_fit_max_threshold)
-=======
-      GetSurfaceFittingError(avg_surf_fit_err, max_surf_fit_err);
+      GetSurfaceFittingError(x_out_loc, avg_surf_fit_err, max_surf_fit_err);
       if (max_surf_fit_err < surf_fit_max_threshold)
->>>>>>> 0f5d34b2
       {
          if (print_options.iterations)
          {
@@ -525,7 +519,7 @@
       double avg_fit_err, max_fit_err = 0.0;
       if (surf_fit_max_threshold > 0.0)
       {
-         GetSurfaceFittingError(avg_fit_err, max_fit_err);
+         GetSurfaceFittingError(x_out_loc, avg_fit_err, max_fit_err);
       }
       if (surf_fit_max_threshold > 0.0 && max_fit_err >= 1.2*max_surf_fit_err)
       {
