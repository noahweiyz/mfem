--- conflicted
+++ resolved
@@ -307,15 +307,6 @@
 /** @brief The LpErrorEstimator class compares the solution to a known
     coefficient.
 
-<<<<<<< HEAD
-    This class can be used, for example, to adapt a mesh to a
-    non-trivial initial condition in a time-dependent simulation.  It
-    can also be used to force refinement in the neighborhood of small
-    features before switching to a more traditional error estimator.
-
-    The LpErrorEstimator supports either scalar or vector coefficients
-    and works both in serial and in parallel.
-=======
     This class can be used, for example, to adapt a mesh to a non-trivial
     initial condition in a time-dependent simulation. It can also be used to
     force refinement in the neighborhood of small features before switching to a
@@ -323,7 +314,6 @@
 
     The LpErrorEstimator supports either scalar or vector coefficients and works
     both in serial and in parallel.
->>>>>>> 44837bbb
 */
 class LpErrorEstimator : public ErrorEstimator
 {
