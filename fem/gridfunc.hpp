--- conflicted
+++ resolved
@@ -946,8 +946,17 @@
 
 /// Defines the global polynomial space used by NewZZErorrEstimator
 Vector LegendreND(const Vector & x, const Vector &xmax, const Vector &xmin,
-<<<<<<< HEAD
-                  int order, int dim);
+                  int order, int dim, double angle=0.0, const Vector *center=NULL);
+
+/// Defines the a bounding box for the face patches used by NewZZErorrEstimator
+void BoundingBox(Array<int> patch,                // input
+                 FiniteElementSpace *ufes, // input
+                 int order,                // input
+                 Vector &xmin,             // output
+                 Vector &xmax,             // output
+                 double &angle,            // output
+                 Vector &center,           // output
+                 int iface=-1);            // input (optional)
 
 
 
@@ -987,19 +996,6 @@
 };
 
 
-=======
-                  int order, int dim, double angle=0.0, const Vector *center=NULL);
-
-/// Defines the a bounding box for the face patches used by NewZZErorrEstimator
-void BoundingBox(Array<int> patch,                // input
-                 FiniteElementSpace *ufes, // input
-                 int order,                // input
-                 Vector &xmin,             // output
-                 Vector &xmax,             // output
-                 double &angle,            // output
-                 Vector &center,           // output
-                 int iface=-1);            // input (optional)
->>>>>>> 97f5f988
 
 /// A ``true'' ZZ error estimator which uses face-based patches
 double NewZZErrorEstimator(BilinearFormIntegrator &blfi,
@@ -1010,7 +1006,6 @@
                            bool with_coeff = false,
                            double tichonov_coeff = 0.0);
 
-<<<<<<< HEAD
 
 class PatchBasedPolynomialFit
 {
@@ -1026,8 +1021,6 @@
 
 };
 
-=======
->>>>>>> 97f5f988
 /// Compute the Lp distance between two grid functions on the given element.
 double ComputeElementLpDistance(double p, int i,
                                 GridFunction& gf1, GridFunction& gf2);
