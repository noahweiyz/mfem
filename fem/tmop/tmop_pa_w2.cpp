// Copyright (c) 2010-2023, Lawrence Livermore National Security, LLC. Produced
// at the Lawrence Livermore National Laboratory. All Rights reserved. See files
// LICENSE and NOTICE for details. LLNL-CODE-806117.
//
// This file is part of the MFEM library. For more information and source code
// availability visit https://mfem.org.
//
// MFEM is free software; you can redistribute it and/or modify it under the
// terms of the BSD-3 license. We welcome feedback and contributions, see file
// CONTRIBUTING.md for details.

#include "../tmop.hpp"
#include "../../general/jit/jit.hpp"
MFEM_JIT
#include "tmop_pa.hpp"

namespace mfem
{

MFEM_JIT
template<int T_D1D = 0, int T_Q1D = 0, int T_MAX = 4>
void TMOP_EnergyPA_2D(const double metric_normal,
                      const double gamma,
                      const int mid,
                      const int NE,
                      const DeviceTensor<5, const double> &J,
                      const ConstDeviceMatrix &W,
                      const ConstDeviceMatrix &B,
                      const ConstDeviceMatrix &G,
                      const DeviceTensor<4, const double> &X,
                      DeviceTensor<3> &E,
                      const int d1d,
                      const int q1d,
                      const int max)
{
<<<<<<< HEAD
   using Args = kernels::InvariantsEvaluator2D::Buffers;
   MFEM_VERIFY(mid==1 || mid==2 || mid==7 || mid==77 || mid==80,
=======
   kernels::InvariantsEvaluator2D ie(Args().J(Jpt));
   return 0.5 * ie.Get_I1b() - 1.0;
}

static MFEM_HOST_DEVICE inline
double EvalW_007(const double *Jpt)
{
   kernels::InvariantsEvaluator2D ie(Args().J(Jpt));
   return ie.Get_I1() * (1.0 + 1.0/ie.Get_I2()) - 4.0;
}

// mu_56 = 0.5*(I2b + 1/I2b) - 1.
static MFEM_HOST_DEVICE inline
double EvalW_056(const double *Jpt)
{
   kernels::InvariantsEvaluator2D ie(Args().J(Jpt));
   const double I2b = ie.Get_I2b();
   return 0.5*(I2b + 1.0/I2b) - 1.0;
}

static MFEM_HOST_DEVICE inline
double EvalW_077(const double *Jpt)
{
   kernels::InvariantsEvaluator2D ie(Args().J(Jpt));
   const double I2b = ie.Get_I2b();
   return 0.5*(I2b*I2b + 1./(I2b*I2b) - 2.);
}

static MFEM_HOST_DEVICE inline
double EvalW_080(const double *Jpt, const double *w)
{
   return w[0] * EvalW_002(Jpt) + w[1] * EvalW_077(Jpt);
}

static MFEM_HOST_DEVICE inline
double EvalW_094(const double *Jpt, const double *w)
{
   return w[0] * EvalW_002(Jpt) + w[1] * EvalW_056(Jpt);
}

MFEM_REGISTER_TMOP_KERNELS(double, EnergyPA_2D,
                           const double metric_normal,
                           const Array<double> &metric_param,
                           const int mid,
                           const int NE,
                           const DenseTensor &j_,
                           const Array<double> &w_,
                           const Array<double> &b_,
                           const Array<double> &g_,
                           const Vector &x_,
                           const Vector &ones,
                           Vector &energy,
                           const int d1d,
                           const int q1d)
{
   MFEM_VERIFY(mid == 1 || mid == 2 || mid == 7 || mid == 77
               || mid == 80 || mid == 94,
>>>>>>> 5de386b0
               "2D metric not yet implemented!");

   constexpr int NBZ = 1;
   const int Q1D = T_Q1D ? T_Q1D : q1d;

<<<<<<< HEAD
=======
   const auto J = Reshape(j_.Read(), DIM, DIM, Q1D, Q1D, NE);
   const auto b = Reshape(b_.Read(), Q1D, D1D);
   const auto g = Reshape(g_.Read(), Q1D, D1D);
   const auto W = Reshape(w_.Read(), Q1D, Q1D);
   const auto X = Reshape(x_.Read(), D1D, D1D, DIM, NE);

   auto E = Reshape(energy.Write(), Q1D, Q1D, NE);

   const double *metric_data = metric_param.Read();

>>>>>>> 5de386b0
   mfem::forall_2D_batch(NE, Q1D, Q1D, NBZ, [=] MFEM_HOST_DEVICE (int e)
   {
      constexpr int NBZ = 1;
      constexpr int MQ1 = T_Q1D ? T_Q1D : T_MAX;
      constexpr int MD1 = T_D1D ? T_D1D : T_MAX;
      const int D1D = T_D1D ? T_D1D : d1d;
      const int Q1D = T_Q1D ? T_Q1D : q1d;

      MFEM_SHARED double BG[2][MQ1*MD1];
      MFEM_SHARED double XY[2][NBZ][MD1*MD1];
      MFEM_SHARED double DQ[4][NBZ][MD1*MQ1];
      MFEM_SHARED double QQ[4][NBZ][MQ1*MQ1];

      kernels::internal::LoadX<MD1,NBZ>(e,D1D,X,XY);
      kernels::internal::LoadBG<MD1,MQ1>(D1D,Q1D,B,G,BG);

      kernels::internal::GradX<MD1,MQ1,NBZ>(D1D,Q1D,BG,XY,DQ);
      kernels::internal::GradY<MD1,MQ1,NBZ>(D1D,Q1D,BG,DQ,QQ);

      MFEM_FOREACH_THREAD(qy,y,Q1D)
      {
         MFEM_FOREACH_THREAD(qx,x,Q1D)
         {
            const double *Jtr = &J(0,0,qx,qy,e);
            const double detJtr = kernels::Det<2>(Jtr);
            const double weight = metric_normal * W(qx,qy) * detJtr;

            // Jrt = Jtr^{-1}
            double Jrt[4];
            kernels::CalcInverse<2>(Jtr, Jrt);

            // Jpr = X^t.DSh
            double Jpr[4];
            kernels::internal::PullGrad<MQ1,NBZ>(Q1D,qx,qy,QQ,Jpr);

            // Jpt = X^T.DS = (X^T.DSh).Jrt = Jpr.Jrt
            double Jpt[4];
            kernels::Mult(2,2,2,Jpr,Jrt,Jpt);

            // metric->EvalW(Jpt);
            kernels::InvariantsEvaluator2D ie(Args().J(Jpt));
            auto EvalW_001 = [&]() { return ie.Get_I1(); };
            auto EvalW_002 = [&]() { return 0.5 * ie.Get_I1b() - 1.0; };
            auto EvalW_007 = [&]()
            {
               return ie.Get_I1() * (1.0 + 1.0/ie.Get_I2()) - 4.0;
            };
            auto EvalW_077 = [&] ()
            {
               const double I2b = ie.Get_I2b();
               return 0.5*(I2b*I2b + 1./(I2b*I2b) - 2.);
            };
            auto EvalW_080 = [&]()
            {
               return (1.0 - gamma) * EvalW_002() + gamma * EvalW_077();
            };
            const double EvalW =
<<<<<<< HEAD
               mid== 1 ? EvalW_001() :
               mid== 2 ? EvalW_002() :
               mid== 7 ? EvalW_007() :
               mid==77 ? EvalW_077() :
               mid==80 ? EvalW_080() : 0.0;
=======
               mid ==  1 ? EvalW_001(Jpt) :
               mid ==  2 ? EvalW_002(Jpt) :
               mid ==  7 ? EvalW_007(Jpt) :
               mid == 77 ? EvalW_077(Jpt) :
               mid == 80 ? EvalW_080(Jpt, metric_data) :
               mid == 94 ? EvalW_094(Jpt, metric_data) : 0.0;
>>>>>>> 5de386b0

            E(qx,qy,e) = weight * EvalW;
         }
      }
   });
}

double TMOP_Integrator::GetLocalStateEnergyPA_2D(const Vector &x) const
{
   const int NE = PA.ne;
   constexpr int DIM = 2;
   const int M = metric->Id();
   const int D1D = PA.maps->ndof;
   const int Q1D = PA.maps->nqpt;
   const double mn = metric_normal;

   Array<double> mp;
   if (auto m = dynamic_cast<TMOP_Combo_QualityMetric *>(metric))
   {
      m->GetWeights(mp);
   }

   const auto J = Reshape(PA.Jtr.Read(), DIM, DIM, Q1D, Q1D, NE);
   const auto B = Reshape(PA.maps->B.Read(), Q1D, D1D);
   const auto G = Reshape(PA.maps->G.Read(), Q1D, D1D);
   const auto W = Reshape(PA.ir->GetWeights().Read(), Q1D, Q1D);
   const auto X = Reshape(x.Read(), D1D, D1D, DIM, NE);

   auto E = Reshape(PA.E.Write(), Q1D, Q1D, NE);

   decltype(&TMOP_EnergyPA_2D<>) ker = TMOP_EnergyPA_2D;
#ifndef MFEM_USE_JIT
   const int d=D1D, q=Q1D;
   if (d==2 && q==2) { ker = TMOP_EnergyPA_2D<2,2>; }
   if (d==2 && q==3) { ker = TMOP_EnergyPA_2D<2,3>; }
   if (d==2 && q==4) { ker = TMOP_EnergyPA_2D<2,4>; }
   if (d==2 && q==5) { ker = TMOP_EnergyPA_2D<2,5>; }
   if (d==2 && q==6) { ker = TMOP_EnergyPA_2D<2,6>; }

   if (d==3 && q==3) { ker = TMOP_EnergyPA_2D<3,3>; }
   if (d==3 && q==4) { ker = TMOP_EnergyPA_2D<3,4>; }
   if (d==3 && q==5) { ker = TMOP_EnergyPA_2D<3,5>; }
   if (d==3 && q==6) { ker = TMOP_EnergyPA_2D<3,6>; }

   if (d==4 && q==4) { ker = TMOP_EnergyPA_2D<4,4>; }
   if (d==4 && q==5) { ker = TMOP_EnergyPA_2D<4,5>; }
   if (d==4 && q==6) { ker = TMOP_EnergyPA_2D<4,6>; }

   if (d==5 && q==5) { ker = TMOP_EnergyPA_2D<5,5>; }
   if (d==5 && q==6) { ker = TMOP_EnergyPA_2D<5,6>; }
#endif
   ker(mn,mp,M,NE,J,W,B,G,X,E,D1D,Q1D,4);
   return PA.E * PA.O;
}

} // namespace mfem<|MERGE_RESOLUTION|>--- conflicted
+++ resolved
@@ -20,7 +20,7 @@
 MFEM_JIT
 template<int T_D1D = 0, int T_Q1D = 0, int T_MAX = 4>
 void TMOP_EnergyPA_2D(const double metric_normal,
-                      const double gamma,
+                      const double *w,
                       const int mid,
                       const int NE,
                       const DeviceTensor<5, const double> &J,
@@ -33,86 +33,14 @@
                       const int q1d,
                       const int max)
 {
-<<<<<<< HEAD
    using Args = kernels::InvariantsEvaluator2D::Buffers;
-   MFEM_VERIFY(mid==1 || mid==2 || mid==7 || mid==77 || mid==80,
-=======
-   kernels::InvariantsEvaluator2D ie(Args().J(Jpt));
-   return 0.5 * ie.Get_I1b() - 1.0;
-}
-
-static MFEM_HOST_DEVICE inline
-double EvalW_007(const double *Jpt)
-{
-   kernels::InvariantsEvaluator2D ie(Args().J(Jpt));
-   return ie.Get_I1() * (1.0 + 1.0/ie.Get_I2()) - 4.0;
-}
-
-// mu_56 = 0.5*(I2b + 1/I2b) - 1.
-static MFEM_HOST_DEVICE inline
-double EvalW_056(const double *Jpt)
-{
-   kernels::InvariantsEvaluator2D ie(Args().J(Jpt));
-   const double I2b = ie.Get_I2b();
-   return 0.5*(I2b + 1.0/I2b) - 1.0;
-}
-
-static MFEM_HOST_DEVICE inline
-double EvalW_077(const double *Jpt)
-{
-   kernels::InvariantsEvaluator2D ie(Args().J(Jpt));
-   const double I2b = ie.Get_I2b();
-   return 0.5*(I2b*I2b + 1./(I2b*I2b) - 2.);
-}
-
-static MFEM_HOST_DEVICE inline
-double EvalW_080(const double *Jpt, const double *w)
-{
-   return w[0] * EvalW_002(Jpt) + w[1] * EvalW_077(Jpt);
-}
-
-static MFEM_HOST_DEVICE inline
-double EvalW_094(const double *Jpt, const double *w)
-{
-   return w[0] * EvalW_002(Jpt) + w[1] * EvalW_056(Jpt);
-}
-
-MFEM_REGISTER_TMOP_KERNELS(double, EnergyPA_2D,
-                           const double metric_normal,
-                           const Array<double> &metric_param,
-                           const int mid,
-                           const int NE,
-                           const DenseTensor &j_,
-                           const Array<double> &w_,
-                           const Array<double> &b_,
-                           const Array<double> &g_,
-                           const Vector &x_,
-                           const Vector &ones,
-                           Vector &energy,
-                           const int d1d,
-                           const int q1d)
-{
-   MFEM_VERIFY(mid == 1 || mid == 2 || mid == 7 || mid == 77
-               || mid == 80 || mid == 94,
->>>>>>> 5de386b0
+   MFEM_VERIFY(mid == 1 || mid == 2 || mid == 7 ||
+               mid == 56 || mid == 77 || mid == 80 || mid == 94,
                "2D metric not yet implemented!");
 
    constexpr int NBZ = 1;
    const int Q1D = T_Q1D ? T_Q1D : q1d;
 
-<<<<<<< HEAD
-=======
-   const auto J = Reshape(j_.Read(), DIM, DIM, Q1D, Q1D, NE);
-   const auto b = Reshape(b_.Read(), Q1D, D1D);
-   const auto g = Reshape(g_.Read(), Q1D, D1D);
-   const auto W = Reshape(w_.Read(), Q1D, Q1D);
-   const auto X = Reshape(x_.Read(), D1D, D1D, DIM, NE);
-
-   auto E = Reshape(energy.Write(), Q1D, Q1D, NE);
-
-   const double *metric_data = metric_param.Read();
-
->>>>>>> 5de386b0
    mfem::forall_2D_batch(NE, Q1D, Q1D, NBZ, [=] MFEM_HOST_DEVICE (int e)
    {
       constexpr int NBZ = 1;
@@ -154,36 +82,46 @@
 
             // metric->EvalW(Jpt);
             kernels::InvariantsEvaluator2D ie(Args().J(Jpt));
-            auto EvalW_001 = [&]() { return ie.Get_I1(); };
-            auto EvalW_002 = [&]() { return 0.5 * ie.Get_I1b() - 1.0; };
-            auto EvalW_007 = [&]()
+
+            auto EvalW_01 = [&]() { return ie.Get_I1(); };
+
+            auto EvalW_02 = [&]() { return 0.5 * ie.Get_I1b() - 1.0; };
+
+            auto EvalW_07 = [&]()
             {
                return ie.Get_I1() * (1.0 + 1.0/ie.Get_I2()) - 4.0;
             };
-            auto EvalW_077 = [&] ()
+
+            auto EvalW_56 = [&]()
+            {
+               const double I2b = ie.Get_I2b();
+               return 0.5*(I2b + 1.0/I2b) - 1.0;
+            };
+
+            auto EvalW_77 = [&] ()
             {
                const double I2b = ie.Get_I2b();
                return 0.5*(I2b*I2b + 1./(I2b*I2b) - 2.);
             };
-            auto EvalW_080 = [&]()
+
+            auto EvalW_80 = [&]()
             {
-               return (1.0 - gamma) * EvalW_002() + gamma * EvalW_077();
+               return w[0] * EvalW_02() + w[1] * EvalW_77();
             };
+
+            auto EvalW_94 = [&]()
+            {
+               return w[0] * EvalW_02() + w[1] * EvalW_56();
+            };
+
             const double EvalW =
-<<<<<<< HEAD
-               mid== 1 ? EvalW_001() :
-               mid== 2 ? EvalW_002() :
-               mid== 7 ? EvalW_007() :
-               mid==77 ? EvalW_077() :
-               mid==80 ? EvalW_080() : 0.0;
-=======
-               mid ==  1 ? EvalW_001(Jpt) :
-               mid ==  2 ? EvalW_002(Jpt) :
-               mid ==  7 ? EvalW_007(Jpt) :
-               mid == 77 ? EvalW_077(Jpt) :
-               mid == 80 ? EvalW_080(Jpt, metric_data) :
-               mid == 94 ? EvalW_094(Jpt, metric_data) : 0.0;
->>>>>>> 5de386b0
+               mid ==  1 ? EvalW_01() :
+               mid ==  2 ? EvalW_02() :
+               mid ==  7 ? EvalW_07() :
+               mid == 56 ? EvalW_56() :
+               mid == 77 ? EvalW_77() :
+               mid == 80 ? EvalW_80() :
+               mid == 94 ? EvalW_94() : 0.0;
 
             E(qx,qy,e) = weight * EvalW;
          }
@@ -205,6 +143,7 @@
    {
       m->GetWeights(mp);
    }
+   const double *w = mp.Read();
 
    const auto J = Reshape(PA.Jtr.Read(), DIM, DIM, Q1D, Q1D, NE);
    const auto B = Reshape(PA.maps->B.Read(), Q1D, D1D);
@@ -235,7 +174,7 @@
    if (d==5 && q==5) { ker = TMOP_EnergyPA_2D<5,5>; }
    if (d==5 && q==6) { ker = TMOP_EnergyPA_2D<5,6>; }
 #endif
-   ker(mn,mp,M,NE,J,W,B,G,X,E,D1D,Q1D,4);
+   ker(mn,w,M,NE,J,W,B,G,X,E,D1D,Q1D,4);
    return PA.E * PA.O;
 }
 
