--- conflicted
+++ resolved
@@ -40,19 +40,7 @@
 
    const int Q1D = T_Q1D ? T_Q1D : q1d;
 
-<<<<<<< HEAD
-   MFEM_FORALL_3D(e, NE, Q1D, Q1D, Q1D,
-=======
-   const auto J = Reshape(j_.Read(), DIM, DIM, Q1D, Q1D, Q1D, NE);
-   const auto b = Reshape(b_.Read(), Q1D, D1D);
-   const auto g = Reshape(g_.Read(), Q1D, D1D);
-   const auto W = Reshape(w_.Read(), Q1D, Q1D, Q1D);
-   const auto X = Reshape(x_.Read(), D1D, D1D, D1D, DIM, NE);
-
-   auto E = Reshape(energy.Write(), Q1D, Q1D, Q1D, NE);
-
    mfem::forall_3D(NE, Q1D, Q1D, Q1D, [=] MFEM_HOST_DEVICE (int e)
->>>>>>> 1ee0e3b3
    {
       const int D1D = T_D1D ? T_D1D : d1d;
       const int Q1D = T_Q1D ? T_Q1D : q1d;
@@ -126,19 +114,11 @@
                };
 
                const double EvalW =
-<<<<<<< HEAD
                   mid==302 ? EvalW_302() :
                   mid==303 ? EvalW_303() :
                   mid==315 ? EvalW_315() :
                   mid==321 ? EvalW_321() :
                   mid==332 ? EvalW_332() : 0.0;
-=======
-                  mid == 302 ? EvalW_302(Jpt) :
-                  mid == 303 ? EvalW_303(Jpt) :
-                  mid == 315 ? EvalW_315(Jpt) :
-                  mid == 321 ? EvalW_321(Jpt) :
-                  mid == 332 ? EvalW_332(Jpt, metric_param) : 0.0;
->>>>>>> 1ee0e3b3
 
                E(qx,qy,qz,e) = weight * EvalW;
             }
