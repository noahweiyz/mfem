// Copyright (c) 2010-2021, Lawrence Livermore National Security, LLC. Produced
// at the Lawrence Livermore National Laboratory. All Rights reserved. See files
// LICENSE and NOTICE for details. LLNL-CODE-806117.
//
// This file is part of the MFEM library. For more information and source code
// availability visit https://mfem.org.
//
// MFEM is free software; you can redistribute it and/or modify it under the
// terms of the BSD-3 license. We welcome feedback and contributions, see file
// CONTRIBUTING.md for details.

#ifndef MFEM_PFESPACE
#define MFEM_PFESPACE

#include "../config/config.hpp"

#ifdef MFEM_USE_MPI

#include "../linalg/hypre.hpp"
#include "../mesh/pmesh.hpp"
#include "../mesh/nurbs.hpp"
#include "fespace.hpp"

namespace mfem
{

/// Abstract parallel finite element space.
class ParFiniteElementSpace : public FiniteElementSpace
{
private:
   /// MPI data.
   MPI_Comm MyComm;
   int NRanks, MyRank;

   /// Parallel mesh; #mesh points to this object as well. Not owned.
   ParMesh *pmesh;
   /** Parallel non-conforming mesh extension object; same as pmesh->pncmesh.
       Not owned. */
   ParNCMesh *pncmesh;

   /// GroupCommunicator on the local VDofs. Owned.
   GroupCommunicator *gcomm;

   /// Number of true dofs in this processor (local true dofs).
   mutable int ltdof_size;

   /// Number of vertex/edge/face/total ghost DOFs (nonconforming case).
   int ngvdofs, ngedofs, ngfdofs, ngdofs;

   /// The group of each local dof.
   Array<int> ldof_group;

   /// For a local dof: the local true dof number in the master of its group.
   mutable Array<int> ldof_ltdof;

   /// Offsets for the dofs in each processor in global numbering.
   mutable Array<HYPRE_Int> dof_offsets;

   /// Offsets for the true dofs in each processor in global numbering.
   mutable Array<HYPRE_Int> tdof_offsets;

   /// Offsets for the true dofs in neighbor processor in global numbering.
   mutable Array<HYPRE_Int> tdof_nb_offsets;

   /// Previous 'dof_offsets' (before Update()), column partition of T.
   Array<HYPRE_Int> old_dof_offsets;

   /// The sign of the basis functions at the scalar local dofs.
   Array<int> ldof_sign;

   /// Optimized action-only prolongation operator for conforming meshes. Owned.
   mutable Operator *Pconf;

<<<<<<< HEAD
=======
   /// The (block-diagonal) matrix R (restriction of dof to true dof). Owned.
   mutable SparseMatrix *R;
   /// Optimized action-only restriction operator for conforming meshes. Owned.
   mutable Operator *Rconf;
   /** Transpose of R or Rconf. For conforming mesh, this is a matrix-free
       (Device)ConformingProlongationOperator, for a non-conforming mesh
       this is a TransposeOperator wrapping R. */
   mutable Operator *R_transpose;

>>>>>>> ca0f1971
   ParNURBSExtension *pNURBSext() const
   { return dynamic_cast<ParNURBSExtension *>(NURBSext); }

   static ParNURBSExtension *MakeLocalNURBSext(
      const NURBSExtension *globNURBSext, const NURBSExtension *parNURBSext);

   GroupTopology &GetGroupTopo() const
   { return (NURBSext) ? pNURBSext()->gtopo : pmesh->gtopo; }

   // Auxiliary method used in constructors
   void ParInit(ParMesh *pm);

   void Construct();
   void Destroy();

   // ldof_type = 0 : DOFs communicator, otherwise VDOFs communicator
   void GetGroupComm(GroupCommunicator &gcomm, int ldof_type,
                     Array<int> *ldof_sign = NULL);

   /// Construct dof_offsets and tdof_offsets using global communication.
   void GenerateGlobalOffsets() const;

   /// Construct ldof_group and ldof_ltdof.
   void ConstructTrueDofs();
   void ConstructTrueNURBSDofs();

   void ApplyLDofSigns(Array<int> &dofs) const;
   void ApplyLDofSigns(Table &el_dof) const;

   typedef NCMesh::MeshId MeshId;
   typedef ParNCMesh::GroupId GroupId;

   void GetGhostVertexDofs(const MeshId &id, Array<int> &dofs) const;
   void GetGhostEdgeDofs(const MeshId &edge_id, Array<int> &dofs) const;
   void GetGhostFaceDofs(const MeshId &face_id, Array<int> &dofs) const;

   void GetGhostDofs(int entity, const MeshId &id, Array<int> &dofs) const;
   /// Return the dofs associated with the interior of the given mesh entity.
   void GetBareDofs(int entity, int index, Array<int> &dofs) const;

   int  PackDof(int entity, int index, int edof) const;
   void UnpackDof(int dof, int &entity, int &index, int &edof) const;

#ifdef MFEM_PMATRIX_STATS
   mutable int n_msgs_sent, n_msgs_recv;
   mutable int n_rows_sent, n_rows_recv, n_rows_fwd;
#endif

   void ScheduleSendRow(const struct PMatrixRow &row, int dof, GroupId group_id,
                        std::map<int, class NeighborRowMessage> &send_msg) const;

   void ForwardRow(const struct PMatrixRow &row, int dof,
                   GroupId group_sent_id, GroupId group_id,
                   std::map<int, class NeighborRowMessage> &send_msg) const;

#ifdef MFEM_DEBUG_PMATRIX
   void DebugDumpDOFs(std::ostream &os,
                      const SparseMatrix &deps,
                      const Array<GroupId> &dof_group,
                      const Array<GroupId> &dof_owner,
                      const Array<bool> &finalized) const;
#endif

   /// Helper: create a HypreParMatrix from a list of PMatrixRows.
   HypreParMatrix*
   MakeVDimHypreMatrix(const std::vector<struct PMatrixRow> &rows,
                       int local_rows, int local_cols,
                       Array<HYPRE_Int> &row_starts,
                       Array<HYPRE_Int> &col_starts) const;

   /// Build the P and R matrices.
   void Build_Dof_TrueDof_Matrix() const;

   /** Used when the ParMesh is non-conforming, i.e. pmesh->pncmesh != NULL.
       Constructs the matrices P and R, the DOF and true DOF offset arrays,
       and the DOF -> true DOF map ('dof_tdof'). Returns the number of
       vector true DOFs. All pointer arguments are optional and can be NULL. */
   int BuildParallelConformingInterpolation(HypreParMatrix **P, SparseMatrix **R,
                                            Array<HYPRE_Int> &dof_offs,
                                            Array<HYPRE_Int> &tdof_offs,
                                            Array<int> *dof_tdof,
                                            bool partial = false) const;

   /** Calculate a GridFunction migration matrix after mesh load balancing.
       The result is a parallel permutation matrix that can be used to update
       all grid functions defined on this space. */
   HypreParMatrix* RebalanceMatrix(int old_ndofs,
                                   const Table* old_elem_dof);

   /** Calculate a GridFunction restriction matrix after mesh derefinement.
       The matrix is constructed so that the new grid function interpolates
       the original function, i.e., the original function is evaluated at the
       nodes of the coarse function. */
   HypreParMatrix* ParallelDerefinementMatrix(int old_ndofs,
                                              const Table *old_elem_dof);

<<<<<<< HEAD
protected:
/// The matrix P (interpolation from true dof to dof). Owned.
   mutable HypreParMatrix *P;
    /// The (block-diagonal) matrix R (restriction of dof to true dof). Owned.
   mutable SparseMatrix *R;
=======
   /// Updates the internal mesh pointer. @warning @a new_mesh must be
   /// <b>topologically identical</b> to the existing mesh. Used if the address
   /// of the Mesh object has changed, e.g. in @a Mesh::Swap.
   virtual void UpdateMeshPointer(Mesh *new_mesh);

>>>>>>> ca0f1971
public:
   // Face-neighbor data
   // Number of face-neighbor dofs
   int num_face_nbr_dofs;
   // Face-neighbor-element to face-neighbor dof
   Table face_nbr_element_dof;
   // Face-neighbor to ldof in the face-neighbor numbering
   Table face_nbr_ldof;
   // The global ldof indices of the face-neighbor dofs
   Array<HYPRE_Int> face_nbr_glob_dof_map;
   // Local face-neighbor data: face-neighbor to ldof
   Table send_face_nbr_ldof;

   /** @brief Copy constructor: deep copy all data from @a orig except the
       ParMesh, the FiniteElementCollection, and some derived data. */
   /** If the @a pmesh or @a fec pointers are NULL (default), then the new
       ParFiniteElementSpace will reuse the respective pointers from @a orig. If
       any of these pointers is not NULL, the given pointer will be used instead
       of the one used by @a orig.

       @note The objects pointed to by the @a pmesh and @a fec parameters must
       be either the same objects as the ones used by @a orig, or copies of
       them. Otherwise, the behavior is undefined.

       @note Derived data objects, such as the parallel prolongation and
       restriction operators, the update operator, and any of the face-neighbor
       data, will not be copied, even if they are created in the @a orig object.
   */
   ParFiniteElementSpace(const ParFiniteElementSpace &orig,
                         ParMesh *pmesh = NULL,
                         const FiniteElementCollection *fec = NULL);

   /** @brief Convert/copy the *local* (Par)FiniteElementSpace @a orig to
       ParFiniteElementSpace: deep copy all data from @a orig except the Mesh,
       the FiniteElementCollection, and some derived data. */
   ParFiniteElementSpace(const FiniteElementSpace &orig, ParMesh &pmesh,
                         const FiniteElementCollection *fec = NULL);

   /** @brief Construct the *local* ParFiniteElementSpace corresponding to the
       global FE space, @a global_fes. */
   /** The parameter @a pm is the *local* ParMesh obtained by decomposing the
       global Mesh used by @a global_fes. The array @a partitioning represents
       the parallel decomposition - it maps global element ids to MPI ranks.
       If the FiniteElementCollection, @a f, is NULL (default), the FE
       collection used by @a global_fes will be reused. If @a f is not NULL, it
       must be the same as, or a copy of, the FE collection used by
       @a global_fes. */
   ParFiniteElementSpace(ParMesh *pm, const FiniteElementSpace *global_fes,
                         const int *partitioning,
                         const FiniteElementCollection *f = NULL);

   ParFiniteElementSpace(ParMesh *pm, const FiniteElementCollection *f,
                         int dim = 1, int ordering = Ordering::byNODES);

   /// Construct a NURBS FE space based on the given NURBSExtension, @a ext.
   /** The parameter @a ext will be deleted by this constructor, replaced by a
       ParNURBSExtension owned by the ParFiniteElementSpace.
       @note If the pointer @a ext is NULL, this constructor is equivalent to
       the standard constructor with the same arguments minus the
       NURBSExtension, @a ext. */
   ParFiniteElementSpace(ParMesh *pm, NURBSExtension *ext,
                         const FiniteElementCollection *f,
                         int dim = 1, int ordering = Ordering::byNODES);

   MPI_Comm GetComm() const { return MyComm; }
   int GetNRanks() const { return NRanks; }
   int GetMyRank() const { return MyRank; }

   inline ParMesh *GetParMesh() const { return pmesh; }

   int GetDofSign(int i)
   { return NURBSext || Nonconforming() ? 1 : ldof_sign[VDofToDof(i)]; }
   HYPRE_Int *GetDofOffsets()     const { return dof_offsets; }
   HYPRE_Int *GetTrueDofOffsets() const { return tdof_offsets; }
   virtual HYPRE_Int GlobalVSize() const
   { return Dof_TrueDof_Matrix()->GetGlobalNumRows(); }
   virtual HYPRE_Int GlobalTrueVSize() const
   { return Dof_TrueDof_Matrix()->GetGlobalNumCols(); }

   /// Return the number of local vector true dofs.
   virtual int GetTrueVSize() const { return ltdof_size; }

   /// Returns indexes of degrees of freedom in array dofs for i'th element.
   virtual void GetElementDofs(int i, Array<int> &dofs) const;

   /// Returns indexes of degrees of freedom for i'th boundary element.
   virtual void GetBdrElementDofs(int i, Array<int> &dofs) const;

   /** Returns the indexes of the degrees of freedom for i'th face
       including the dofs for the edges and the vertices of the face. */
   virtual int GetFaceDofs(int i, Array<int> &dofs, int variant = 0) const;

   /** Returns pointer to the FiniteElement in the FiniteElementCollection
       associated with i'th element in the mesh object. If @a i is greater than
       or equal to the number of local mesh elements, @a i will be interpreted
       as a shifted index of a face neigbor element. */
   virtual const FiniteElement *GetFE(int i) const;

   /** Returns an Operator that converts L-vectors to E-vectors on each face.
       The parallel version is different from the serial one because of the
       presence of shared faces. Shared faces are treated as interior faces,
       the returned operator handles the communication needed to get the
       shared face values from other MPI ranks */
   virtual const Operator *GetFaceRestriction(
      ElementDofOrdering e_ordering, FaceType type,
      L2FaceValues mul = L2FaceValues::DoubleValued) const;

   void GetSharedEdgeDofs(int group, int ei, Array<int> &dofs) const;
   void GetSharedTriangleDofs(int group, int fi, Array<int> &dofs) const;
   void GetSharedQuadrilateralDofs(int group, int fi, Array<int> &dofs) const;

   /// The true dof-to-dof interpolation matrix
   virtual HypreParMatrix *Dof_TrueDof_Matrix() const
   { if (!P) { Build_Dof_TrueDof_Matrix(); } return P; }

   /** @brief For a non-conforming mesh, construct and return the interpolation
       matrix from the partially conforming true dofs to the local dofs. */
   /** @note The returned pointer must be deleted by the caller. */
   HypreParMatrix *GetPartialConformingInterpolation();

   /** Create and return a new HypreParVector on the true dofs, which is
       owned by (i.e. it must be destroyed by) the calling function. */
   virtual HypreParVector *NewTrueDofVector()
   { return (new HypreParVector(MyComm,GlobalTrueVSize(),GetTrueDofOffsets()));}

   /// Scale a vector of true dofs
   void DivideByGroupSize(double *vec);

   /// Return a reference to the internal GroupCommunicator (on VDofs)
   GroupCommunicator &GroupComm() { return *gcomm; }

   /// Return a const reference to the internal GroupCommunicator (on VDofs)
   const GroupCommunicator &GroupComm() const { return *gcomm; }

   /// Return a new GroupCommunicator on scalar dofs, i.e. for VDim = 1.
   /** @note The returned pointer must be deleted by the caller. */
   GroupCommunicator *ScalarGroupComm();

   /** @brief Given an integer array on the local degrees of freedom, perform
       a bitwise OR between the shared dofs. */
   /** For non-conforming mesh, synchronization is performed on the cut (aka
       "partially conforming") space. */
   void Synchronize(Array<int> &ldof_marker) const;

   /// Determine the boundary degrees of freedom
   virtual void GetEssentialVDofs(const Array<int> &bdr_attr_is_ess,
                                  Array<int> &ess_dofs,
                                  int component = -1) const;

   /** Get a list of essential true dofs, ess_tdof_list, corresponding to the
       boundary attributes marked in the array bdr_attr_is_ess. */
   virtual void GetEssentialTrueDofs(const Array<int> &bdr_attr_is_ess,
                                     Array<int> &ess_tdof_list,
                                     int component = -1);

   /** If the given ldof is owned by the current processor, return its local
       tdof number, otherwise return -1 */
   int GetLocalTDofNumber(int ldof) const;
   /// Returns the global tdof number of the given local degree of freedom
   HYPRE_Int GetGlobalTDofNumber(int ldof) const;
   /** Returns the global tdof number of the given local degree of freedom in
       the scalar version of the current finite element space. The input should
       be a scalar local dof. */
   HYPRE_Int GetGlobalScalarTDofNumber(int sldof);

   HYPRE_Int GetMyDofOffset() const;
   HYPRE_Int GetMyTDofOffset() const;

   virtual const Operator *GetProlongationMatrix() const;
   /** @brief Return logical transpose of restriction matrix, but in
       non-assembled optimized matrix-free form.

       The implementation is like GetProlongationMatrix, but it sets local
       DOFs to the true DOF values if owned locally, otherwise zero. */
   virtual const Operator *GetRestrictionTransposeOperator() const;
   /** Get an Operator that performs the action of GetRestrictionMatrix(),
       but potentially with a non-assembled optimized matrix-free
       implementation. */
   virtual const Operator *GetRestrictionOperator() const;
   /// Get the R matrix which restricts a local dof vector to true dof vector.
   virtual const SparseMatrix *GetRestrictionMatrix() const
   { Dof_TrueDof_Matrix(); return R; }

   // Face-neighbor functions
   void ExchangeFaceNbrData();
   int GetFaceNbrVSize() const { return num_face_nbr_dofs; }
   void GetFaceNbrElementVDofs(int i, Array<int> &vdofs) const;
   void GetFaceNbrFaceVDofs(int i, Array<int> &vdofs) const;
   const FiniteElement *GetFaceNbrFE(int i) const;
   const FiniteElement *GetFaceNbrFaceFE(int i) const;
   const HYPRE_Int *GetFaceNbrGlobalDofMap() { return face_nbr_glob_dof_map; }
   ElementTransformation *GetFaceNbrElementTransformation(int i) const
   { return pmesh->GetFaceNbrElementTransformation(i); }

   void Lose_Dof_TrueDof_Matrix();
   void LoseDofOffsets() { dof_offsets.LoseData(); }
   void LoseTrueDofOffsets() { tdof_offsets.LoseData(); }

   bool Conforming() const { return pmesh->pncmesh == NULL; }
   bool Nonconforming() const { return pmesh->pncmesh != NULL; }

   // Transfer parallel true-dof data from coarse_fes, defined on a coarse mesh,
   // to this FE space, defined on a refined mesh. See full documentation in the
   // base class, FiniteElementSpace::GetTrueTransferOperator.
   virtual void GetTrueTransferOperator(const FiniteElementSpace &coarse_fes,
                                        OperatorHandle &T) const;

   /** Reflect changes in the mesh. Calculate one of the refinement/derefinement
       /rebalance matrices, unless want_transform is false. */
   virtual void Update(bool want_transform = true);

   /// Free ParGridFunction transformation matrix (if any), to save memory.
   virtual void UpdatesFinished()
   {
      FiniteElementSpace::UpdatesFinished();
      old_dof_offsets.DeleteAll();
   }

   virtual ~ParFiniteElementSpace() { Destroy(); }

   void PrintPartitionStats();

   /// Obsolete, kept for backward compatibility
   int TrueVSize() const { return ltdof_size; }
};


/// Auxiliary class used by ParFiniteElementSpace.
class ConformingProlongationOperator : public Operator
{
protected:
   Array<int> external_ldofs;
   const GroupCommunicator &gc;
   bool local;

public:
   ConformingProlongationOperator(int lsize, const GroupCommunicator &gc_,
                                  bool local_=false);

   ConformingProlongationOperator(const ParFiniteElementSpace &pfes,
                                  bool local_=false);

   const GroupCommunicator &GetGroupCommunicator() const;

   virtual void Mult(const Vector &x, Vector &y) const;

   virtual void MultTranspose(const Vector &x, Vector &y) const;
};

/// Auxiliary device class used by ParFiniteElementSpace.
class DeviceConformingProlongationOperator: public
   ConformingProlongationOperator
{
protected:
   bool mpi_gpu_aware;
   Array<int> shr_ltdof, ext_ldof;
   mutable Vector shr_buf, ext_buf;
   Memory<int> shr_buf_offsets, ext_buf_offsets;
   Array<int> ltdof_ldof, unq_ltdof;
   Array<int> unq_shr_i, unq_shr_j;
   MPI_Request *requests;

   // Kernel: copy ltdofs from 'src' to 'shr_buf' - prepare for send.
   //         shr_buf[i] = src[shr_ltdof[i]]
   void BcastBeginCopy(const Vector &src) const;

   // Kernel: copy ltdofs from 'src' to ldofs in 'dst'.
   //         dst[ltdof_ldof[i]] = src[i]
   void BcastLocalCopy(const Vector &src, Vector &dst) const;

   // Kernel: copy ext. dofs from 'ext_buf' to 'dst' - after recv.
   //         dst[ext_ldof[i]] = ext_buf[i]
   void BcastEndCopy(Vector &dst) const;

   // Kernel: copy ext. dofs from 'src' to 'ext_buf' - prepare for send.
   //         ext_buf[i] = src[ext_ldof[i]]
   void ReduceBeginCopy(const Vector &src) const;

   // Kernel: copy owned ldofs from 'src' to ltdofs in 'dst'.
   //         dst[i] = src[ltdof_ldof[i]]
   void ReduceLocalCopy(const Vector &src, Vector &dst) const;

   // Kernel: assemble dofs from 'shr_buf' into to 'dst' - after recv.
   //         dst[shr_ltdof[i]] += shr_buf[i]
   void ReduceEndAssemble(Vector &dst) const;

public:
   DeviceConformingProlongationOperator(
      const GroupCommunicator &gc_, const SparseMatrix *R, bool local_=false);

   DeviceConformingProlongationOperator(const ParFiniteElementSpace &pfes,
                                        bool local_=false);

   virtual ~DeviceConformingProlongationOperator();

   virtual void Mult(const Vector &x, Vector &y) const;

   virtual void MultTranspose(const Vector &x, Vector &y) const;
};

}

#endif // MFEM_USE_MPI

#endif<|MERGE_RESOLUTION|>--- conflicted
+++ resolved
@@ -71,18 +71,6 @@
    /// Optimized action-only prolongation operator for conforming meshes. Owned.
    mutable Operator *Pconf;
 
-<<<<<<< HEAD
-=======
-   /// The (block-diagonal) matrix R (restriction of dof to true dof). Owned.
-   mutable SparseMatrix *R;
-   /// Optimized action-only restriction operator for conforming meshes. Owned.
-   mutable Operator *Rconf;
-   /** Transpose of R or Rconf. For conforming mesh, this is a matrix-free
-       (Device)ConformingProlongationOperator, for a non-conforming mesh
-       this is a TransposeOperator wrapping R. */
-   mutable Operator *R_transpose;
-
->>>>>>> ca0f1971
    ParNURBSExtension *pNURBSext() const
    { return dynamic_cast<ParNURBSExtension *>(NURBSext); }
 
@@ -179,19 +167,11 @@
    HypreParMatrix* ParallelDerefinementMatrix(int old_ndofs,
                                               const Table *old_elem_dof);
 
-<<<<<<< HEAD
 protected:
 /// The matrix P (interpolation from true dof to dof). Owned.
    mutable HypreParMatrix *P;
     /// The (block-diagonal) matrix R (restriction of dof to true dof). Owned.
    mutable SparseMatrix *R;
-=======
-   /// Updates the internal mesh pointer. @warning @a new_mesh must be
-   /// <b>topologically identical</b> to the existing mesh. Used if the address
-   /// of the Mesh object has changed, e.g. in @a Mesh::Swap.
-   virtual void UpdateMeshPointer(Mesh *new_mesh);
-
->>>>>>> ca0f1971
 public:
    // Face-neighbor data
    // Number of face-neighbor dofs
