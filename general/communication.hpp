// Copyright (c) 2010-2020, Lawrence Livermore National Security, LLC. Produced
// at the Lawrence Livermore National Laboratory. All Rights reserved. See files
// LICENSE and NOTICE for details. LLNL-CODE-806117.
//
// This file is part of the MFEM library. For more information and source code
// availability visit https://mfem.org.
//
// MFEM is free software; you can redistribute it and/or modify it under the
// terms of the BSD-3 license. We welcome feedback and contributions, see file
// CONTRIBUTING.md for details.

#ifndef MFEM_COMMUNICATION
#define MFEM_COMMUNICATION

#include "../config/config.hpp"

#ifdef MFEM_USE_MPI

#include "array.hpp"
#include "table.hpp"
#include "sets.hpp"
#include "globals.hpp"
#include <mpi.h>


namespace mfem
{

/** @brief A simple convenience class that calls MPI_Init() at construction and
    MPI_Finalize() at destruction. It also provides easy access to
    MPI_COMM_WORLD's rank and size. */
class MPI_Session
{
protected:
   int world_rank, world_size;
   void GetRankAndSize();
public:
   MPI_Session() { MPI_Init(NULL, NULL); GetRankAndSize(); }
   MPI_Session(int &argc, char **&argv)
   { MPI_Init(&argc, &argv); GetRankAndSize(); }
   ~MPI_Session() { MPI_Finalize(); }
   /// Return MPI_COMM_WORLD's rank.
   int WorldRank() const { return world_rank; }
   /// Return MPI_COMM_WORLD's size.
   int WorldSize() const { return world_size; }
   /// Return true if WorldRank() == 0.
   bool Root() const { return world_rank == 0; }
};


<<<<<<< HEAD
/** The shared entities (e.g. vertices, faces and edges) are split into
    groups, each group determined by the set of participating processors.
    They are numbered locally in lproc. Assumptions:
=======
/** The shared entities (e.g. vertices, faces and edges) are split into groups,
    each group determined by the set of participating processors. They are
    numbered locally in lproc. Assumptions:
>>>>>>> dc4715e0
    - group 0 is the 'local' group
    - groupmaster_lproc[0] = 0
    - lproc_proc[0] = MyRank */
class GroupTopology
{
private:
   MPI_Comm   MyComm;

   /// Neighbor ids (lproc) in each group.
   Table      group_lproc;
   /// Master neighbor id for each group.
   Array<int> groupmaster_lproc;
   /// MPI rank of each neighbor.
   Array<int> lproc_proc;
   /// Group --> Group number in the master.
   Array<int> group_mgroup;

   void ProcToLProc();

public:
   /// Constructor with the MPI communicator = 0.
   GroupTopology() : MyComm(0) {}

   /// Constructor given the MPI communicator 'comm'.
   GroupTopology(MPI_Comm comm) { MyComm = comm; }

   /// Copy constructor
   GroupTopology(const GroupTopology &gt);

   /// Set the MPI communicator to 'comm'.
   void SetComm(MPI_Comm comm) { MyComm = comm; }

   /// Return the MPI communicator.
   MPI_Comm GetComm() const { return MyComm; }

   /// Return the MPI rank within this object's communicator.
   int MyRank() const { int r; MPI_Comm_rank(MyComm, &r); return r; }

   /// Return the number of MPI ranks within this object's communicator.
   int NRanks() const { int s; MPI_Comm_size(MyComm, &s); return s; }

   /// Set up the group topology given the list of sets of shared entities.
   void Create(ListOfIntegerSets &groups, int mpitag);

   /// Return the number of groups.
   int NGroups() const { return group_lproc.Size(); }

   /// Return the number of neighbors including the local processor.
   int GetNumNeighbors() const { return lproc_proc.Size(); }

   /// Return the MPI rank of neighbor 'i'.
   int GetNeighborRank(int i) const { return lproc_proc[i]; }

   /// Return true if I am master for group 'g'.
   bool IAmMaster(int g) const { return (groupmaster_lproc[g] == 0); }

   /** @brief Return the neighbor index of the group master for a given group.
<<<<<<< HEAD
    *  Neighbor 0 is the local processor. */
=======
       Neighbor 0 is the local processor. */
>>>>>>> dc4715e0
   int GetGroupMaster(int g) const { return groupmaster_lproc[g]; }

   /// Return the rank of the group master for group 'g'.
   int GetGroupMasterRank(int g) const
   { return lproc_proc[groupmaster_lproc[g]]; }

   /// Return the group number in the master for group 'g'.
   int GetGroupMasterGroup(int g) const { return group_mgroup[g]; }

   /// Get the number of processors in a group
   int GetGroupSize(int g) const { return group_lproc.RowSize(g); }

   /** @brief Return a pointer to a list of neighbors for a given group.
<<<<<<< HEAD
     * Neighbor 0 is the local processor */
=======
       Neighbor 0 is the local processor */
>>>>>>> dc4715e0
   const int *GetGroup(int g) const { return group_lproc.GetRow(g); }

   /// Save the data in a stream.
   void Save(std::ostream &out) const;

   /// Load the data from a stream.
   void Load(std::istream &in);

   /// Copy the internal data to the external 'copy'.
   void Copy(GroupTopology & copy) const;

   virtual ~GroupTopology() {}
};

/** @brief Communicator performing operations within groups defined by a
    GroupTopology with arbitrary-size data associated with each group. */
class GroupCommunicator
{
public:
   /// Communication mode.
   enum Mode
   {
      byGroup,    ///< Communications are performed one group at a time.
      byNeighbor  /**< Communications are performed one neighbor at a time,
                       aggregating over groups. */
   };

protected:
   GroupTopology &gtopo;
   Mode mode;
   Table group_ldof;
   Table group_ltdof; // only for groups for which this processor is master.
   int group_buf_size;
   mutable Array<char> group_buf;
   MPI_Request *requests;
   // MPI_Status  *statuses;
   // comm_lock: 0 - no lock, 1 - locked for Bcast, 2 - locked for Reduce
   mutable int comm_lock;
   mutable int num_requests;
   int *request_marker;
   int *buf_offsets; // size = max(number of groups, number of neighbors)
   Table nbr_send_groups, nbr_recv_groups; // nbr 0 = me

public:
   /// Construct a GroupCommunicator object.
   /** The object must be initialized before it can be used to perform any
       operations. To initialize the object, either
       - call Create() or
       - initialize the Table reference returned by GroupLDofTable() and then
         call Finalize().
   */
   GroupCommunicator(GroupTopology &gt, Mode m = byNeighbor);

   /** @brief Initialize the communicator from a local-dof to group map.
       Finalize() is called internally. */
   void Create(const Array<int> &ldof_group);

   /** @brief Fill-in the returned Table reference to initialize the
       GroupCommunicator then call Finalize(). */
   Table &GroupLDofTable() { return group_ldof; }

   /// Read-only access to group-ldof Table.
   const Table &GroupLDofTable() const { return group_ldof; }

   /// Allocate internal buffers after the GroupLDofTable is defined
   void Finalize();

   /// Initialize the internal group_ltdof Table.
   /** This method must be called before performing operations that use local
       data layout 2, see CopyGroupToBuffer() for layout descriptions. */
   void SetLTDofTable(const Array<int> &ldof_ltdof);

   /// Get a reference to the associated GroupTopology object
   GroupTopology &GetGroupTopology() { return gtopo; }

   /// Get a const reference to the associated GroupTopology object
   const GroupTopology &GetGroupTopology() const { return gtopo; }

   /// Dofs to be sent to communication neighbors
   void GetNeighborLTDofTable(Table &nbr_ltdof) const;

   /// Dofs to be received from communication neighbors
   void GetNeighborLDofTable(Table &nbr_ldof) const;

   /** @brief Data structure on which we define reduce operations.
       The data is associated with (and the operation is performed on) one
       group at a time. */
   template <class T> struct OpData
   {
      int nldofs, nb;
      const int *ldofs;
      T *ldata, *buf;
   };

   /** @brief Copy the entries corresponding to the group @a group from the
       local array @a ldata to the buffer @a buf. */
   /** The @a layout of the local array can be:
       - 0 - @a ldata is an array on all ldofs: copied indices:
         `{ J[j] : I[group] <= j < I[group+1] }` where `I,J=group_ldof.{I,J}`
       - 1 - @a ldata is an array on the shared ldofs: copied indices:
         `{ j : I[group] <= j < I[group+1] }` where `I,J=group_ldof.{I,J}`
       - 2 - @a ldata is an array on the true ldofs, ltdofs: copied indices:
         `{ J[j] : I[group] <= j < I[group+1] }` where `I,J=group_ltdof.{I,J}`.
       @returns The pointer @a buf plus the number of elements in the group. */
   template <class T>
   T *CopyGroupToBuffer(const T *ldata, T *buf, int group, int layout) const;

   /** @brief Copy the entries corresponding to the group @a group from the
       buffer @a buf to the local array @a ldata. */
   /** For a description of @a layout, see CopyGroupToBuffer().
       @returns The pointer @a buf plus the number of elements in the group. */
   template <class T>
   const T *CopyGroupFromBuffer(const T *buf, T *ldata, int group,
                                int layout) const;

   /** @brief Perform the reduction operation @a Op to the entries of group
       @a group using the values from the buffer @a buf and the values from the
       local array @a ldata, saving the result in the latter. */
   /** For a description of @a layout, see CopyGroupToBuffer().
       @returns The pointer @a buf plus the number of elements in the group. */
   template <class T>
   const T *ReduceGroupFromBuffer(const T *buf, T *ldata, int group,
                                  int layout, void (*Op)(OpData<T>)) const;

   /// Begin a broadcast within each group where the master is the root.
   /** For a description of @a layout, see CopyGroupToBuffer(). */
   template <class T> void BcastBegin(T *ldata, int layout) const;

   /** @brief Finalize a broadcast started with BcastBegin().

       The output data @a layout can be:
       - 0 - @a ldata is an array on all ldofs; the input layout should be
             either 0 or 2
       - 1 - @a ldata is the same array as given to BcastBegin(); the input
             layout should be 1.

       For more details about @a layout, see CopyGroupToBuffer(). */
   template <class T> void BcastEnd(T *ldata, int layout) const;

   /** @brief Broadcast within each group where the master is the root.

       The data @a layout can be either 0 or 1.

       For a description of @a layout, see CopyGroupToBuffer(). */
   template <class T> void Bcast(T *ldata, int layout) const
   {
      BcastBegin(ldata, layout);
      BcastEnd(ldata, layout);
   }

   /// Broadcast within each group where the master is the root.
   template <class T> void Bcast(T *ldata) const { Bcast<T>(ldata, 0); }
   /// Broadcast within each group where the master is the root.
   template <class T> void Bcast(Array<T> &ldata) const
   { Bcast<T>((T *)ldata); }

   /** @brief Begin reduction operation within each group where the master is
       the root. */
   /** The input data layout is an array on all ldofs, i.e. layout 0, see
       CopyGroupToBuffer().

       The reduce operation will be specified when calling ReduceEnd(). This
       method is instantiated for int and double. */
   template <class T> void ReduceBegin(const T *ldata) const;

   /** @brief Finalize reduction operation started with ReduceBegin().

       The output data @a layout can be either 0 or 2, see CopyGroupToBuffer().

       The reduce operation is given by the third argument (see below for list
       of the supported operations.) This method is instantiated for int and
       double.

       @note If the output data layout is 2, then the data from the @a ldata
       array passed to this call is used in the reduction operation, instead of
       the data from the @a ldata array passed to ReduceBegin(). Therefore, the
       data for master-groups has to be identical in both arrays.
   */
   template <class T> void ReduceEnd(T *ldata, int layout,
                                     void (*Op)(OpData<T>)) const;

   /** @brief Reduce within each group where the master is the root.

       The reduce operation is given by the second argument (see below for list
       of the supported operations.) */
   template <class T> void Reduce(T *ldata, void (*Op)(OpData<T>)) const
   {
      ReduceBegin(ldata);
      ReduceEnd(ldata, 0, Op);
   }

   /// Reduce within each group where the master is the root.
   template <class T> void Reduce(Array<T> &ldata, void (*Op)(OpData<T>)) const
   { Reduce<T>((T *)ldata, Op); }

   /// Reduce operation Sum, instantiated for int and double
   template <class T> static void Sum(OpData<T>);
   /// Reduce operation Min, instantiated for int and double
   template <class T> static void Min(OpData<T>);
   /// Reduce operation Max, instantiated for int and double
   template <class T> static void Max(OpData<T>);
   /// Reduce operation bitwise OR, instantiated for int only
   template <class T> static void BitOR(OpData<T>);

   /// Print information about the GroupCommunicator from all MPI ranks.
   void PrintInfo(std::ostream &out = mfem::out) const;

   /** @brief Destroy a GroupCommunicator object, deallocating internal data
       structures and buffers. */
   ~GroupCommunicator();
};


/// \brief Variable-length MPI message containing unspecific binary data.
template<int Tag>
struct VarMessage
{
   std::string data;
   MPI_Request send_request;

<<<<<<< HEAD
   /** @brief Non-blocking send to processor 'rank'. Returns immediately. Completion
       (as tested by MPI_Wait/Test) does not mean the message was received --
       it may be on its way or just buffered locally. */
=======
   /** @brief Non-blocking send to processor 'rank'.
       Returns immediately. Completion (as tested by MPI_Wait/Test) does not
       mean the message was received -- it may be on its way or just buffered
       locally. */
>>>>>>> dc4715e0
   void Isend(int rank, MPI_Comm comm)
   {
      Encode(rank);
      MPI_Isend((void*) data.data(), data.length(), MPI_BYTE, rank, Tag, comm,
                &send_request);
   }

<<<<<<< HEAD
   /** @brief Non-blocking synchronous send to processor 'rank'. Returns immediately.
       Completion (MPI_Wait/Test) means that the message was received. */
=======
   /** @brief Non-blocking synchronous send to processor 'rank'.
       Returns immediately. Completion (MPI_Wait/Test) means that the message
       was received. */
>>>>>>> dc4715e0
   void Issend(int rank, MPI_Comm comm)
   {
      Encode(rank);
      MPI_Issend((void*) data.data(), data.length(), MPI_BYTE, rank, Tag, comm,
                 &send_request);
   }

   /// Helper to send all messages in a rank-to-message map container.
   template<typename MapT>
   static void IsendAll(MapT& rank_msg, MPI_Comm comm)
   {
      for (auto it = rank_msg.begin(); it != rank_msg.end(); ++it)
      {
         it->second.Isend(it->first, comm);
      }
   }

   /// Helper to wait for all messages in a map container to be sent.
   template<typename MapT>
   static void WaitAllSent(MapT& rank_msg)
   {
      for (auto it = rank_msg.begin(); it != rank_msg.end(); ++it)
      {
         MPI_Wait(&it->second.send_request, MPI_STATUS_IGNORE);
         it->second.Clear();
      }
   }

   /** @brief Return true if all messages in the map container were sent,
       otherwise return false, without waiting. */
   template<typename MapT>
   static bool TestAllSent(MapT& rank_msg)
   {
      for (auto it = rank_msg.begin(); it != rank_msg.end(); ++it)
      {
         VarMessage &msg = it->second;
         if (msg.send_request != MPI_REQUEST_NULL)
         {
            int sent;
            MPI_Test(&msg.send_request, &sent, MPI_STATUS_IGNORE);
            if (!sent) { return false; }
            msg.Clear();
         }
      }
      return true;
   }

   /** @brief Blocking probe for incoming message of this type from any rank.
       Returns the rank and message size. */
   static void Probe(int &rank, int &size, MPI_Comm comm)
   {
      MPI_Status status;
      MPI_Probe(MPI_ANY_SOURCE, Tag, comm, &status);
      rank = status.MPI_SOURCE;
      MPI_Get_count(&status, MPI_BYTE, &size);
   }

<<<<<<< HEAD
   /** @brief Non-blocking probe for incoming message of this type from any rank.
       If there is an incoming message, returns true and sets 'rank' and 'size'.
       Otherwise returns false. */
=======
   /** @brief Non-blocking probe for incoming message of this type from any
       rank. If there is an incoming message, returns true and sets 'rank' and
       'size'. Otherwise returns false. */
>>>>>>> dc4715e0
   static bool IProbe(int &rank, int &size, MPI_Comm comm)
   {
      int flag;
      MPI_Status status;
      MPI_Iprobe(MPI_ANY_SOURCE, Tag, comm, &flag, &status);
      if (!flag) { return false; }

      rank = status.MPI_SOURCE;
      MPI_Get_count(&status, MPI_BYTE, &size);
      return true;
   }

   /// Post-probe receive from processor 'rank' of message size 'size'.
   void Recv(int rank, int size, MPI_Comm comm)
   {
      MFEM_ASSERT(size >= 0, "");
      data.resize(size);
      MPI_Status status;
      MPI_Recv((void*) data.data(), size, MPI_BYTE, rank, Tag, comm, &status);
#ifdef MFEM_DEBUG
      int count;
      MPI_Get_count(&status, MPI_BYTE, &count);
      MFEM_VERIFY(count == size, "");
#endif
      Decode(rank);
   }

   /// Like Recv(), but throw away the message.
   void RecvDrop(int rank, int size, MPI_Comm comm)
   {
      data.resize(size);
      MPI_Status status;
      MPI_Recv((void*) data.data(), size, MPI_BYTE, rank, Tag, comm, &status);
      data.resize(0); // don't decode
   }

   /// Helper to receive all messages in a rank-to-message map container.
   template<typename MapT>
   static void RecvAll(MapT& rank_msg, MPI_Comm comm)
   {
      int recv_left = rank_msg.size();
      while (recv_left > 0)
      {
         int rank, size;
         Probe(rank, size, comm);
         MFEM_ASSERT(rank_msg.find(rank) != rank_msg.end(), "Unexpected message"
                     " (tag " << Tag << ") from rank " << rank);
         // NOTE: no guard against receiving two messages from the same rank
         rank_msg[rank].Recv(rank, size, comm);
         --recv_left;
      }
   }

   VarMessage() : send_request(MPI_REQUEST_NULL) {}

   /// Clear the message and associated request.
   void Clear() { data.clear(); send_request = MPI_REQUEST_NULL; }

   virtual ~VarMessage()
   {
      MFEM_ASSERT(send_request == MPI_REQUEST_NULL,
                  "WaitAllSent was not called after Isend");
   }

   VarMessage(const VarMessage &other)
      : data(other.data), send_request(other.send_request)
   {
      MFEM_ASSERT(send_request == MPI_REQUEST_NULL,
                  "Cannot copy message with a pending send.");
   }

protected:
   virtual void Encode(int rank) {}
   virtual void Decode(int rank) {}
};


/// Helper struct to convert a C++ type to an MPI type
template <typename Type> struct MPITypeMap;

// Specializations of MPITypeMap; mpi_type initialized in communication.cpp:
template<> struct MPITypeMap<int>    { static const MPI_Datatype mpi_type; };
template<> struct MPITypeMap<double> { static const MPI_Datatype mpi_type; };


/** Reorder MPI ranks to follow the Z-curve within the physical machine topology
    (provided that functions to query physical node coordinates are available).
    Returns a new communicator with reordered ranks. */
MPI_Comm ReorderRanksZCurve(MPI_Comm comm);


} // namespace mfem

#endif

#endif<|MERGE_RESOLUTION|>--- conflicted
+++ resolved
@@ -48,15 +48,9 @@
 };
 
 
-<<<<<<< HEAD
-/** The shared entities (e.g. vertices, faces and edges) are split into
-    groups, each group determined by the set of participating processors.
-    They are numbered locally in lproc. Assumptions:
-=======
 /** The shared entities (e.g. vertices, faces and edges) are split into groups,
     each group determined by the set of participating processors. They are
     numbered locally in lproc. Assumptions:
->>>>>>> dc4715e0
     - group 0 is the 'local' group
     - groupmaster_lproc[0] = 0
     - lproc_proc[0] = MyRank */
@@ -114,11 +108,7 @@
    bool IAmMaster(int g) const { return (groupmaster_lproc[g] == 0); }
 
    /** @brief Return the neighbor index of the group master for a given group.
-<<<<<<< HEAD
-    *  Neighbor 0 is the local processor. */
-=======
        Neighbor 0 is the local processor. */
->>>>>>> dc4715e0
    int GetGroupMaster(int g) const { return groupmaster_lproc[g]; }
 
    /// Return the rank of the group master for group 'g'.
@@ -132,11 +122,7 @@
    int GetGroupSize(int g) const { return group_lproc.RowSize(g); }
 
    /** @brief Return a pointer to a list of neighbors for a given group.
-<<<<<<< HEAD
-     * Neighbor 0 is the local processor */
-=======
        Neighbor 0 is the local processor */
->>>>>>> dc4715e0
    const int *GetGroup(int g) const { return group_lproc.GetRow(g); }
 
    /// Save the data in a stream.
@@ -357,16 +343,10 @@
    std::string data;
    MPI_Request send_request;
 
-<<<<<<< HEAD
-   /** @brief Non-blocking send to processor 'rank'. Returns immediately. Completion
-       (as tested by MPI_Wait/Test) does not mean the message was received --
-       it may be on its way or just buffered locally. */
-=======
    /** @brief Non-blocking send to processor 'rank'.
        Returns immediately. Completion (as tested by MPI_Wait/Test) does not
        mean the message was received -- it may be on its way or just buffered
        locally. */
->>>>>>> dc4715e0
    void Isend(int rank, MPI_Comm comm)
    {
       Encode(rank);
@@ -374,14 +354,9 @@
                 &send_request);
    }
 
-<<<<<<< HEAD
-   /** @brief Non-blocking synchronous send to processor 'rank'. Returns immediately.
-       Completion (MPI_Wait/Test) means that the message was received. */
-=======
    /** @brief Non-blocking synchronous send to processor 'rank'.
        Returns immediately. Completion (MPI_Wait/Test) means that the message
        was received. */
->>>>>>> dc4715e0
    void Issend(int rank, MPI_Comm comm)
    {
       Encode(rank);
@@ -439,15 +414,9 @@
       MPI_Get_count(&status, MPI_BYTE, &size);
    }
 
-<<<<<<< HEAD
-   /** @brief Non-blocking probe for incoming message of this type from any rank.
-       If there is an incoming message, returns true and sets 'rank' and 'size'.
-       Otherwise returns false. */
-=======
    /** @brief Non-blocking probe for incoming message of this type from any
        rank. If there is an incoming message, returns true and sets 'rank' and
        'size'. Otherwise returns false. */
->>>>>>> dc4715e0
    static bool IProbe(int &rank, int &size, MPI_Comm comm)
    {
       int flag;
