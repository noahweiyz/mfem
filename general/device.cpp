// Copyright (c) 2010-2020, Lawrence Livermore National Security, LLC. Produced
// at the Lawrence Livermore National Laboratory. All Rights reserved. See files
// LICENSE and NOTICE for details. LLNL-CODE-806117.
//
// This file is part of the MFEM library. For more information and source code
// availability visit https://mfem.org.
//
// MFEM is free software; you can redistribute it and/or modify it under the
// terms of the BSD-3 license. We welcome feedback and contributions, see file
// CONTRIBUTING.md for details.

#include "forall.hpp"
#include "occa.hpp"
#ifdef MFEM_USE_CEED
#include "../fem/libceed/ceed.hpp"
#endif

#include <unordered_map>
#include <string>
#include <map>

namespace mfem
{

// Place the following variables in the mfem::internal namespace, so that they
// will not be included in the doxygen documentation.
namespace internal
{

#ifdef MFEM_USE_OCCA
// Default occa::device used by MFEM.
occa::device occaDevice;
#endif

#ifdef MFEM_USE_CEED
Ceed ceed = NULL;

CeedBasisMap ceed_basis_map;
CeedRestrMap ceed_restr_map;
#endif

// Backends listed by priority, high to low:
static const Backend::Id backend_list[Backend::NUM_BACKENDS] =
{
   Backend::CEED_CUDA, Backend::OCCA_CUDA, Backend::RAJA_CUDA, Backend::CUDA,
<<<<<<< HEAD
   Backend::HIP, Backend::RAJA_HIP, Backend::DEBUG_DEVICE,
=======
   Backend::CEED_HIP, Backend::HIP, Backend::DEBUG_DEVICE,
>>>>>>> ed5604e0
   Backend::OCCA_OMP, Backend::RAJA_OMP, Backend::OMP,
   Backend::CEED_CPU, Backend::OCCA_CPU, Backend::RAJA_CPU, Backend::CPU
};

// Backend names listed by priority, high to low:
static const char *backend_name[Backend::NUM_BACKENDS] =
{
   "ceed-cuda", "occa-cuda", "raja-cuda", "cuda",
<<<<<<< HEAD
   "hip", "raja-hip", "debug",
=======
   "ceed-hip", "hip", "debug",
>>>>>>> ed5604e0
   "occa-omp", "raja-omp", "omp",
   "ceed-cpu", "occa-cpu", "raja-cpu", "cpu"
};

} // namespace mfem::internal


// Initialize the unique global Device variable.
Device Device::device_singleton;
bool Device::device_env = false;
bool Device::mem_host_env = false;
bool Device::mem_device_env = false;

Device::Device() : mode(Device::SEQUENTIAL),
   backends(Backend::CPU),
   destroy_mm(false),
   mpi_gpu_aware(false),
   host_mem_type(MemoryType::HOST),
   host_mem_class(MemoryClass::HOST),
   device_mem_type(MemoryType::HOST),
   device_mem_class(MemoryClass::HOST)
{
   if (getenv("MFEM_MEMORY") && !mem_host_env && !mem_device_env)
   {
      std::string mem_backend(getenv("MFEM_MEMORY"));
      if (mem_backend == "host")
      {
         mem_host_env = true;
         host_mem_type = MemoryType::HOST;
         device_mem_type = MemoryType::HOST;
      }
      else if (mem_backend == "host32")
      {
         mem_host_env = true;
         host_mem_type = MemoryType::HOST_32;
         device_mem_type = MemoryType::HOST_32;
      }
      else if (mem_backend == "host64")
      {
         mem_host_env = true;
         host_mem_type = MemoryType::HOST_64;
         device_mem_type = MemoryType::HOST_64;
      }
      else if (mem_backend == "umpire")
      {
         mem_host_env = true;
         host_mem_type = MemoryType::HOST_UMPIRE;
         // Note: device_mem_type will be set to MemoryType::DEVICE_UMPIRE only
         // when an actual device is configured -- this is done later in
         // Device::UpdateMemoryTypeAndClass().
         device_mem_type = MemoryType::HOST_UMPIRE;
      }
      else if (mem_backend == "debug")
      {
         mem_host_env = true;
         host_mem_type = MemoryType::HOST_DEBUG;
         // Note: device_mem_type will be set to MemoryType::DEVICE_DEBUG only
         // when an actual device is configured -- this is done later in
         // Device::UpdateMemoryTypeAndClass().
         device_mem_type = MemoryType::HOST_DEBUG;
      }
      else if (false
#ifdef MFEM_USE_CUDA
               || mem_backend == "cuda"
#endif
#ifdef MFEM_USE_HIP
               || mem_backend == "hip"
#endif
              )
      {
         mem_host_env = true;
         host_mem_type = MemoryType::HOST;
         mem_device_env = true;
         device_mem_type = MemoryType::DEVICE;
      }
      else if (mem_backend == "uvm")
      {
         mem_host_env = true;
         mem_device_env = true;
         host_mem_type = MemoryType::MANAGED;
         device_mem_type = MemoryType::MANAGED;
      }
      else
      {
         MFEM_ABORT("Unknown memory backend!");
      }
      mm.Configure(host_mem_type, device_mem_type);
   }

   if (getenv("MFEM_DEVICE"))
   {
      std::string device(getenv("MFEM_DEVICE"));
      Configure(device);
      device_env = true;
   }
}


Device::~Device()
{
   if ( device_env && !destroy_mm) { return; }
   if (!device_env &&  destroy_mm && !mem_host_env)
   {
      free(device_option);
#ifdef MFEM_USE_CEED
      // Destroy FES -> CeedBasis, CeedElemRestriction hash table contents
      for (auto entry : internal::ceed_basis_map)
      {
         CeedBasisDestroy(&entry.second);
      }
      internal::ceed_basis_map.clear();
      for (auto entry : internal::ceed_restr_map)
      {
         CeedElemRestrictionDestroy(&entry.second);
      }
      internal::ceed_restr_map.clear();
      // Destroy Ceed context
      CeedDestroy(&internal::ceed);
#endif
      mm.Destroy();
   }
   Get().ngpu = -1;
   Get().mode = SEQUENTIAL;
   Get().backends = Backend::CPU;
   Get().host_mem_type = MemoryType::HOST;
   Get().host_mem_class = MemoryClass::HOST;
   Get().device_mem_type = MemoryType::HOST;
   Get().device_mem_class = MemoryClass::HOST;
}

void Device::Configure(const std::string &device, const int dev)
{
   // If a device was configured via the environment, skip the configuration,
   // and avoid the 'singleton_device' to destroy the mm.
   if (device_env)
   {
      std::memcpy(this, &Get(), sizeof(Device));
      Get().destroy_mm = false;
      return;
   }

   std::map<std::string, Backend::Id> bmap;
   for (int i = 0; i < Backend::NUM_BACKENDS; i++)
   {
      bmap[internal::backend_name[i]] = internal::backend_list[i];
   }
   std::string::size_type beg = 0, end, option;
   while (1)
   {
      end = device.find(',', beg);
      end = (end != std::string::npos) ? end : device.size();
      const std::string bname = device.substr(beg, end - beg);
      option = bname.find(':');
      if (option==std::string::npos) // No option
      {
         const std::string backend = bname;
         std::map<std::string, Backend::Id>::iterator it = bmap.find(backend);
         MFEM_VERIFY(it != bmap.end(), "invalid backend name: '" << backend << '\'');
         Get().MarkBackend(it->second);
      }
      else
      {
         const std::string backend = bname.substr(0, option);
         const std::string boption = bname.substr(option+1);
         Get().device_option = strdup(boption.c_str());
         std::map<std::string, Backend::Id>::iterator it = bmap.find(backend);
         MFEM_VERIFY(it != bmap.end(), "invalid backend name: '" << backend << '\'');
         Get().MarkBackend(it->second);
      }
      if (end == device.size()) { break; }
      beg = end + 1;
   }

   // OCCA_CUDA and CEED_CUDA need CUDA or RAJA_CUDA:
   if (Allows(Backend::OCCA_CUDA|Backend::CEED_CUDA) &&
       !Allows(Backend::RAJA_CUDA))
   {
      Get().MarkBackend(Backend::CUDA);
   }
   // CEED_HIP needs HIP:
   if (Allows(Backend::CEED_HIP))
   {
      Get().MarkBackend(Backend::HIP);
   }
   // OCCA_OMP will use OMP or RAJA_OMP unless MFEM_USE_OPENMP=NO:
#ifdef MFEM_USE_OPENMP
   if (Allows(Backend::OCCA_OMP) && !Allows(Backend::RAJA_OMP))
   {
      Get().MarkBackend(Backend::OMP);
   }
#endif

   // Perform setup.
   Get().Setup(dev);

   // Enable the device
   Enable();

   // Copy all data members from the global 'singleton_device' into '*this'.
   if (this != &Get()) { std::memcpy(this, &Get(), sizeof(Device)); }

   // Only '*this' will call the MemoryManager::Destroy() method.
   destroy_mm = true;
}

void Device::Print(std::ostream &out)
{
   out << "Device configuration: ";
   bool add_comma = false;
   for (int i = 0; i < Backend::NUM_BACKENDS; i++)
   {
      if (backends & internal::backend_list[i])
      {
         if (add_comma) { out << ','; }
         add_comma = true;
         out << internal::backend_name[i];
      }
   }
   out << '\n';
#ifdef MFEM_USE_CEED
   if (Allows(Backend::CEED_MASK))
   {
      const char *ceed_backend;
      CeedGetResource(internal::ceed, &ceed_backend);
      out << "libCEED backend: " << ceed_backend << '\n';
   }
#endif
   out << "Memory configuration: "
       << MemoryTypeName[static_cast<int>(host_mem_type)];
   if (Device::Allows(Backend::DEVICE_MASK))
   {
      out << ',' << MemoryTypeName[static_cast<int>(device_mem_type)];
   }
   out << std::endl;
}

void Device::UpdateMemoryTypeAndClass()
{
   const bool debug = Device::Allows(Backend::DEBUG_DEVICE);

   const bool device = Device::Allows(Backend::DEVICE_MASK);

#ifdef MFEM_USE_UMPIRE
   // If MFEM has been compiled with Umpire support, use it as the default
   if (!mem_host_env) { host_mem_type = MemoryType::HOST_UMPIRE; }
#endif

   // Enable the device memory type
   if (device)
   {
      if (!mem_device_env)
      {
         if (mem_host_env)
         {
            switch (host_mem_type)
            {
               case MemoryType::HOST_UMPIRE:
                  device_mem_type = MemoryType::DEVICE_UMPIRE;
                  break;
               case MemoryType::HOST_DEBUG:
                  device_mem_type = MemoryType::DEVICE_DEBUG;
                  break;
               default:
                  device_mem_type = MemoryType::DEVICE;
            }
         }
         else
         {
#ifndef MFEM_USE_UMPIRE
            device_mem_type = MemoryType::DEVICE;
#else
            device_mem_type = MemoryType::DEVICE_UMPIRE;
#endif
         }
      }
      device_mem_class = MemoryClass::DEVICE;
   }

   // Enable the UVM shortcut when requested
   if (device && device_option && !strcmp(device_option, "uvm"))
   {
      host_mem_type = MemoryType::MANAGED;
      device_mem_type = MemoryType::MANAGED;
   }

   // Enable the DEBUG mode when requested
   if (debug)
   {
      host_mem_type = MemoryType::HOST_DEBUG;
      device_mem_type = MemoryType::DEVICE_DEBUG;
   }

   // Update the memory manager with the new settings
   mm.Configure(host_mem_type, device_mem_type);
}

void Device::Enable()
{
   const bool accelerated = Get().backends & ~(Backend::CPU);
   if (accelerated) { Get().mode = Device::ACCELERATED;}
   Get().UpdateMemoryTypeAndClass();
}

#ifdef MFEM_USE_CUDA
static void DeviceSetup(const int dev, int &ngpu)
{
   ngpu = CuGetDeviceCount();
   MFEM_VERIFY(ngpu > 0, "No CUDA device found!");
   MFEM_GPU_CHECK(cudaSetDevice(dev));
}
#endif

static void CudaDeviceSetup(const int dev, int &ngpu)
{
#ifdef MFEM_USE_CUDA
   DeviceSetup(dev, ngpu);
#else
   MFEM_CONTRACT_VAR(dev);
   MFEM_CONTRACT_VAR(ngpu);
#endif
}

static void HipDeviceSetup(const int dev, int &ngpu)
{
#ifdef MFEM_USE_HIP
   int deviceId;
   MFEM_GPU_CHECK(hipGetDevice(&deviceId));
   hipDeviceProp_t props;
   MFEM_GPU_CHECK(hipGetDeviceProperties(&props, deviceId));
   MFEM_VERIFY(dev==deviceId,"");
   ngpu = 1;
#else
   MFEM_CONTRACT_VAR(dev);
   MFEM_CONTRACT_VAR(ngpu);
#endif
}

static void RajaDeviceSetup(const int dev, int &ngpu)
{
#ifdef MFEM_USE_CUDA
   if (ngpu <= 0) { DeviceSetup(dev, ngpu); }
#elif defined(MFEM_USE_HIP)
   HipDeviceSetup(dev, ngpu);
#else
   MFEM_CONTRACT_VAR(dev);
   MFEM_CONTRACT_VAR(ngpu);
#endif
}

static void OccaDeviceSetup(const int dev)
{
#ifdef MFEM_USE_OCCA
   const int cpu  = Device::Allows(Backend::OCCA_CPU);
   const int omp  = Device::Allows(Backend::OCCA_OMP);
   const int cuda = Device::Allows(Backend::OCCA_CUDA);
   if (cpu + omp + cuda > 1)
   {
      MFEM_ABORT("Only one OCCA backend can be configured at a time!");
   }
   if (cuda)
   {
#if OCCA_CUDA_ENABLED
      std::string mode("mode: 'CUDA', device_id : ");
      internal::occaDevice.setup(mode.append(1,'0'+dev));
#else
      MFEM_ABORT("the OCCA CUDA backend requires OCCA built with CUDA!");
#endif
   }
   else if (omp)
   {
#if OCCA_OPENMP_ENABLED
      internal::occaDevice.setup("mode: 'OpenMP'");
#else
      MFEM_ABORT("the OCCA OpenMP backend requires OCCA built with OpenMP!");
#endif
   }
   else
   {
      internal::occaDevice.setup("mode: 'Serial'");
   }

   std::string mfemDir;
   if (occa::io::exists(MFEM_INSTALL_DIR "/include/mfem/"))
   {
      mfemDir = MFEM_INSTALL_DIR "/include/mfem/";
   }
   else if (occa::io::exists(MFEM_SOURCE_DIR))
   {
      mfemDir = MFEM_SOURCE_DIR;
   }
   else
   {
      MFEM_ABORT("Cannot find OCCA kernels in MFEM_INSTALL_DIR or MFEM_SOURCE_DIR");
   }

   occa::io::addLibraryPath("mfem", mfemDir);
   occa::loadKernels("mfem");
#else
   MFEM_CONTRACT_VAR(dev);
   MFEM_ABORT("the OCCA backends require MFEM built with MFEM_USE_OCCA=YES");
#endif
}

static void CeedDeviceSetup(const char* ceed_spec)
{
#ifdef MFEM_USE_CEED
   CeedInit(ceed_spec, &internal::ceed);
   const char *ceed_backend;
   CeedGetResource(internal::ceed, &ceed_backend);
   if (strcmp(ceed_spec, ceed_backend) && strcmp(ceed_spec, "/cpu/self") &&
       strcmp(ceed_spec, "/gpu/hip"))
   {
      mfem::out << std::endl << "WARNING!!!\n"
                "libCEED is not using the requested backend!!!\n"
                "WARNING!!!\n" << std::endl;
   }
#else
   MFEM_CONTRACT_VAR(ceed_spec);
#endif
}

void Device::Setup(const int device)
{
   MFEM_VERIFY(ngpu == -1, "the mfem::Device is already configured!");

   ngpu = 0;
   dev = device;
#ifndef MFEM_USE_CUDA
   MFEM_VERIFY(!Allows(Backend::CUDA_MASK),
               "the CUDA backends require MFEM built with MFEM_USE_CUDA=YES");
#endif
#ifndef MFEM_USE_HIP
   MFEM_VERIFY(!Allows(Backend::HIP_MASK),
               "the HIP backends require MFEM built with MFEM_USE_HIP=YES");
#endif
#ifndef MFEM_USE_RAJA
   MFEM_VERIFY(!Allows(Backend::RAJA_MASK),
               "the RAJA backends require MFEM built with MFEM_USE_RAJA=YES");
#endif
#ifndef MFEM_USE_OPENMP
   MFEM_VERIFY(!Allows(Backend::OMP|Backend::RAJA_OMP),
               "the OpenMP and RAJA OpenMP backends require MFEM built with"
               " MFEM_USE_OPENMP=YES");
#endif
#ifndef MFEM_USE_CEED
   MFEM_VERIFY(!Allows(Backend::CEED_MASK),
               "the CEED backends require MFEM built with MFEM_USE_CEED=YES");
#else
   int ceed_cpu  = Allows(Backend::CEED_CPU);
   int ceed_cuda = Allows(Backend::CEED_CUDA);
   int ceed_hip  = Allows(Backend::CEED_HIP);
   MFEM_VERIFY(ceed_cpu + ceed_cuda + ceed_hip <= 1,
               "Only one CEED backend can be enabled at a time!");
#endif
   if (Allows(Backend::CUDA)) { CudaDeviceSetup(dev, ngpu); }
   if (Allows(Backend::HIP)) { HipDeviceSetup(dev, ngpu); }
   if (Allows(Backend::RAJA_CUDA) || Allows(Backend::RAJA_HIP))
   { RajaDeviceSetup(dev, ngpu); }
   // The check for MFEM_USE_OCCA is in the function OccaDeviceSetup().
   if (Allows(Backend::OCCA_MASK)) { OccaDeviceSetup(dev); }
   if (Allows(Backend::CEED_CPU))
   {
      if (!device_option)
      {
         CeedDeviceSetup("/cpu/self");
      }
      else
      {
         CeedDeviceSetup(device_option);
      }
   }
   if (Allows(Backend::CEED_CUDA))
   {
      if (!device_option)
      {
         // NOTE: libCEED's /gpu/cuda/gen backend is non-deterministic!
         CeedDeviceSetup("/gpu/cuda/gen");
      }
      else
      {
         CeedDeviceSetup(device_option);
      }
   }
   if (Allows(Backend::CEED_HIP))
   {
      if (!device_option)
      {
         CeedDeviceSetup("/gpu/hip");
      }
      else
      {
         CeedDeviceSetup(device_option);
      }
   }
   if (Allows(Backend::DEBUG_DEVICE)) { ngpu = 1; }
}

} // mfem<|MERGE_RESOLUTION|>--- conflicted
+++ resolved
@@ -43,11 +43,7 @@
 static const Backend::Id backend_list[Backend::NUM_BACKENDS] =
 {
    Backend::CEED_CUDA, Backend::OCCA_CUDA, Backend::RAJA_CUDA, Backend::CUDA,
-<<<<<<< HEAD
-   Backend::HIP, Backend::RAJA_HIP, Backend::DEBUG_DEVICE,
-=======
-   Backend::CEED_HIP, Backend::HIP, Backend::DEBUG_DEVICE,
->>>>>>> ed5604e0
+   Backend::CEED_HIP, Backend::RAJA_HIP, Backend::HIP, Backend::DEBUG_DEVICE,
    Backend::OCCA_OMP, Backend::RAJA_OMP, Backend::OMP,
    Backend::CEED_CPU, Backend::OCCA_CPU, Backend::RAJA_CPU, Backend::CPU
 };
@@ -56,11 +52,7 @@
 static const char *backend_name[Backend::NUM_BACKENDS] =
 {
    "ceed-cuda", "occa-cuda", "raja-cuda", "cuda",
-<<<<<<< HEAD
-   "hip", "raja-hip", "debug",
-=======
-   "ceed-hip", "hip", "debug",
->>>>>>> ed5604e0
+   "ceed-hip", "raja-hip", "hip", "debug",
    "occa-omp", "raja-omp", "omp",
    "ceed-cpu", "occa-cpu", "raja-cpu", "cpu"
 };
