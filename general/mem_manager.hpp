--- conflicted
+++ resolved
@@ -124,16 +124,9 @@
     - Copy constructor and assignement copy flags. This may result in two Memory
       objects owning the data which is an invalid state. This invalid state MUST
       be resolved by users manually using SetHostPtrOwner(),
-<<<<<<< HEAD
-      SetDevicePtrOwner(), or ClearOwnerFlags(). One can also just NOT use
-      Delete() on one of the two Memory objects, however this is discouraged as
-      it is counterproductive to have developpers be responsible for tracking
-      ownership when flags are dedicated to this task.
-=======
       SetDevicePtrOwner(), or ClearOwnerFlags(). It is also possible to call
       Delete() on only one of the two Memory objects, however this is
       discouraged because it bypasses the internal ownership flags.
->>>>>>> 34d387c6
     - When moving or copying (between host and device) alias Memory objects
       and/or their base Memory objects, the consistency of memory flags have
       to be manually taken care of using either Sync() or SyncAlias(). Failure
