﻿// Copyright (c) 2010-2021, Lawrence Livermore National Security, LLC. Produced
// at the Lawrence Livermore National Laboratory. All Rights reserved. See files
// LICENSE and NOTICE for details. LLNL-CODE-806117.
//
// This file is part of the MFEM library. For more information and source code
// availability visit https://mfem.org.
//
// MFEM is free software; you can redistribute it and/or modify it under the
// terms of the BSD-3 license. We welcome feedback and contributions, see file
// CONTRIBUTING.md for details.
//
//     ------------------------------------------------------------------
//     Shifted Diffusion Miniapp: Finite element immersed boundary solver
//     ------------------------------------------------------------------
//
// This miniapp solves the Poisson problem with prescribed boundary conditions
// on a surrogate domain using a high-order extension of the shifted boundary
// method [1]. Using a level-set prescribed to represent the true boundary, a
// distance function is computed for the immersed background mesh. A surrogate
// domain is also computed to solve the Poisson problem, based on intersection
// of the zero level-set with the background mesh. The distance function is used
// with a Taylor expansion to enforce Dirichlet boundary conditions on the
// (non-aligned) mesh faces of the surrogate domain, therefore "shifting" the
// location where boundary conditions are imposed.
//
// [1] Atallah, Nabil M., Claudio Canuto and Guglielmo Scovazzi. "The
// second-generation Shifted Boundary Method and its numerical analysis."
// Computer Methods in Applied Mechanics and Engineering 372 (2020): 113341.
//
// Compile with: make diffusion
//
// Sample runs:
//
//   Problem 1: Circular hole of radius 0.2 at the center of the domain.
//              Solves -nabla^2 u = 1 with homogeneous boundary conditions.
//     mpirun -np 4 diffusion -m ../../data/inline-quad.mesh -rs 3 -o 1 -vis -lst 1
//     mpirun -np 4 diffusion -m ../../data/inline-hex.mesh -rs 2 -o 2 -vis -lst 1 -ho 1 -alpha 10
//
//   Problem 2: Circular hole of radius 0.2 at the center of the domain.
//              Solves -nabla^2 u = f with inhomogeneous boundary conditions, and
//              f is setup such that u = x^p + y^p, where p = 2 by default.
//              This is a 2D convergence test.
//     mpirun -np 4 diffusion -rs 2 -o 2 -vis -lst 2
//
//   Problem 3: Domain is y = [0, 1] but mesh is shifted to [-1.e-4, 1].
//              Solves -nabla^2 u = f with inhomogeneous boundary conditions,
//              and f is setup such that u = sin(pi*x*y). This is a 2D
//              convergence test. Second-order can be demonstrated by changing
//              refinement level (-rs) for the sample run below. Higher-order
//              convergence can be realized by also increasing the order (-o) of
//              the finite element space and the number of high-order terms
//              (-ho) to be included from the Taylor expansion used to enforce
//              the boundary conditions.
//     mpirun -np 4 diffusion -rs 2 -o 1 -vis -lst 3
//
//   Problem 4: Complex 2D shape:
//              Solves -nabla^2 u = 1 with homogeneous boundary conditions.
//     mpirun -np 4 diffusion -rs 5 -lst 4 -alpha 2

#include "mfem.hpp"
#include "../common/mfem-common.hpp"
#include "sbm_aux.hpp"
#include "sbm_solver.hpp"
#include "marking.hpp"
#include "dist_solver.hpp"

using namespace mfem;
using namespace std;

int main(int argc, char *argv[])
{
#ifdef HYPRE_USING_CUDA
   cout << "\nAs of mfem-4.3 and hypre-2.22.0 (July 2021) this miniapp\n"
        << "is NOT supported with the CUDA version of hypre.\n\n";
   return 255;
#endif

   // Initialize MPI.
   int num_procs, myid;
   MPI_Init(&argc, &argv);
   MPI_Comm_size(MPI_COMM_WORLD, &num_procs);
   MPI_Comm_rank(MPI_COMM_WORLD, &myid);

   // Parse command-line options.
   const char *mesh_file = "../../data/inline-quad.mesh";
   int order = 2;
   bool visualization = true;
   int ser_ref_levels = 0;
   int level_set_type = 1;
   int ho_terms = 0;
   double alpha = 1;
   bool include_cut_cell = false;
   const char *device_config = "cpu";
   SolverConfig solverConfig(SolverConfig::FA_HYPRE);

   OptionsParser args(argc, argv);
   args.AddOption(&mesh_file, "-m", "--mesh",
                  "Mesh file to use.");
   args.AddOption(&order, "-o", "--order",
                  "Finite element order (polynomial degree) or -1 for"
                  " isoparametric space.");
   args.AddOption(&visualization, "-vis", "--visualization", "-no-vis",
                  "--no-visualization",
                  "Enable or disable GLVis visualization.");
   args.AddOption(&ser_ref_levels, "-rs", "--refine-serial",
                  "Number of times to refine the mesh uniformly in serial.");
   args.AddOption(&level_set_type, "-lst", "--level-set-type",
                  "level-set-type:");
   args.AddOption(&ho_terms, "-ho", "--high-order",
                  "Additional high-order terms to include");
   args.AddOption((int*)&solverConfig.type, "-st", "--precon-solver-config",
                  "Preconditioner configuration. ");
   args.AddOption(&alpha, "-alpha", "--alpha",
                  "Nitsche penalty parameter (~1 for 2D, ~10 for 3D).");
   args.AddOption(&include_cut_cell, "-cut", "--cut", "-no-cut-cell",
                  "--no-cut-cell",
                  "Include or not include elements cut by true boundary.");

   args.Parse();
   if (!args.Good())
   {
      if (myid == 0)
      {
         args.PrintUsage(cout);
      }
      MPI_Finalize();
      return 1;
   }
   if (myid == 0) { args.PrintOptions(cout); }

   // Enable hardware devices such as GPUs, and programming models such as CUDA,
   // OCCA, RAJA and OpenMP based on command line options.
<<<<<<< HEAD
   Device device(device_config);
=======
   Device device("cpu");
>>>>>>> 9a73c2d9
   if (myid == 0) { device.Print(); }

   // Refine the mesh.
   Mesh mesh(mesh_file, 1, 1);
   int dim = mesh.Dimension();
   for (int lev = 0; lev < ser_ref_levels; lev++) { mesh.UniformRefinement(); }

   // MPI distribution.
   ParMesh pmesh(MPI_COMM_WORLD, mesh);
   mesh.Clear();

   // Define a finite element space on the mesh. Here we use continuous Lagrange
   // finite elements of the specified order. If order < 1, we fix it to 1.
   if (order < 1) { order = 1; }
   H1_FECollection fec(order, dim);
   ParFiniteElementSpace pfespace(&pmesh, &fec);

   Vector vxyz;

   // Set the nodal grid function for the mesh, and modify the nodal positions
   // for level_set_type = 3 such that some of the mesh elements are intersected
   // by the true boundary (y = 0).
   ParFiniteElementSpace pfespace_mesh(&pmesh, &fec, dim);
   pmesh.SetNodalFESpace(&pfespace_mesh);
   ParGridFunction x_mesh(&pfespace_mesh);
   pmesh.SetNodalGridFunction(&x_mesh);
   vxyz = *pmesh.GetNodes();
   int nodes_cnt = vxyz.Size()/dim;
   if (level_set_type == 3)
   {
      for (int i = 0; i < nodes_cnt; i++)
      {
         // Shift the mesh from y = [0, 1] to [-1.e-4, 1].
         vxyz(i+nodes_cnt) = (1.+1.e-4)*vxyz(i+nodes_cnt)-1.e-4;
      }
   }
   pmesh.SetNodes(vxyz);
   pfespace.ExchangeFaceNbrData();
   const int gtsize = pfespace.GlobalTrueVSize();
   if (myid == 0)
   {
      cout << "Number of finite element unknowns: " << gtsize << endl;
   }

   // Define the solution vector x as a finite element grid function
   // corresponding to pfespace.
   ParGridFunction x(&pfespace);
   // ParGridFunction for level_set_value.
   ParGridFunction level_set_val(&pfespace);

   // Determine if each element in the ParMesh is inside the actual domain,
   // partially cut by its boundary, or completely outside the domain.
   Dist_Level_Set_Coefficient dist_fun_level_coef(level_set_type);
   level_set_val.ProjectCoefficient(dist_fun_level_coef);
   // Exchange information for ghost elements i.e. elements that share a face
   // with element on the current processor, but belong to another processor.
   level_set_val.ExchangeFaceNbrData();
   // Setup the class to mark all elements based on whether they are located
   // inside or outside the true domain, or intersected by the true boundary.
   ShiftedFaceMarker marker(pmesh, level_set_val, pfespace, include_cut_cell);
   Array<int> elem_marker;
   marker.MarkElements(elem_marker);

   // Visualize the element markers.
   if (visualization)
   {
      L2_FECollection fecl2 = L2_FECollection(0, dim);
      ParFiniteElementSpace pfesl2(&pmesh, &fecl2);
      ParGridFunction elem_marker_gf(&pfesl2);
      for (int i = 0; i < elem_marker_gf.Size(); i++)
      {
         elem_marker_gf(i) = (double)elem_marker[i];
      }
      char vishost[] = "localhost";
      int  visport   = 19916, s = 350;
      socketstream sol_sock;
      common::VisualizeField(sol_sock, vishost, visport, elem_marker_gf,
                             "Element Flags", 0, 0, s, s, "Rjmpc");
   }

   // Get a list of dofs associated with shifted boundary (SB) faces.
   Array<int> sb_dofs; // Array of dofs on SB faces
   marker.ListShiftedFaceDofs(elem_marker, sb_dofs);

   // Visualize the shifted boundary face dofs.
   if (visualization)
   {
      ParGridFunction face_dofs(&pfespace);
      face_dofs = 0.0;
      for (int i = 0; i < sb_dofs.Size(); i++)
      {
         face_dofs(sb_dofs[i]) = 1.0;
      }
      char vishost[] = "localhost";
      int  visport   = 19916, s = 350;
      socketstream sol_sock;
      common::VisualizeField(sol_sock, vishost, visport, face_dofs,
                             "Shifted Face Dofs", 0, s, s, s, "Rjmp");
   }

   // Make a list of inactive tdofs that will be eliminated from the system.
   // The inactive tdofs are the dofs for the elements located outside the true
   // domain (and optionally, for the elements cut by the true boundary, if
   // include_cut_cell = false) minus the dofs that are located on the surrogate
   // boundary.
   Array<int> ess_tdof_list;
   Array<int> ess_shift_bdr;
   marker.ListEssentialTDofs(elem_marker, sb_dofs, ess_tdof_list,
                             ess_shift_bdr);

   // Compute distance vector to the actual boundary.
   ParFiniteElementSpace distance_vec_space(&pmesh, &fec, dim);
   ParGridFunction distance(&distance_vec_space);
   VectorCoefficient *dist_vec = NULL;
   // Compute the distance field using the HeatDistanceSolver for
   // level_set_type == 4 or analytically for all other level set types.
   if (level_set_type == 4)
   {
      // Discrete distance vector.
      double dx = AvgElementSize(pmesh);
      ParGridFunction filt_gf(&pfespace);
      PDEFilter *filter = new PDEFilter(pmesh, 2.0 * dx);
      filter->Filter(dist_fun_level_coef, filt_gf);
      delete filter;
      GridFunctionCoefficient ls_filt_coeff(&filt_gf);

      if (visualization)
      {
         char vishost[] = "localhost";
         int  visport   = 19916, s = 350;
         socketstream sol_sock;
         common::VisualizeField(sol_sock, vishost, visport, filt_gf,
                                "Input Level Set", 0, 2*s, s, s, "Rjmm");
      }

      HeatDistanceSolver dist_func(2.0 * dx* dx, solverConfig);
      dist_func.print_level = 1;
      dist_func.smooth_steps = 1;
      dist_func.ComputeVectorDistance(ls_filt_coeff, distance);
      dist_vec = new VectorGridFunctionCoefficient(&distance);
   }
   else
   {
      // Analytic distance vector.
      dist_vec = new Dist_Vector_Coefficient(dim, level_set_type);
      distance.ProjectDiscCoefficient(*dist_vec);
   }

   // Visualize the distance vector.
   if (visualization)
   {
      char vishost[] = "localhost";
      int  visport   = 19916, s = 350;
      socketstream sol_sock;
      common::VisualizeField(sol_sock, vishost, visport, distance,
                             "Distance Vector", s, s, s, s, "Rjmmpcvv", 1);
   }

   // Set up a list to indicate element attributes to be included in assembly,
   // so that inactive elements are excluded.
   const int max_elem_attr = pmesh.attributes.Max();
   Array<int> ess_elem(max_elem_attr);
   ess_elem = 1;
   bool inactive_elements = false;
   for (int i = 0; i < pmesh.GetNE(); i++)
   {
      if (!include_cut_cell &&
          (elem_marker[i] == ShiftedFaceMarker::SBElementType::OUTSIDE ||
           elem_marker[i] == ShiftedFaceMarker::SBElementType::CUT))
      {
         pmesh.SetAttribute(i, max_elem_attr+1);
         inactive_elements = true;
      }
      if (include_cut_cell &&
          elem_marker[i] == ShiftedFaceMarker::SBElementType::OUTSIDE)
      {
         pmesh.SetAttribute(i, max_elem_attr+1);
         inactive_elements = true;
      }
   }
   bool inactive_elements_global;
   MPI_Allreduce(&inactive_elements, &inactive_elements_global, 1, MPI_C_BOOL,
                 MPI_LOR, MPI_COMM_WORLD);
   if (inactive_elements_global) { ess_elem.Append(0); }
   pmesh.SetAttributes();

   // Set up the linear form b(.) which corresponds to the right-hand side of
   // the FEM linear system.
   ParLinearForm b(&pfespace);
   FunctionCoefficient *rhs_f = NULL;
   if (level_set_type == 1 || level_set_type == 4)
   {
      rhs_f = new FunctionCoefficient(rhs_fun_circle);
   }
   else if (level_set_type == 2)
   {
      rhs_f = new FunctionCoefficient(rhs_fun_xy_exponent);
   }
   else if (level_set_type == 3)
   {
      rhs_f = new FunctionCoefficient(rhs_fun_xy_sinusoidal);
   }
   else { MFEM_ABORT("RHS function not set for level set type.\n"); }
   b.AddDomainIntegrator(new DomainLFIntegrator(*rhs_f), ess_elem);

   // Dirichlet BC that must be imposed on the true boundary.
   ShiftedFunctionCoefficient *dbcCoef = NULL;
   if (level_set_type == 1 || level_set_type == 4)
   {
      dbcCoef = new ShiftedFunctionCoefficient(dirichlet_velocity_circle);
   }
   else if (level_set_type == 2)
   {
      dbcCoef = new ShiftedFunctionCoefficient(dirichlet_velocity_xy_exponent);
   }
   else if (level_set_type == 3)
   {
      dbcCoef = new ShiftedFunctionCoefficient(dirichlet_velocity_xy_sinusoidal);
   }
   else
   {
      MFEM_ABORT("Dirichlet velocity function not set for level set type.\n");
   }
   // Add integrators corresponding to the shifted boundary method (SBM).
   b.AddInteriorFaceIntegrator(new SBM2DirichletLFIntegrator(&pmesh, *dbcCoef,
                                                             alpha, *dist_vec,
                                                             elem_marker,
                                                             include_cut_cell,
                                                             ho_terms));
   b.AddBdrFaceIntegrator(new SBM2DirichletLFIntegrator(&pmesh, *dbcCoef,
                                                        alpha, *dist_vec,
                                                        elem_marker,
                                                        include_cut_cell,
                                                        ho_terms), ess_shift_bdr);
   b.Assemble();

   // Set up the bilinear form a(.,.) on the finite element space corresponding
   // to the Laplacian operator -Delta, by adding the Diffusion domain
   // integrator and SBM integrator.
   ParBilinearForm a(&pfespace);
   ConstantCoefficient one(1.);
   a.AddDomainIntegrator(new DiffusionIntegrator(one), ess_elem);
   a.AddInteriorFaceIntegrator(new SBM2DirichletIntegrator(&pmesh, alpha,
                                                           *dist_vec,
                                                           elem_marker,
                                                           include_cut_cell,
                                                           ho_terms));
   a.AddBdrFaceIntegrator(new SBM2DirichletIntegrator(&pmesh, alpha, *dist_vec,
                                                      elem_marker,
                                                      include_cut_cell,
                                                      ho_terms), ess_shift_bdr);

   // Assemble the bilinear form and the corresponding linear system,
   // applying any necessary transformations.
   a.Assemble();

   // Project the exact solution as an initial condition for Dirichlet boundary.
   x.ProjectCoefficient(*dbcCoef);

   // Form the linear system and solve it.
   OperatorPtr A;
   Vector B, X;
   a.FormLinearSystem(ess_tdof_list, x, b, A, X, B);

   Solver *prec = new HypreBoomerAMG;
   BiCGSTABSolver *bicg = new BiCGSTABSolver(MPI_COMM_WORLD);
   bicg->SetRelTol(1e-12);
   bicg->SetMaxIter(2000);
   bicg->SetPrintLevel(1);
   bicg->SetPreconditioner(*prec);
   bicg->SetOperator(*A);
   bicg->Mult(B, X);

   // Recover the solution as a finite element grid function.
   a.RecoverFEMSolution(X, b, x);

   // Save the mesh and the solution.
   ofstream mesh_ofs("diffusion.mesh");
   mesh_ofs.precision(8);
   pmesh.PrintAsOne(mesh_ofs);
   ofstream sol_ofs("diffusion.gf");
   sol_ofs.precision(8);
   x.SaveAsOne(sol_ofs);

   // Save the solution in ParaView format
   if (visualization)
   {
      ParaViewDataCollection dacol("ParaViewDiffusion", &pmesh);
      dacol.SetLevelsOfDetail(order);
      dacol.RegisterField("distance", &distance);
      dacol.RegisterField("solution", &x);
      dacol.SetTime(1.0);
      dacol.SetCycle(1);
      dacol.Save();
   }


   // Send the solution by socket to a GLVis server.
   if (visualization)
   {
      char vishost[] = "localhost";
      int  visport   = 19916, s = 350;
      socketstream sol_sock;
      common::VisualizeField(sol_sock, vishost, visport, x,
                             "Solution", s, 0, s, s, "Rj");
   }

   // Construct an error grid function if the exact solution is known.
   if (level_set_type == 2 || level_set_type == 3)
   {
      ParGridFunction err(x);
      Vector pxyz(dim);
      pxyz(0) = 0.;
      for (int i = 0; i < nodes_cnt; i++)
      {
         pxyz(0) = vxyz(i);
         pxyz(1) = vxyz(i+nodes_cnt);
         double exact_val = 0.;
         if (level_set_type == 2)
         {
            exact_val = dirichlet_velocity_xy_exponent(pxyz);
         }
         else if (level_set_type == 3)
         {
            exact_val = dirichlet_velocity_xy_sinusoidal(pxyz);
         }
         err(i) = std::fabs(x(i) - exact_val);
      }

      if (visualization)
      {
         char vishost[] = "localhost";
         int  visport   = 19916, s = 350;
         socketstream sol_sock;
         common::VisualizeField(sol_sock, vishost, visport, err,
                                "Error", 2*s, 0, s, s, "Rj");
      }

      const double global_error = x.ComputeL2Error(*dbcCoef);
      if (myid == 0)
      {
         std::cout << "Global L2 error: " << global_error << endl;
      }
   }

   // Free the used memory.
   delete prec;
   delete bicg;
   delete dbcCoef;
   delete rhs_f;
   delete dist_vec;

   MPI_Finalize();

   return 0;
}<|MERGE_RESOLUTION|>--- conflicted
+++ resolved
@@ -130,11 +130,9 @@
 
    // Enable hardware devices such as GPUs, and programming models such as CUDA,
    // OCCA, RAJA and OpenMP based on command line options.
-<<<<<<< HEAD
+
    Device device(device_config);
-=======
-   Device device("cpu");
->>>>>>> 9a73c2d9
+
    if (myid == 0) { device.Print(); }
 
    // Refine the mesh.
