--- conflicted
+++ resolved
@@ -27,11 +27,7 @@
 
 SEQ_MINIAPPS = mobius-strip klein-bottle toroid trimmer twist mesh-explorer\
 	shaper extruder mesh-optimizer minimal-surface polar-nc reflector\
-<<<<<<< HEAD
-	mesh-fitting
-=======
-	mesh-quality
->>>>>>> c72b2aa6
+	mesh-fitting mesh-quality
 PAR_MINIAPPS = pmesh-optimizer pminimal-surface pmesh-fitting
 ifeq ($(MFEM_USE_MPI),NO)
    MINIAPPS = $(SEQ_MINIAPPS)
@@ -92,13 +88,10 @@
 	@$(call mfem-test,$<,, Meshing miniapp)
 pmesh-optimizer-test-par: pmesh-optimizer
 	@$(call mfem-test,$<, $(RUN_MPI), Parallel meshing miniapp)
-<<<<<<< HEAD
 mesh-fitting-test-seq: mesh-fitting
 	@$(call mfem-test,$<,, Mesh fitting miniapp)
-=======
 mesh-quality-test-seq: mesh-quality
 	@$(call mfem-test,$<,, Mesh quality miniapp)
->>>>>>> c72b2aa6
 pmesh-fitting-test-par: pmesh-fitting
 	@$(call mfem-test,$<, $(RUN_MPI), Parallel mesh fitting miniapp)
 minimal-surface-test-seq: minimal-surface
