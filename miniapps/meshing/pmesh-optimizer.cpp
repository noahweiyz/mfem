// Copyright (c) 2010-2020, Lawrence Livermore National Security, LLC. Produced
// at the Lawrence Livermore National Laboratory. All Rights reserved. See files
// LICENSE and NOTICE for details. LLNL-CODE-806117.
//
// This file is part of the MFEM library. For more information and source code
// availability visit https://mfem.org.
//
// MFEM is free software; you can redistribute it and/or modify it under the
// terms of the BSD-3 license. We welcome feedback and contributions, see file
// CONTRIBUTING.md for details.
//
//    ---------------------------------------------------------------------
//    Mesh Optimizer Miniapp: Optimize high-order meshes - Parallel Version
//    ---------------------------------------------------------------------
//
// This miniapp performs mesh optimization using the Target-Matrix Optimization
// Paradigm (TMOP) by P.Knupp et al., and a global variational minimization
// approach. It minimizes the quantity sum_T int_T mu(J(x)), where T are the
// target (ideal) elements, J is the Jacobian of the transformation from the
// target to the physical element, and mu is the mesh quality metric. This
// metric can measure shape, size or alignment of the region around each
// quadrature point. The combination of targets & quality metrics is used to
// optimize the physical node positions, i.e., they must be as close as possible
// to the shape / size / alignment of their targets. This code also demonstrates
// a possible use of nonlinear operators (the class TMOP_QualityMetric, defining
// mu(J), and the class TMOP_Integrator, defining int mu(J)), as well as their
// coupling to Newton methods for solving minimization problems. Note that the
// utilized Newton methods are oriented towards avoiding invalid meshes with
// negative Jacobian determinants. Each Newton step requires the inversion of a
// Jacobian matrix, which is done through an inner linear solver.
//
// Compile with: make pmesh-optimizer
//
// Sample runs:
//   Adapted analytic Hessian:
//     mpirun -np 4 pmesh-optimizer -m square01.mesh -o 2 -rs 2 -mid 2 -tid 4 -ni 200 -ls 2 -li 100 -bnd -qt 1 -qo 8
//   Adapted analytic Hessian with size+orientation:
//     mpirun -np 4 pmesh-optimizer -m square01.mesh -o 2 -rs 2 -mid 14 -tid 4 -ni 200 -ls 2 -li 100 -bnd -qt 1 -qo 8 -fd 1
//   Adapted analytic Hessian with Shape+size+orientation
//     mpirun -np 4 pmesh-optimizer -m square01.mesh -o 2 -rs 2 -mid 87 -tid 4 -ni 100 -ls 2 -li 100 -bnd -qt 1 -qo 8 -fd 1
//   Adapted discrete size:
//     mpirun -np 4 pmesh-optimizer -m square01.mesh -o 2 -rs 2 -mid 7 -tid 5 -ni 200 -ls 2 -li 100 -bnd -qt 1 -qo 8
//     mpirun -np 4 pmesh-optimizer -m square01.mesh -o 2 -rs 2 -mid 2 -tid 5 -ni 200 -ls 2 -li 100 -bnd -qt 1 -qo 8 -cmb 2 -nor
<<<<<<< HEAD

=======
//
>>>>>>> 41d508da
//   Adapted size+aspect ratio to discrete material indicator
//     mpirun -np 4 pmesh-optimizer -m square01.mesh -o 2 -rs 2 -mid 7 -tid 6 -ni 100  -ls 2 -li 100 -bnd -qt 1 -qo 8
//   Adapted discrete size+orientation (requires GSLIB)
//   * mpirun -np 4 pmesh-optimizer -m square01.mesh -o 2 -rs 2 -mid 14 -tid 8 -ni 100  -ls 2 -li 100 -bnd -qt 1 -qo 8 -fd 1 -ae 1
//   Adapted discrete aspect-ratio+orientation (requires GSLIB)
//   * mpirun -np 4 pmesh-optimizer -m square01.mesh -o 2 -rs 2 -mid 87 -tid 8 -ni 10  -ls 2 -li 100 -bnd -qt 1 -qo 8 -fd 1 -ae 1
//   Adapted discrete aspect ratio (3D)
//     mpirun -np 4 pmesh-optimizer -m cube.mesh -o 2 -rs 2 -mid 302 -tid 7 -ni 20  -ls 2 -li 100 -bnd -qt 1 -qo 8
<<<<<<< HEAD

=======
//
//   Adaptive limiting:
//     mpirun -np 4 pmesh-optimizer -m stretched2D.mesh -o 2 -mid 2 -tid 1 -ni 50 -qo 5 -nor -vl 1 -alc 0.5 -ae 0
//   Adaptive limiting through FD (requires GSLIB):
//     * mpirun -np 4 pmesh-optimizer -m stretched2D.mesh -o 2 -mid 2 -tid 1 -ni 50 -qo 5 -nor -vl 1 -alc 0.5 -fd -ae 1
//
>>>>>>> 41d508da
//   Blade shape:
//     mpirun -np 4 pmesh-optimizer -m blade.mesh -o 4 -rs 0 -mid 2 -tid 1 -ni 200 -ls 2 -li 100 -bnd -qt 1 -qo 8
//   Blade shape with FD-based solver:
//     mpirun -np 4 pmesh-optimizer -m blade.mesh -o 4 -rs 0 -mid 2 -tid 1 -ni 200 -ls 2 -li 100 -bnd -qt 1 -qo 8 -fd 1
//   Blade limited shape:
//     mpirun -np 4 pmesh-optimizer -m blade.mesh -o 4 -rs 0 -mid 2 -tid 1 -ni 200 -ls 2 -li 100 -bnd -qt 1 -qo 8 -lc 5000
//   ICF shape and equal size:
//     mpirun -np 4 pmesh-optimizer -o 3 -rs 0 -mid 9 -tid 2 -ni 200 -ls 2 -li 100 -bnd -qt 1 -qo 8
//   ICF shape and initial size:
//     mpirun -np 4 pmesh-optimizer -o 3 -rs 0 -mid 9 -tid 3 -ni 100 -ls 2 -li 100 -bnd -qt 1 -qo 8
//   ICF shape:
//     mpirun -np 4 pmesh-optimizer -o 3 -rs 0 -mid 1 -tid 1 -ni 100 -ls 2 -li 100 -bnd -qt 1 -qo 8
//   ICF limited shape:
//     mpirun -np 4 pmesh-optimizer -o 3 -rs 0 -mid 1 -tid 1 -ni 100 -ls 2 -li 100 -bnd -qt 1 -qo 8 -lc 10
//   ICF combo shape + size (rings, slow convergence):
//     mpirun -np 4 pmesh-optimizer -o 3 -rs 0 -mid 1 -tid 1 -ni 1000 -ls 2 -li 100 -bnd -qt 1 -qo 8 -cmb 1
//   3D pinched sphere shape (the mesh is in the mfem/data GitHub repository):
//   * mpirun -np 4 pmesh-optimizer -m ../../../mfem_data/ball-pert.mesh -o 4 -rs 0 -mid 303 -tid 1 -ni 20 -ls 2 -li 500 -fix-bnd
//   2D non-conforming shape and equal size:
//     mpirun -np 4 pmesh-optimizer -m ./amr-quad-q2.mesh -o 2 -rs 1 -mid 9 -tid 2 -ni 200 -ls 2 -li 100 -bnd -qt 1 -qo 8

#include "mfem.hpp"
#include "../common/mfem-common.hpp"
#include <iostream>
#include <fstream>
#include "mesh-optimizer.hpp"

using namespace mfem;
using namespace std;

<<<<<<< HEAD
#include "mesh-optimizer.hpp"

=======
>>>>>>> 41d508da
int main (int argc, char *argv[])
{
   // 0. Initialize MPI.
   int num_procs, myid;
   MPI_Init(&argc, &argv);
   MPI_Comm_size(MPI_COMM_WORLD, &num_procs);
   MPI_Comm_rank(MPI_COMM_WORLD, &myid);

   // 1. Set the method's default parameters.
   const char *mesh_file = "icf.mesh";
   int mesh_poly_deg     = 1;
   int rs_levels         = 0;
   int rp_levels         = 0;
   double jitter         = 0.0;
   int metric_id         = 1;
   int target_id         = 1;
   double lim_const      = 0.0;
   double adapt_lim_const = 0.0;
   int quad_type         = 1;
   int quad_order        = 8;
   int newton_iter       = 10;
   double newton_rtol    = 1e-10;
   int lin_solver        = 2;
   int max_lin_iter      = 100;
   bool move_bnd         = true;
   int combomet          = 0;
   bool normalization    = false;
   bool visualization    = true;
   int verbosity_level   = 0;
<<<<<<< HEAD
   int fdscheme          = 0;
=======
   bool fdscheme         = false;
>>>>>>> 41d508da
   int adapt_eval        = 0;

   // 2. Parse command-line options.
   OptionsParser args(argc, argv);
   args.AddOption(&mesh_file, "-m", "--mesh",
                  "Mesh file to use.");
   args.AddOption(&mesh_poly_deg, "-o", "--order",
                  "Polynomial degree of mesh finite element space.");
   args.AddOption(&rs_levels, "-rs", "--refine-serial",
                  "Number of times to refine the mesh uniformly in serial.");
   args.AddOption(&rp_levels, "-rp", "--refine-parallel",
                  "Number of times to refine the mesh uniformly in parallel.");
   args.AddOption(&jitter, "-ji", "--jitter",
                  "Random perturbation scaling factor.");
   args.AddOption(&metric_id, "-mid", "--metric-id",
                  "Mesh optimization metric:\n\t"
                  "1  : |T|^2                          -- 2D shape\n\t"
                  "2  : 0.5|T|^2/tau-1                 -- 2D shape (condition number)\n\t"
                  "7  : |T-T^-t|^2                     -- 2D shape+size\n\t"
                  "9  : tau*|T-T^-t|^2                 -- 2D shape+size\n\t"
                  "22 : 0.5(|T|^2-2*tau)/(tau-tau_0)   -- 2D untangling\n\t"
                  "50 : 0.5|T^tT|^2/tau^2-1            -- 2D shape\n\t"
                  "55 : (tau-1)^2                      -- 2D size\n\t"
                  "56 : 0.5(sqrt(tau)-1/sqrt(tau))^2   -- 2D size\n\t"
                  "58 : |T^tT|^2/(tau^2)-2*|T|^2/tau+2 -- 2D shape\n\t"
                  "77 : 0.5(tau-1/tau)^2               -- 2D size\n\t"
                  "211: (tau-1)^2-tau+sqrt(tau^2)      -- 2D untangling\n\t"
                  "252: 0.5(tau-1)^2/(tau-tau_0)       -- 2D untangling\n\t"
                  "301: (|T||T^-1|)/3-1              -- 3D shape\n\t"
                  "302: (|T|^2|T^-1|^2)/9-1          -- 3D shape\n\t"
                  "303: (|T|^2)/3*tau^(2/3)-1        -- 3D shape\n\t"
                  "315: (tau-1)^2                    -- 3D size\n\t"
                  "316: 0.5(sqrt(tau)-1/sqrt(tau))^2 -- 3D size\n\t"
                  "321: |T-T^-t|^2                   -- 3D shape+size\n\t"
                  "352: 0.5(tau-1)^2/(tau-tau_0)     -- 3D untangling");
   args.AddOption(&target_id, "-tid", "--target-id",
                  "Target (ideal element) type:\n\t"
                  "1: Ideal shape, unit size\n\t"
                  "2: Ideal shape, equal size\n\t"
                  "3: Ideal shape, initial size\n\t"
                  "4: Given full analytic Jacobian (in physical space)\n\t"
                  "5: Ideal shape, given size (in physical space)");
   args.AddOption(&lim_const, "-lc", "--limit-const", "Limiting constant.");
   args.AddOption(&adapt_lim_const, "-alc", "--adapt-limit-const",
                  "Adaptive limiting coefficient constant.");
   args.AddOption(&quad_type, "-qt", "--quad-type",
                  "Quadrature rule type:\n\t"
                  "1: Gauss-Lobatto\n\t"
                  "2: Gauss-Legendre\n\t"
                  "3: Closed uniform points");
   args.AddOption(&quad_order, "-qo", "--quad_order",
                  "Order of the quadrature rule.");
   args.AddOption(&newton_iter, "-ni", "--newton-iters",
                  "Maximum number of Newton iterations.");
   args.AddOption(&newton_rtol, "-rtol", "--newton-rel-tolerance",
                  "Relative tolerance for the Newton solver.");
   args.AddOption(&lin_solver, "-ls", "--lin-solver",
                  "Linear solver: 0 - l1-Jacobi, 1 - CG, 2 - MINRES.");
   args.AddOption(&max_lin_iter, "-li", "--lin-iter",
                  "Maximum number of iterations in the linear solve.");
   args.AddOption(&move_bnd, "-bnd", "--move-boundary", "-fix-bnd",
                  "--fix-boundary",
                  "Enable motion along horizontal and vertical boundaries.");
   args.AddOption(&combomet, "-cmb", "--combo-type",
                  "Combination of metrics options:"
                  "0: Use single metric\n\t"
                  "1: Shape + space-dependent size given analytically\n\t"
                  "2: Shape + adapted size given discretely; shared target");
   args.AddOption(&normalization, "-nor", "--normalization", "-no-nor",
                  "--no-normalization",
                  "Make all terms in the optimization functional unitless.");
   args.AddOption(&fdscheme, "-fd", "--fd_approximation", "no-fd", "no-fd-app",
                  "Enable finite difference based derivative computations.");
   args.AddOption(&visualization, "-vis", "--visualization", "-no-vis",
                  "--no-visualization",
                  "Enable or disable GLVis visualization.");
   args.AddOption(&verbosity_level, "-vl", "--verbosity-level",
                  "Set the verbosity level - 0, 1, or 2.");
<<<<<<< HEAD
   args.AddOption(&adapt_eval, "-ae", "--adaptivity evaluatior",
=======
   args.AddOption(&adapt_eval, "-ae", "--adaptivity evaluator",
>>>>>>> 41d508da
                  "0 - Advection based (DEFAULT), 1 - GSLIB.");
   args.Parse();
   if (!args.Good())
   {
      if (myid == 0) { args.PrintUsage(cout); }
      return 1;
   }
   if (myid == 0) { args.PrintOptions(cout); }

   // 3. Initialize and refine the starting mesh.
   Mesh *mesh = new Mesh(mesh_file, 1, 1, false);
   for (int lev = 0; lev < rs_levels; lev++)
   {
      mesh->UniformRefinement();
   }
   const int dim = mesh->Dimension();
   if (myid == 0)
   {
      cout << "Mesh curvature: ";
      if (mesh->GetNodes()) { cout << mesh->GetNodes()->OwnFEC()->Name(); }
      else { cout << "(NONE)"; }
      cout << endl;
   }

   ParMesh *pmesh = new ParMesh(MPI_COMM_WORLD, *mesh);

   delete mesh;
   for (int lev = 0; lev < rp_levels; lev++)
   {
      pmesh->UniformRefinement();
   }

   // 4. Define a finite element space on the mesh. Here we use vector finite
   //    elements which are tensor products of quadratic finite elements. The
   //    number of components in the vector finite element space is specified by
   //    the last parameter of the FiniteElementSpace constructor.
   FiniteElementCollection *fec;
   if (mesh_poly_deg <= 0)
   {
      fec = new QuadraticPosFECollection;
      mesh_poly_deg = 2;
   }
   else { fec = new H1_FECollection(mesh_poly_deg, dim); }
   ParFiniteElementSpace *pfespace = new ParFiniteElementSpace(pmesh, fec, dim);

   // 5. Make the mesh curved based on the above finite element space. This
   //    means that we define the mesh elements through a fespace-based
   //    transformation of the reference element.
   pmesh->SetNodalFESpace(pfespace);

   // 6. Set up an empty right-hand side vector b, which is equivalent to b=0.
   Vector b(0);

   // 7. Get the mesh nodes (vertices and other degrees of freedom in the finite
   //    element space) as a finite element grid function in fespace. Note that
   //    changing x automatically changes the shapes of the mesh elements.
   ParGridFunction x(pfespace);
   pmesh->SetNodalGridFunction(&x);

   // 8. Define a vector representing the minimal local mesh size in the mesh
   //    nodes. We index the nodes using the scalar version of the degrees of
   //    freedom in pfespace. Note: this is partition-dependent.
   //
   //    In addition, compute average mesh size and total volume.
   Vector h0(pfespace->GetNDofs());
   h0 = infinity();
   double vol_loc = 0.0;
   Array<int> dofs;
   for (int i = 0; i < pmesh->GetNE(); i++)
   {
      // Get the local scalar element degrees of freedom in dofs.
      pfespace->GetElementDofs(i, dofs);
      // Adjust the value of h0 in dofs based on the local mesh size.
      const double hi = pmesh->GetElementSize(i);
      for (int j = 0; j < dofs.Size(); j++)
      {
         h0(dofs[j]) = min(h0(dofs[j]), hi);
      }
      vol_loc += pmesh->GetElementVolume(i);
   }
   double volume;
   MPI_Allreduce(&vol_loc, &volume, 1, MPI_DOUBLE, MPI_SUM, MPI_COMM_WORLD);
   const double small_phys_size = pow(volume, 1.0 / dim) / 100.0;

   // 9. Add a random perturbation to the nodes in the interior of the domain.
   //    We define a random grid function of fespace and make sure that it is
   //    zero on the boundary and its values are locally of the order of h0.
   //    The latter is based on the DofToVDof() method which maps the scalar to
   //    the vector degrees of freedom in pfespace.
   ParGridFunction rdm(pfespace);
   rdm.Randomize();
   rdm -= 0.25; // Shift to random values in [-0.5,0.5].
   rdm *= jitter;
   // Scale the random values to be of order of the local mesh size.
   for (int i = 0; i < pfespace->GetNDofs(); i++)
   {
      for (int d = 0; d < dim; d++)
      {
         rdm(pfespace->DofToVDof(i,d)) *= h0(i);
      }
   }
   Array<int> vdofs;
   for (int i = 0; i < pfespace->GetNBE(); i++)
   {
      // Get the vector degrees of freedom in the boundary element.
      pfespace->GetBdrElementVDofs(i, vdofs);
      // Set the boundary values to zero.
      for (int j = 0; j < vdofs.Size(); j++) { rdm(vdofs[j]) = 0.0; }
   }
   x -= rdm;
   // Set the perturbation of all nodes from the true nodes.
   x.SetTrueVector();
   x.SetFromTrueVector();

   // 10. Save the starting (prior to the optimization) mesh to a file. This
   //     output can be viewed later using GLVis: "glvis -m perturbed -np
   //     num_mpi_tasks".
   {
      ostringstream mesh_name;
      mesh_name << "perturbed.mesh";
      ofstream mesh_ofs(mesh_name.str().c_str());
      mesh_ofs.precision(8);
      pmesh->PrintAsOne(mesh_ofs);
   }

   // 11. Store the starting (prior to the optimization) positions.
   ParGridFunction x0(pfespace);
   x0 = x;

   // 12. Form the integrator that uses the chosen metric and target.
   double tauval = -0.1;
   TMOP_QualityMetric *metric = NULL;
   switch (metric_id)
   {
      case 1: metric = new TMOP_Metric_001; break;
      case 2: metric = new TMOP_Metric_002; break;
      case 7: metric = new TMOP_Metric_007; break;
      case 9: metric = new TMOP_Metric_009; break;
      case 14: metric = new TMOP_Metric_SSA2D; break;
      case 22: metric = new TMOP_Metric_022(tauval); break;
      case 50: metric = new TMOP_Metric_050; break;
      case 55: metric = new TMOP_Metric_055; break;
      case 56: metric = new TMOP_Metric_056; break;
      case 58: metric = new TMOP_Metric_058; break;
      case 77: metric = new TMOP_Metric_077; break;
      case 87: metric = new TMOP_Metric_SS2D; break;
      case 211: metric = new TMOP_Metric_211; break;
      case 252: metric = new TMOP_Metric_252(tauval); break;
      case 301: metric = new TMOP_Metric_301; break;
      case 302: metric = new TMOP_Metric_302; break;
      case 303: metric = new TMOP_Metric_303; break;
      case 315: metric = new TMOP_Metric_315; break;
      case 316: metric = new TMOP_Metric_316; break;
      case 321: metric = new TMOP_Metric_321; break;
      case 352: metric = new TMOP_Metric_352(tauval); break;
      default:
         if (myid == 0) { cout << "Unknown metric_id: " << metric_id << endl; }
         return 3;
   }
   TargetConstructor::TargetType target_t;
   TargetConstructor *target_c = NULL;
   HessianCoefficient *adapt_coeff = NULL;
   H1_FECollection ind_fec(mesh_poly_deg, dim);
   ParFiniteElementSpace ind_fes(pmesh, &ind_fec);
   ParFiniteElementSpace ind_fesv(pmesh, &ind_fec, dim);
   ParGridFunction size(&ind_fes), aspr(&ind_fes), disc(&ind_fes), ori(&ind_fes);
   ParGridFunction aspr3d(&ind_fesv), size3d(&ind_fesv);

   switch (target_id)
   {
      case 1: target_t = TargetConstructor::IDEAL_SHAPE_UNIT_SIZE; break;
      case 2: target_t = TargetConstructor::IDEAL_SHAPE_EQUAL_SIZE; break;
      case 3: target_t = TargetConstructor::IDEAL_SHAPE_GIVEN_SIZE; break;
      case 4:
      {
         target_t = TargetConstructor::GIVEN_FULL;
         AnalyticAdaptTC *tc = new AnalyticAdaptTC(target_t);
         adapt_coeff = new HessianCoefficient(dim, metric_id);
         tc->SetAnalyticTargetSpec(NULL, NULL, adapt_coeff);
         target_c = tc;
         break;
      }
      case 5:
      {
         target_t = TargetConstructor::IDEAL_SHAPE_GIVEN_SIZE;
         DiscreteAdaptTC *tc = new DiscreteAdaptTC(target_t);
         if (adapt_eval == 0)
         {
            tc->SetAdaptivityEvaluator(new AdvectorCG);
         }
         else
         {
#ifdef MFEM_USE_GSLIB
            tc->SetAdaptivityEvaluator(new InterpolatorFP);
#else
            MFEM_ABORT("MFEM is not built with GSLIB.");
#endif
         }
         FunctionCoefficient ind_coeff(discrete_size_2d);
         size.ProjectCoefficient(ind_coeff);
         tc->SetParDiscreteTargetSize(size);
         target_c = tc;
         break;
      }
      case 6: //material indicator 2D
      {
         ParGridFunction d_x(&ind_fes), d_y(&ind_fes);

         target_t = TargetConstructor::GIVEN_SHAPE_AND_SIZE;
         DiscreteAdaptTC *tc = new DiscreteAdaptTC(target_t);
         FunctionCoefficient ind_coeff(material_indicator_2d);
         disc.ProjectCoefficient(ind_coeff);
         if (adapt_eval == 0)
         {
            tc->SetAdaptivityEvaluator(new AdvectorCG);
         }
         else
         {
#ifdef MFEM_USE_GSLIB
            tc->SetAdaptivityEvaluator(new InterpolatorFP);
#else
            MFEM_ABORT("MFEM is not built with GSLIB.");
#endif
         }
         //Diffuse the interface
         DiffuseField(disc,2);

         //Get  partials with respect to x and y of the grid function
         disc.GetDerivative(1,0,d_x);
         disc.GetDerivative(1,1,d_y);

         //Compute the squared magnitude of the gradient
         for (int i = 0; i < size.Size(); i++)
         {
            size(i) = std::pow(d_x(i),2)+std::pow(d_y(i),2);
         }
         const double max = size.Max();
         double max_all;
         MPI_Allreduce(&max, &max_all, 1, MPI_DOUBLE, MPI_MAX, MPI_COMM_WORLD);

         for (int i = 0; i < d_x.Size(); i++)
         {
            d_x(i) = std::abs(d_x(i));
            d_y(i) = std::abs(d_y(i));
         }
         const double eps = 0.01;
         const double aspr_ratio = 20.0;
         const double size_ratio = 40.0;

         for (int i = 0; i < size.Size(); i++)
         {
            size(i) = (size(i)/max_all);
            aspr(i) = (d_x(i)+eps)/(d_y(i)+eps);
            aspr(i) = 0.1 + 0.9*(1-size(i))*(1-size(i));
            if (aspr(i) > aspr_ratio) {aspr(i) = aspr_ratio;}
            if (aspr(i) < 1.0/aspr_ratio) {aspr(i) = 1.0/aspr_ratio;}
         }
         Vector vals;
         const int NE = pmesh->GetNE();
         double volume = 0.0, volume_ind = 0.0;

         for (int i = 0; i < NE; i++)
         {
            ElementTransformation *Tr = pmesh->GetElementTransformation(i);
            const IntegrationRule &ir =
               IntRules.Get(pmesh->GetElementBaseGeometry(i), Tr->OrderJ());
            size.GetValues(i, ir, vals);
            for (int j = 0; j < ir.GetNPoints(); j++)
            {
               const IntegrationPoint &ip = ir.IntPoint(j);
               Tr->SetIntPoint(&ip);
               volume     += ip.weight * Tr->Weight();
               volume_ind += vals(j) * ip.weight * Tr->Weight();
            }
         }
         double volume_all, volume_ind_all;
         int NE_ALL;
         MPI_Allreduce(&volume, &volume_all, 1, MPI_DOUBLE, MPI_SUM, MPI_COMM_WORLD);
         MPI_Allreduce(&volume_ind, &volume_ind_all, 1, MPI_DOUBLE, MPI_SUM,
                       MPI_COMM_WORLD);
         MPI_Allreduce(&NE, &NE_ALL, 1, MPI_INT, MPI_SUM, MPI_COMM_WORLD);

         const double avg_zone_size = volume_all / NE_ALL;

         const double small_avg_ratio =
            (volume_ind_all + (volume_all - volume_ind_all) / size_ratio)
            / volume_all;

         const double small_zone_size = small_avg_ratio * avg_zone_size;
         const double big_zone_size   = size_ratio * small_zone_size;

         for (int i = 0; i < size.Size(); i++)
         {
            const double val = size(i);
            const double a = (big_zone_size - small_zone_size) / small_zone_size;
            size(i) = big_zone_size / (1.0+a*val);
         }

         DiffuseField(size, 2);
         DiffuseField(aspr, 2);

         tc->SetParDiscreteTargetSize(size);
         tc->SetParDiscreteTargetAspectRatio(aspr);
         target_c = tc;
         break;
      }
      case 7: // aspect-ratio 3D
      {
         target_t = TargetConstructor::GIVEN_SHAPE_AND_SIZE;
         DiscreteAdaptTC *tc = new DiscreteAdaptTC(target_t);
         if (adapt_eval == 0)
         {
            tc->SetAdaptivityEvaluator(new AdvectorCG);
         }
         else
         {
#ifdef MFEM_USE_GSLIB
            tc->SetAdaptivityEvaluator(new InterpolatorFP);
#else
            MFEM_ABORT("MFEM is not built with GSLIB.");
#endif
         }
         VectorFunctionCoefficient fd_aspr3d(dim, discrete_aspr_3d);
         aspr3d.ProjectCoefficient(fd_aspr3d);
         tc->SetParDiscreteTargetAspectRatio(aspr3d);
         target_c = tc;
         break;
      }
      case 8: // shape/size + orientation 2D
      {
         target_t = TargetConstructor::GIVEN_SHAPE_AND_SIZE;
         DiscreteAdaptTC *tc = new DiscreteAdaptTC(target_t);
         if (adapt_eval == 0)
         {
            tc->SetAdaptivityEvaluator(new AdvectorCG);
         }
         else
         {
#ifdef MFEM_USE_GSLIB
            tc->SetAdaptivityEvaluator(new InterpolatorFP);
#else
            MFEM_ABORT("MFEM is not built with GSLIB.");
#endif
         }

         if (metric_id == 14)
         {
            ConstantCoefficient ind_coeff(0.1*0.1);
            size.ProjectCoefficient(ind_coeff);
            tc->SetParDiscreteTargetSize(size);
         }

         if (metric_id == 87)
         {
            FunctionCoefficient aspr_coeff(discrete_aspr_2d);
            aspr.ProjectCoefficient(aspr_coeff);
            DiffuseField(aspr,2);
            tc->SetParDiscreteTargetAspectRatio(aspr);
         }

         FunctionCoefficient ori_coeff(discrete_ori_2d);
         ori.ProjectCoefficient(ori_coeff);
         tc->SetParDiscreteTargetOrientation(ori);
         target_c = tc;
         break;
      }
      default:
         if (myid == 0) { cout << "Unknown target_id: " << target_id << endl; }
         return 3;
   }

   if (target_c == NULL)
   {
      target_c = new TargetConstructor(target_t, MPI_COMM_WORLD);
   }
   target_c->SetNodes(x0);
   TMOP_Integrator *he_nlf_integ= new TMOP_Integrator(metric, target_c);
   if (fdscheme) { he_nlf_integ->EnableFiniteDifferences(x); }

   // 13. Setup the quadrature rule for the non-linear form integrator.
   const IntegrationRule *ir = NULL;
   const int geom_type = pfespace->GetFE(0)->GetGeomType();
   switch (quad_type)
   {
      case 1: ir = &IntRulesLo.Get(geom_type, quad_order); break;
      case 2: ir = &IntRules.Get(geom_type, quad_order); break;
      case 3: ir = &IntRulesCU.Get(geom_type, quad_order); break;
      default:
         if (myid == 0) { cout << "Unknown quad_type: " << quad_type << endl; }
         return 3;
   }
   if (myid == 0)
   { cout << "Quadrature points per cell: " << ir->GetNPoints() << endl; }
   he_nlf_integ->SetIntegrationRule(*ir);

   if (normalization) { he_nlf_integ->ParEnableNormalization(x0); }

   // 14. Limit the node movement.
   // The limiting distances can be given by a general function of space.
   ParGridFunction dist(pfespace);
   dist = 1.0;
   // The small_phys_size is relevant only with proper normalization.
   if (normalization) { dist = small_phys_size; }
   ConstantCoefficient lim_coeff(lim_const);
   if (lim_const != 0.0) { he_nlf_integ->EnableLimiting(x0, dist, lim_coeff); }

   // Adaptive limiting.
   ParGridFunction zeta_0(&ind_fes);
   ConstantCoefficient coef_zeta(adapt_lim_const);
   AdaptivityEvaluator *adapt_evaluator = NULL;
   if (adapt_lim_const > 0.0)
   {
      FunctionCoefficient alim_coeff(adapt_lim_fun);
      zeta_0.ProjectCoefficient(alim_coeff);

      if (adapt_eval == 0) { adapt_evaluator = new AdvectorCG; }
      else if (adapt_eval == 1)
      {
#ifdef MFEM_USE_GSLIB
         adapt_evaluator = new InterpolatorFP;
#else
         MFEM_ABORT("MFEM is not built with GSLIB support!");
#endif
      }
      else { MFEM_ABORT("Bad interpolation option."); }

      he_nlf_integ->EnableAdaptiveLimiting(zeta_0, coef_zeta, *adapt_evaluator);
      if (visualization)
      {
         socketstream vis1;
         common::VisualizeField(vis1, "localhost", 19916, zeta_0, "Zeta 0",
                                300, 600, 300, 300);
      }
   }

   // 15. Setup the final NonlinearForm (which defines the integral of interest,
   //     its first and second derivatives). Here we can use a combination of
   //     metrics, i.e., optimize the sum of two integrals, where both are
   //     scaled by used-defined space-dependent weights.  Note that there are
   //     no command-line options for the weights and the type of the second
   //     metric; one should update those in the code.
   ParNonlinearForm a(pfespace);
   ConstantCoefficient *coeff1 = NULL;
   TMOP_QualityMetric *metric2 = NULL;
   TargetConstructor *target_c2 = NULL;
   FunctionCoefficient coeff2(weight_fun);

   if (combomet > 0)
   {
      // First metric.
      coeff1 = new ConstantCoefficient(1.0);
      he_nlf_integ->SetCoefficient(*coeff1);

      // Second metric.
      metric2 = new TMOP_Metric_077;
      TMOP_Integrator *he_nlf_integ2 = NULL;
      if (combomet == 1)
      {
         target_c2 = new TargetConstructor(
            TargetConstructor::IDEAL_SHAPE_EQUAL_SIZE, MPI_COMM_WORLD);
         target_c2->SetVolumeScale(0.01);
         target_c2->SetNodes(x0);
         he_nlf_integ2 = new TMOP_Integrator(metric2, target_c2);
         he_nlf_integ2->SetCoefficient(coeff2);
      }
      else { he_nlf_integ2 = new TMOP_Integrator(metric2, target_c); }
      he_nlf_integ2->SetIntegrationRule(*ir);
      if (fdscheme) { he_nlf_integ2->EnableFiniteDifferences(x); }

      TMOPComboIntegrator *combo = new TMOPComboIntegrator;
      combo->AddTMOPIntegrator(he_nlf_integ);
      combo->AddTMOPIntegrator(he_nlf_integ2);
      if (normalization) { combo->ParEnableNormalization(x0); }
      if (lim_const != 0.0) { combo->EnableLimiting(x0, dist, lim_coeff); }

      a.AddDomainIntegrator(combo);
   }
   else { a.AddDomainIntegrator(he_nlf_integ); }

   const double init_energy = a.GetParGridFunctionEnergy(x);

   // 16. Visualize the starting mesh and metric values.
   if (visualization)
   {
      char title[] = "Initial metric values";
      vis_tmop_metric_p(mesh_poly_deg, *metric, *target_c, *pmesh, title, 0);
   }

   // 17. Fix all boundary nodes, or fix only a given component depending on the
   //     boundary attributes of the given mesh.  Attributes 1/2/3 correspond to
   //     fixed x/y/z components of the node.  Attribute 4 corresponds to an
   //     entirely fixed node.  Other boundary attributes do not affect the node
   //     movement boundary conditions.
   if (move_bnd == false)
   {
      Array<int> ess_bdr(pmesh->bdr_attributes.Max());
      ess_bdr = 1;
      a.SetEssentialBC(ess_bdr);
   }
   else
   {
      const int nd  = pfespace->GetBE(0)->GetDof();
      int n = 0;
      for (int i = 0; i < pmesh->GetNBE(); i++)
      {
         const int attr = pmesh->GetBdrElement(i)->GetAttribute();
         MFEM_VERIFY(!(dim == 2 && attr == 3),
                     "Boundary attribute 3 must be used only for 3D meshes. "
                     "Adjust the attributes (1/2/3/4 for fixed x/y/z/all "
                     "components, rest for free nodes), or use -fix-bnd.");
         if (attr == 1 || attr == 2 || attr == 3) { n += nd; }
         if (attr == 4) { n += nd * dim; }
      }
      Array<int> ess_vdofs(n), vdofs;
      n = 0;
      for (int i = 0; i < pmesh->GetNBE(); i++)
      {
         const int attr = pmesh->GetBdrElement(i)->GetAttribute();
         pfespace->GetBdrElementVDofs(i, vdofs);
         if (attr == 1) // Fix x components.
         {
            for (int j = 0; j < nd; j++)
            { ess_vdofs[n++] = vdofs[j]; }
         }
         else if (attr == 2) // Fix y components.
         {
            for (int j = 0; j < nd; j++)
            { ess_vdofs[n++] = vdofs[j+nd]; }
         }
         else if (attr == 3) // Fix z components.
         {
            for (int j = 0; j < nd; j++)
            { ess_vdofs[n++] = vdofs[j+2*nd]; }
         }
         else if (attr == 4) // Fix all components.
         {
            for (int j = 0; j < vdofs.Size(); j++)
            { ess_vdofs[n++] = vdofs[j]; }
         }
      }
      a.SetEssentialVDofs(ess_vdofs);
   }

   // 18. As we use the Newton method to solve the resulting nonlinear system,
   //     here we setup the linear solver for the system's Jacobian.
   Solver *S = NULL;
   const double linsol_rtol = 1e-12;
   if (lin_solver == 0)
   {
      S = new DSmoother(1, 1.0, max_lin_iter);
   }
   else if (lin_solver == 1)
   {
      CGSolver *cg = new CGSolver(MPI_COMM_WORLD);
      cg->SetMaxIter(max_lin_iter);
      cg->SetRelTol(linsol_rtol);
      cg->SetAbsTol(0.0);
      cg->SetPrintLevel(verbosity_level >= 2 ? 3 : -1);
      S = cg;
   }
   else
   {
      MINRESSolver *minres = new MINRESSolver(MPI_COMM_WORLD);
      minres->SetMaxIter(max_lin_iter);
      minres->SetRelTol(linsol_rtol);
      minres->SetAbsTol(0.0);
      minres->SetPrintLevel(verbosity_level >= 2 ? 3 : -1);
      S = minres;
   }

   // 19. Compute the minimum det(J) of the starting mesh.
   tauval = infinity();
   const int NE = pmesh->GetNE();
   for (int i = 0; i < NE; i++)
   {
      ElementTransformation *transf = pmesh->GetElementTransformation(i);
      for (int j = 0; j < ir->GetNPoints(); j++)
      {
         transf->SetIntPoint(&ir->IntPoint(j));
         tauval = min(tauval, transf->Jacobian().Det());
      }
   }
   double minJ0;
   MPI_Allreduce(&tauval, &minJ0, 1, MPI_DOUBLE, MPI_MIN, MPI_COMM_WORLD);
   tauval = minJ0;
   if (myid == 0)
   { cout << "Minimum det(J) of the original mesh is " << tauval << endl; }

   // 20. Finally, perform the nonlinear optimization.
   NewtonSolver *newton = NULL;
   if (tauval > 0.0)
   {
      tauval = 0.0;
      TMOPNewtonSolver *tns = new TMOPNewtonSolver(pfespace->GetComm(), *ir);
      newton = tns;
      if (myid == 0)
      { cout << "TMOPNewtonSolver is used (as all det(J) > 0)." << endl; }
   }
   else
   {
      if ( (dim == 2 && metric_id != 22 && metric_id != 252) ||
           (dim == 3 && metric_id != 352) )
      {
         if (myid == 0)
         { cout << "The mesh is inverted. Use an untangling metric.\n"; }
         return 3;
      }
      double h0min = h0.Min(), h0min_all;
      MPI_Allreduce(&h0min, &h0min_all, 1, MPI_DOUBLE, MPI_MIN, MPI_COMM_WORLD);
      tauval -= 0.01 * h0min_all; // Slightly below minJ0 to avoid div by 0.
      newton = new TMOPDescentNewtonSolver(pfespace->GetComm(), *ir);
      if (myid == 0)
      { cout << "TMOPDescentNewtonSolver is used (as some det(J) < 0).\n"; }
   }
   newton->SetPreconditioner(*S);
   newton->SetMaxIter(newton_iter);
   newton->SetRelTol(newton_rtol);
   newton->SetAbsTol(0.0);
   newton->SetPrintLevel(verbosity_level >= 1 ? 1 : -1);
   newton->SetOperator(a);
   newton->Mult(b, x.GetTrueVector());
   x.SetFromTrueVector();
   if (myid == 0 && newton->GetConverged() == false)
   {
      cout << "NewtonIteration: rtol = " << newton_rtol << " not achieved."
           << endl;
   }
   delete newton;

   // 21. Save the optimized mesh to a file. This output can be viewed later
   //     using GLVis: "glvis -m optimized -np num_mpi_tasks".
   {
      ostringstream mesh_name;
      mesh_name << "optimized.mesh";
      ofstream mesh_ofs(mesh_name.str().c_str());
      mesh_ofs.precision(8);
      pmesh->PrintAsOne(mesh_ofs);
   }

   // 22. Compute the amount of energy decrease.
   const double fin_energy = a.GetParGridFunctionEnergy(x);
   double metric_part = fin_energy;
   if (lim_const > 0.0 || adapt_lim_const > 0.0)
   {
      lim_coeff.constant = 0.0;
      coef_zeta.constant = 0.0;
      metric_part = a.GetParGridFunctionEnergy(x);
      lim_coeff.constant = lim_const;
      coef_zeta.constant = adapt_lim_const;
   }
   if (myid == 0)
   {
      cout << "Initial strain energy: " << init_energy
           << " = metrics: " << init_energy
           << " + limiting term: " << 0.0 << endl;
      cout << "  Final strain energy: " << fin_energy
           << " = metrics: " << metric_part
           << " + limiting term: " << fin_energy - metric_part << endl;
      cout << "The strain energy decreased by: " << setprecision(12)
           << (init_energy - fin_energy) * 100.0 / init_energy << " %." << endl;
   }

   // 23. Visualize the final mesh and metric values.
   if (visualization)
   {
      char title[] = "Final metric values";
      vis_tmop_metric_p(mesh_poly_deg, *metric, *target_c, *pmesh, title, 600);
   }

   if (adapt_lim_const > 0.0 && visualization)
   {
      socketstream vis0;
      common::VisualizeField(vis0, "localhost", 19916, zeta_0, "Xi 0",
                             600, 600, 300, 300);
   }

   // 23. Visualize the mesh displacement.
   if (visualization)
   {
      x0 -= x;
      socketstream sock;
      if (myid == 0)
      {
         sock.open("localhost", 19916);
         sock << "solution\n";
      }
      pmesh->PrintAsOne(sock);
      x0.SaveAsOne(sock);
      if (myid == 0)
      {
         sock << "window_title 'Displacements'\n"
              << "window_geometry "
              << 1200 << " " << 0 << " " << 600 << " " << 600 << "\n"
              << "keys jRmclA" << endl;
      }
   }

   // 24. Free the used memory.
   delete S;
   delete target_c2;
   delete metric2;
   delete coeff1;
   delete adapt_evaluator;
   delete target_c;
   delete adapt_coeff;
   delete metric;
   delete pfespace;
   delete fec;
   delete pmesh;

   MPI_Finalize();
   return 0;
}<|MERGE_RESOLUTION|>--- conflicted
+++ resolved
@@ -41,11 +41,7 @@
 //   Adapted discrete size:
 //     mpirun -np 4 pmesh-optimizer -m square01.mesh -o 2 -rs 2 -mid 7 -tid 5 -ni 200 -ls 2 -li 100 -bnd -qt 1 -qo 8
 //     mpirun -np 4 pmesh-optimizer -m square01.mesh -o 2 -rs 2 -mid 2 -tid 5 -ni 200 -ls 2 -li 100 -bnd -qt 1 -qo 8 -cmb 2 -nor
-<<<<<<< HEAD
-
-=======
 //
->>>>>>> 41d508da
 //   Adapted size+aspect ratio to discrete material indicator
 //     mpirun -np 4 pmesh-optimizer -m square01.mesh -o 2 -rs 2 -mid 7 -tid 6 -ni 100  -ls 2 -li 100 -bnd -qt 1 -qo 8
 //   Adapted discrete size+orientation (requires GSLIB)
@@ -54,16 +50,12 @@
 //   * mpirun -np 4 pmesh-optimizer -m square01.mesh -o 2 -rs 2 -mid 87 -tid 8 -ni 10  -ls 2 -li 100 -bnd -qt 1 -qo 8 -fd 1 -ae 1
 //   Adapted discrete aspect ratio (3D)
 //     mpirun -np 4 pmesh-optimizer -m cube.mesh -o 2 -rs 2 -mid 302 -tid 7 -ni 20  -ls 2 -li 100 -bnd -qt 1 -qo 8
-<<<<<<< HEAD
-
-=======
 //
 //   Adaptive limiting:
 //     mpirun -np 4 pmesh-optimizer -m stretched2D.mesh -o 2 -mid 2 -tid 1 -ni 50 -qo 5 -nor -vl 1 -alc 0.5 -ae 0
 //   Adaptive limiting through FD (requires GSLIB):
 //     * mpirun -np 4 pmesh-optimizer -m stretched2D.mesh -o 2 -mid 2 -tid 1 -ni 50 -qo 5 -nor -vl 1 -alc 0.5 -fd -ae 1
 //
->>>>>>> 41d508da
 //   Blade shape:
 //     mpirun -np 4 pmesh-optimizer -m blade.mesh -o 4 -rs 0 -mid 2 -tid 1 -ni 200 -ls 2 -li 100 -bnd -qt 1 -qo 8
 //   Blade shape with FD-based solver:
@@ -94,11 +86,6 @@
 using namespace mfem;
 using namespace std;
 
-<<<<<<< HEAD
-#include "mesh-optimizer.hpp"
-
-=======
->>>>>>> 41d508da
 int main (int argc, char *argv[])
 {
    // 0. Initialize MPI.
@@ -128,11 +115,7 @@
    bool normalization    = false;
    bool visualization    = true;
    int verbosity_level   = 0;
-<<<<<<< HEAD
-   int fdscheme          = 0;
-=======
    bool fdscheme         = false;
->>>>>>> 41d508da
    int adapt_eval        = 0;
 
    // 2. Parse command-line options.
@@ -211,11 +194,7 @@
                   "Enable or disable GLVis visualization.");
    args.AddOption(&verbosity_level, "-vl", "--verbosity-level",
                   "Set the verbosity level - 0, 1, or 2.");
-<<<<<<< HEAD
-   args.AddOption(&adapt_eval, "-ae", "--adaptivity evaluatior",
-=======
    args.AddOption(&adapt_eval, "-ae", "--adaptivity evaluator",
->>>>>>> 41d508da
                   "0 - Advection based (DEFAULT), 1 - GSLIB.");
    args.Parse();
    if (!args.Good())
