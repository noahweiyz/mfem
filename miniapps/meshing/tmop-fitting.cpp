--- conflicted
+++ resolved
@@ -1924,12 +1924,8 @@
       std::cout << "TMOPFittingInfo: " <<
                 "jobid,ne,np,order,metric,target,ndofs,tdofs,"
                 "niter,preciter,totalsolvetime,vectime,gradtime,multtime,procnewstatetime,computescaletime,"
-<<<<<<< HEAD
                 "initmindet,finalmindet,initskew,finalskew,initenergy,finalenergy,"
-=======
-                "initmindet,finalmindet,initenergy,finalenergy,"
                 "initmetricenergy,finalmetricenergy,"
->>>>>>> 3d413749
                 "initavgfiterr,initmaxfiterr,finavgfiterr,finmaxfiterr,"
                 "initfitwt,finalfitwt,sfa,sft,sfct,sfcmax,sfcjac,"
                 "sublayer,subne,subnp,subndofs,subtdofs,amriter,nepreiter,"
