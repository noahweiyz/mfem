--- conflicted
+++ resolved
@@ -405,11 +405,7 @@
    }
 
    //allocate the filter
-<<<<<<< HEAD
    mfem::FilterSolver* fsolv=new mfem::FilterSolver(1.0,&pmesh);
-=======
-   mfem::FilterSolver* fsolv=new mfem::FilterSolver(0.5,&pmesh);
->>>>>>> bb732ba3
    fsolv->SetSolver(1e-8,1e-12,100,0);
    fsolv->AddBC(1,1.0);
    fsolv->AddBC(2,1.0);
