--- conflicted
+++ resolved
@@ -261,45 +261,6 @@
    this->IrrotationalProjector::Update();
 }
 
-<<<<<<< HEAD
-VisData::VisData(const char *vishost, int visport,
-                 int max_width, int max_height,
-                 int win_width, int win_height,
-                 int win_sep_x, int win_sep_y)
-   : host_(vishost),
-     port_(visport),
-     nx_(0),
-     ny_(0),
-     mw_(max_width),
-     mh_(max_height),
-     w_(win_width),
-     h_(win_height),
-     sx_(win_sep_x),
-     sy_(win_sep_y)
-{
-   mnx_ = mw_ / (w_ + sx_);
-   mny_ = mh_ / (h_ + sy_);
-}
-
-void
-VisData::IncrementWindow()
-{
-   nx_++;
-   if ( nx_ == mnx_ )
-   {
-      nx_ = 0;
-      ny_++;
-      ny_ = ny_ % mny_;
-   }
-}
-
-void VisualizeField(socketstream &sock, ParGridFunction &gf, const char *title,
-                    VisData & vd, bool vec)
-{
-   VisualizeField(sock, vd.GetVisHost(), vd.GetVisPort(),
-                  gf, title, vd.GetXPos(), vd.GetYPos(),
-                  vd.GetWidth(), vd.GetHeight(), vec);
-=======
 void VisualizeMesh(socketstream &sock, const char *vishost, int visport,
                    ParMesh &pmesh, const char *title,
                    int x, int y, int w, int h, const char *keys, bool vec)
@@ -346,7 +307,6 @@
       MPI_Bcast(&connection_failed, 1, MPI_INT, 0, comm);
    }
    while (connection_failed);
->>>>>>> e7be9bb9
 }
 
 void VisualizeField(socketstream &sock, const char *vishost, int visport,
