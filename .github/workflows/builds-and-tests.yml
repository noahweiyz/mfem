--- conflicted
+++ resolved
@@ -191,38 +191,26 @@
     # Installing Windows dependencies
     # Any change to config/vcpkg/vcpkg.json will result in a new installation
     - name: cache vcpkg (Windows)
-      if: matrix.os == 'windows-2022'
+      if: matrix.os == 'windows-latest'
       id: vcpkg-cache
       uses: actions/cache@v3
       with:
         path: vcpkg_cache
         key: ${{ runner.os }}-vcpkg-${{ matrix.mpi }}-${{ hashFiles('**/vcpkg*.json') }}
 
-<<<<<<< HEAD
+    - name: prepare binary cache location
+      if: matrix.os == 'windows-latest' && steps.vcpkg-cache.outputs.cache-hit != 'true'
+      run: |
+        mkdir -p vcpkg_cache
+
     # For Windows package manager, we use a manifest file.
-    # At the moment, pin-pointing a version can only be done in a manifest file.
     # It is convenient to hash that file for changes in the cache key.
-    - name: install dependencies (Windows)
-      if: matrix.os == 'windows-2022' && steps.vcpkg-cache.outputs.cache-hit != 'true'
+    - name: install metis (Windows)
+      if: matrix.mpi == 'par' && matrix.os == 'windows-latest' && steps.vcpkg-cache.outputs.cache-hit != 'true'
       env:
         VCPKG_DEFAULT_BINARY_CACHE: ${{ github.workspace }}/vcpkg_cache
       run: |
-        mkdir -p vcpkg_cache
-        cp ${{ env.MFEM_TOP_DIR }}/config/vcpkg/vcpkg-${{ matrix.mpi }}.json ./vcpkg.json
-        vcpkg install --triplet=x64-windows-static
-=======
-    - name: prepare binary cache location
-      if: matrix.os == 'windows-latest' && steps.vcpkg-cache.outputs.cache-hit != 'true'
-      run: |
-        mkdir -p vcpkg_cache
-
-    - name: install metis (Windows)
-      if: matrix.mpi == 'par' && matrix.os == 'windows-latest'
-      env:
-        VCPKG_DEFAULT_BINARY_CACHE: ${{ github.workspace }}/vcpkg_cache
-      run: |
         vcpkg install metis-mfem --triplet=x64-windows-static --overlay-ports=${{ env.MFEM_TOP_DIR }}/config/vcpkg/ports
->>>>>>> 7d62e0f7
 
     # MFEM build and test
     - name: build
